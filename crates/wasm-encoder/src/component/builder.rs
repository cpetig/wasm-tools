--- conflicted
+++ resolved
@@ -384,47 +384,18 @@
         inc(&mut self.core_funcs)
     }
 
-<<<<<<< HEAD
-    /// TODO: docs
-=======
     /// Declares a new `task.backpressure` intrinsic.
->>>>>>> 27bb59a1
     pub fn task_backpressure(&mut self) -> u32 {
         self.canonical_functions().task_backpressure();
         inc(&mut self.core_funcs)
     }
 
-<<<<<<< HEAD
-    /// TODO: docs
-=======
     /// Declares a new `task.return` intrinsic.
->>>>>>> 27bb59a1
     pub fn task_return(&mut self, ty: u32) -> u32 {
         self.canonical_functions().task_return(ty);
         inc(&mut self.core_funcs)
     }
 
-<<<<<<< HEAD
-    /// TODO: docs
-    pub fn task_wait(&mut self, memory: u32) -> u32 {
-        self.canonical_functions().task_wait(memory);
-        inc(&mut self.core_funcs)
-    }
-
-    /// TODO: docs
-    pub fn task_poll(&mut self, memory: u32) -> u32 {
-        self.canonical_functions().task_poll(memory);
-        inc(&mut self.core_funcs)
-    }
-
-    /// TODO: docs
-    pub fn task_yield(&mut self) -> u32 {
-        self.canonical_functions().task_yield();
-        inc(&mut self.core_funcs)
-    }
-
-    /// TODO: docs
-=======
     /// Declares a new `task.wait` intrinsic.
     pub fn task_wait(&mut self, async_: bool, memory: u32) -> u32 {
         self.canonical_functions().task_wait(async_, memory);
@@ -444,22 +415,11 @@
     }
 
     /// Declares a new `subtask.drop` intrinsic.
->>>>>>> 27bb59a1
     pub fn subtask_drop(&mut self) -> u32 {
         self.canonical_functions().subtask_drop();
         inc(&mut self.core_funcs)
     }
 
-<<<<<<< HEAD
-    /// TODO: docs
-    pub fn future_new(&mut self, ty: u32) -> u32 {
-        self.canonical_functions().future_new(ty);
-        inc(&mut self.core_funcs)
-    }
-
-    /// TODO: docs
-    pub fn future_write<O>(&mut self, ty: u32, options: O) -> u32
-=======
     /// Declares a new `stream.new` intrinsic.
     pub fn stream_new(&mut self, ty: u32) -> u32 {
         self.canonical_functions().stream_new(ty);
@@ -468,56 +428,20 @@
 
     /// Declares a new `stream.read` intrinsic.
     pub fn stream_read<O>(&mut self, ty: u32, options: O) -> u32
->>>>>>> 27bb59a1
-    where
-        O: IntoIterator<Item = CanonicalOption>,
-        O::IntoIter: ExactSizeIterator,
-    {
-<<<<<<< HEAD
-        self.canonical_functions().future_write(ty, options);
-        inc(&mut self.core_funcs)
-    }
-
-    /// TODO: docs
-    pub fn future_read<O>(&mut self, ty: u32, options: O) -> u32
-=======
+    where
+        O: IntoIterator<Item = CanonicalOption>,
+        O::IntoIter: ExactSizeIterator,
+    {
         self.canonical_functions().stream_read(ty, options);
         inc(&mut self.core_funcs)
     }
 
     /// Declares a new `stream.write` intrinsic.
     pub fn stream_write<O>(&mut self, ty: u32, options: O) -> u32
->>>>>>> 27bb59a1
-    where
-        O: IntoIterator<Item = CanonicalOption>,
-        O::IntoIter: ExactSizeIterator,
-    {
-<<<<<<< HEAD
-        self.canonical_functions().future_read(ty, options);
-        inc(&mut self.core_funcs)
-    }
-
-    /// TODO: docs
-    pub fn future_drop_writer(&mut self, ty: u32) -> u32 {
-        self.canonical_functions().future_drop_writer(ty);
-        inc(&mut self.core_funcs)
-    }
-
-    /// TODO: docs
-    pub fn future_drop_reader(&mut self, ty: u32) -> u32 {
-        self.canonical_functions().future_drop_reader(ty);
-        inc(&mut self.core_funcs)
-    }
-
-    /// TODO: docs
-    pub fn stream_new(&mut self, ty: u32) -> u32 {
-        self.canonical_functions().stream_new(ty);
-        inc(&mut self.core_funcs)
-    }
-
-    /// TODO: docs
-    pub fn stream_write<O>(&mut self, ty: u32, options: O) -> u32
-=======
+    where
+        O: IntoIterator<Item = CanonicalOption>,
+        O::IntoIter: ExactSizeIterator,
+    {
         self.canonical_functions().stream_write(ty, options);
         inc(&mut self.core_funcs)
     }
@@ -554,51 +478,20 @@
 
     /// Declares a new `future.read` intrinsic.
     pub fn future_read<O>(&mut self, ty: u32, options: O) -> u32
->>>>>>> 27bb59a1
-    where
-        O: IntoIterator<Item = CanonicalOption>,
-        O::IntoIter: ExactSizeIterator,
-    {
-<<<<<<< HEAD
-        self.canonical_functions().stream_write(ty, options);
-        inc(&mut self.core_funcs)
-    }
-
-    /// TODO: docs
-    pub fn stream_read<O>(&mut self, ty: u32, options: O) -> u32
-=======
+    where
+        O: IntoIterator<Item = CanonicalOption>,
+        O::IntoIter: ExactSizeIterator,
+    {
         self.canonical_functions().future_read(ty, options);
         inc(&mut self.core_funcs)
     }
 
     /// Declares a new `future.write` intrinsic.
     pub fn future_write<O>(&mut self, ty: u32, options: O) -> u32
->>>>>>> 27bb59a1
-    where
-        O: IntoIterator<Item = CanonicalOption>,
-        O::IntoIter: ExactSizeIterator,
-    {
-<<<<<<< HEAD
-        self.canonical_functions().stream_read(ty, options);
-        inc(&mut self.core_funcs)
-    }
-
-    /// TODO: docs
-    pub fn stream_drop_writer(&mut self, ty: u32) -> u32 {
-        self.canonical_functions().stream_drop_writer(ty);
-        inc(&mut self.core_funcs)
-    }
-
-    /// TODO: docs
-    pub fn stream_drop_reader(&mut self, ty: u32) -> u32 {
-        self.canonical_functions().stream_drop_reader(ty);
-        inc(&mut self.core_funcs)
-    }
-
-    /// TODO: docs
-    pub fn error_drop(&mut self) -> u32 {
-        self.canonical_functions().error_drop();
-=======
+    where
+        O: IntoIterator<Item = CanonicalOption>,
+        O::IntoIter: ExactSizeIterator,
+    {
         self.canonical_functions().future_write(ty, options);
         inc(&mut self.core_funcs)
     }
@@ -651,7 +544,6 @@
     /// Declares a new `error-context.drop` intrinsic.
     pub fn error_context_drop(&mut self) -> u32 {
         self.canonical_functions().error_context_drop();
->>>>>>> 27bb59a1
         inc(&mut self.core_funcs)
     }
 
