--- conflicted
+++ resolved
@@ -827,7 +827,6 @@
         Ok(())
     }
 
-<<<<<<< HEAD
     pub fn component_primitive_val_type<T: ?Sized + Reencode>(
         _reencoder: &mut T,
         ty: wasmparser::PrimitiveValType,
@@ -963,8 +962,6 @@
         }
     }
 
-=======
->>>>>>> 2aa7672e
     pub fn memory_index<T: ?Sized + Reencode>(_reencoder: &mut T, memory: u32) -> u32 {
         memory
     }
