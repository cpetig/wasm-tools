use crate::{
    Enum, Flags, Ident, Interface, InterfaceItem, Package, PackageName, Params, Record, Resource,
    ResourceFunc, Result_, Results, StandaloneFunc, Tuple, Type, TypeDef, TypeDefKind, Variant,
    World, WorldItem,
};
use id_arena::Id;
use wit_parser::PackageId;

pub fn packages_from_parsed(resolve: &wit_parser::Resolve) -> Vec<Package> {
    let converter = Converter::new(resolve);
    converter.convert()
}

struct Converter<'a> {
    resolve: &'a wit_parser::Resolve,
}

impl<'a> Converter<'a> {
    fn new(resolve: &'a wit_parser::Resolve) -> Self {
        Self { resolve }
    }

    fn convert(&self) -> Vec<Package> {
        self.resolve
            .packages
            .iter()
            .map(|(p_id, p)| self.convert_package(p_id, p))
            .collect()
    }

    fn convert_package(&self, package_id: PackageId, package: &wit_parser::Package) -> Package {
        let mut output = Package::new(self.convert_package_name(&package.name));
        for (_, id) in &package.interfaces {
            let interface = self.resolve.interfaces.get(*id).unwrap();
            output.interface(self.convert_interface(
                package_id,
                interface,
                None,
                wit_parser::TypeOwner::Interface(*id),
            ));
        }
        for (_, id) in &package.worlds {
            let world = self.resolve.worlds.get(*id).unwrap();
            output.world(self.convert_world(package_id, world, wit_parser::TypeOwner::World(*id)));
        }
        output
    }

    fn convert_package_name(&self, package: &wit_parser::PackageName) -> PackageName {
        PackageName::new(
            package.namespace.clone(),
            package.name.clone(),
            package.version.clone(),
        )
    }

    fn convert_world(
        &self,
        package_id: PackageId,
        world: &wit_parser::World,
        owner: wit_parser::TypeOwner,
    ) -> World {
        let mut output = World::new(world.name.clone());

        for (key, item) in &world.imports {
            match item {
                wit_parser::WorldItem::Interface { id, .. } => {
                    let interface = self.resolve.interfaces.get(*id).unwrap();
                    let ident = self.interface_ident(package_id, Some(key), interface);

                    if interface.name.is_some() {
                        output.item(WorldItem::named_interface_import(ident))
                    } else {
                        output.item(WorldItem::inline_interface_import(self.convert_interface(
                            package_id,
                            interface,
                            Some(ident),
                            owner,
                        )))
                    }
                }
                wit_parser::WorldItem::Function(func) => {
                    if let Some(func) = self.standalone_func_convert(func) {
                        output.item(WorldItem::function_import(func));
                    }
                }
                wit_parser::WorldItem::Type(type_id) => {
                    let (target, item, rename) = self.convert_world_item_type(package_id, *type_id);
                    output.use_type(target, item, rename)
                }
            }
        }

        for (key, item) in &world.exports {
            match item {
                wit_parser::WorldItem::Interface { id, .. } => {
                    let interface = self.resolve.interfaces.get(*id).unwrap();
                    let ident = self.interface_ident(package_id, Some(key), interface);
                    if interface.name.is_some() {
                        output.item(WorldItem::named_interface_export(ident));
                    } else {
                        output.item(WorldItem::inline_interface_export(self.convert_interface(
                            package_id,
                            interface,
                            Some(ident),
                            owner,
                        )));
                    }
                }
                wit_parser::WorldItem::Function(func) => {
                    if let Some(func) = self.standalone_func_convert(func) {
                        output.item(WorldItem::function_export(func));
                    }
                }
                wit_parser::WorldItem::Type(type_id) => {
                    let (target, item, rename) = self.convert_world_item_type(package_id, *type_id);
                    output.use_type(target, item, rename)
                }
            }
        }

        output.uses_mut().sort();
        output.items_mut().sort();

        output
    }

    fn convert_world_item_type(
        &self,
        package_id: PackageId,
        type_id: wit_parser::TypeId,
    ) -> (Ident, Ident, Option<Ident>) {
        let type_def = self.resolve.types.get(type_id).unwrap();
        let underlying_type_def = self.underlying_type_def(&type_def);
        let interface_ident = self
            .type_def_owner_interface_ident(package_id, underlying_type_def)
            .expect("Type not part of an interface");
        let local_type_name = type_def.name.clone().unwrap();
        let underlying_local_type_name = underlying_type_def.name.clone().unwrap();
        if underlying_local_type_name == local_type_name {
            (interface_ident, local_type_name.into(), None)
        } else {
            (
                interface_ident,
                underlying_local_type_name.into(),
                Some(local_type_name.into()),
            )
        }
    }

    fn convert_interface(
        &self,
        package_id: PackageId,
        interface: &wit_parser::Interface,
        inlined_name: Option<Ident>,
        owner: wit_parser::TypeOwner,
    ) -> Interface {
        let mut output =
            Interface::new(interface.name.clone().map(Ident::new).unwrap_or_else(|| {
                inlined_name
                    .clone()
                    .expect("inlined interface must pass in inlined_name")
            }));

        for (_, func) in &interface.functions {
            if let Some(func) = self.standalone_func_convert(func) {
                output.items.push(InterfaceItem::Function(func));
            }
        }
        for (_, type_id) in &interface.types {
            let type_def = self.resolve.types.get(*type_id).unwrap();
            let underlying_type_def = self.underlying_type_def(&type_def);

            if underlying_type_def.owner == owner {
                if let Some(type_def) = self.convert_type_def(type_def, *type_id) {
                    output.item(InterfaceItem::TypeDef(type_def));
                }
            } else {
                let interface_ident = self
                    .type_def_owner_interface_ident(package_id, underlying_type_def)
                    .expect("Type not part of an interface");
                let local_type_name = type_def.name.clone().unwrap();
                let underlying_local_type_name = underlying_type_def.name.clone().unwrap();
                if underlying_local_type_name == local_type_name {
                    output.use_type(interface_ident, local_type_name, None);
                } else {
                    output.use_type(
                        interface_ident,
                        underlying_local_type_name,
                        Some(local_type_name.into()),
                    );
                }
            }
        }

        output.uses_mut().sort();
        output.items_mut().sort();

        output
    }

    fn convert_type_def(
        &self,
        type_def: &wit_parser::TypeDef,
        type_def_id: Id<wit_parser::TypeDef>,
    ) -> Option<TypeDef> {
        match &type_def.name {
            None => None,
            Some(name) => {
                let kind = match &type_def.kind {
                    wit_parser::TypeDefKind::Record(record) => {
                        let output = self.convert_record(record);
                        TypeDefKind::Record(output)
                    }
                    wit_parser::TypeDefKind::Resource => {
                        let output = self.convert_resource(type_def_id, name, &type_def.owner);
                        TypeDefKind::Resource(output)
                    }
                    wit_parser::TypeDefKind::Flags(flags) => {
                        let output = self.convert_flags(flags);
                        TypeDefKind::Flags(output)
                    }
                    wit_parser::TypeDefKind::Variant(variant) => {
                        let output = self.convert_variant(variant);
                        TypeDefKind::Variant(output)
                    }
                    wit_parser::TypeDefKind::Enum(enum_) => {
                        let output = self.convert_enum(enum_);
                        TypeDefKind::Enum(output)
                    }
                    wit_parser::TypeDefKind::Future(ty) => {
                        TypeDefKind::Type(Type::future(self.convert_option_type(ty)))
                    }
                    wit_parser::TypeDefKind::Stream(ty) => {
                        TypeDefKind::Type(Type::stream(self.convert_type(ty)))
                    }
<<<<<<< HEAD
                    wit_parser::TypeDefKind::Error => {
                        todo!("Enable once wit-encoder supports `error`")
                    }
=======
                    wit_parser::TypeDefKind::ErrorContext => TypeDefKind::Type(Type::ErrorContext),
>>>>>>> 27bb59a1
                    // all the following are just `type` declarations
                    wit_parser::TypeDefKind::Option(ty) => {
                        let output = Type::option(self.convert_type(ty));
                        TypeDefKind::Type(output)
                    }
                    wit_parser::TypeDefKind::List(ty) => {
                        let output = Type::list(self.convert_type(ty));
                        TypeDefKind::Type(output)
                    }
                    wit_parser::TypeDefKind::Handle(handle) => {
                        let output = self.handle_to_type(handle);
                        TypeDefKind::Type(output)
                    }
                    wit_parser::TypeDefKind::Result(result) => {
                        let output = Type::result(self.convert_result(result));
                        TypeDefKind::Type(output)
                    }
                    wit_parser::TypeDefKind::Tuple(tuple) => {
                        let output = Type::Tuple(self.convert_tuple(tuple));
                        TypeDefKind::Type(output)
                    }
                    wit_parser::TypeDefKind::Type(ty) => {
                        let output = self.convert_type(ty);
                        TypeDefKind::Type(output)
                    }
                    wit_parser::TypeDefKind::Unknown => unreachable!(),
                };

                Some(TypeDef::new(name.clone(), kind))
            }
        }
    }

    fn convert_option_type(&self, ty: &Option<wit_parser::Type>) -> Option<Type> {
        ty.as_ref().map(|ty| self.convert_type(ty))
    }

    fn convert_type(&self, type_: &wit_parser::Type) -> Type {
        match type_ {
            wit_parser::Type::Bool => Type::Bool,
            wit_parser::Type::U8 => Type::U8,
            wit_parser::Type::U16 => Type::U16,
            wit_parser::Type::U32 => Type::U32,
            wit_parser::Type::U64 => Type::U64,
            wit_parser::Type::S8 => Type::S8,
            wit_parser::Type::S16 => Type::S16,
            wit_parser::Type::S32 => Type::S32,
            wit_parser::Type::S64 => Type::S64,
            wit_parser::Type::F32 => Type::F32,
            wit_parser::Type::F64 => Type::F64,
            wit_parser::Type::Char => Type::Char,
            wit_parser::Type::String => Type::String,
            wit_parser::Type::Id(id) => {
                let type_def = self.resolve.types.get(*id).expect("Type not found");
                match &type_def.name {
                    Some(name) => Type::named(name.clone()),
                    None => match &type_def.kind {
                        wit_parser::TypeDefKind::Tuple(tuple) => {
                            Type::Tuple(self.convert_tuple(tuple))
                        }
                        wit_parser::TypeDefKind::Option(type_) => {
                            Type::option(self.convert_type(type_))
                        }
                        wit_parser::TypeDefKind::Result(result) => {
                            Type::result(self.convert_result(result))
                        }
                        wit_parser::TypeDefKind::List(type_) => {
                            Type::list(self.convert_type(type_))
                        }
                        wit_parser::TypeDefKind::Handle(handle) => self.handle_to_type(handle),
                        wit_parser::TypeDefKind::Future(type_) => {
                            Type::future(self.convert_option_type(type_))
                        }
                        wit_parser::TypeDefKind::Stream(type_) => {
                            Type::stream(self.convert_type(type_))
                        }
<<<<<<< HEAD
                        wit_parser::TypeDefKind::Error => {
                            todo!("Enable once wit-encoder supports `error`")
                        }
=======
                        wit_parser::TypeDefKind::ErrorContext => Type::ErrorContext,
>>>>>>> 27bb59a1
                        wit_parser::TypeDefKind::Record(_)
                        | wit_parser::TypeDefKind::Resource
                        | wit_parser::TypeDefKind::Flags(_)
                        | wit_parser::TypeDefKind::Variant(_)
                        | wit_parser::TypeDefKind::Enum(_)
                        | wit_parser::TypeDefKind::Type(_) => {
                            panic!("type doesn't have a name, and can't be inlined")
                        }
                        wit_parser::TypeDefKind::Unknown => unreachable!(),
                    },
                }
            }
        }
    }

    fn convert_enum(&self, enum_: &wit_parser::Enum) -> Enum {
        let mut output = Enum::empty();
        for case in &enum_.cases {
            output.case(case.name.clone())
        }
        output
    }
    fn convert_record(&self, record: &wit_parser::Record) -> Record {
        Record::new(record.fields.iter().map(|field| {
            let name = field.name.clone();
            let type_ = self.convert_type(&field.ty);
            (name, type_)
        }))
    }
    fn convert_variant(&self, variant: &wit_parser::Variant) -> Variant {
        let mut output = Variant::empty();
        for case in &variant.cases {
            match &case.ty {
                Some(ty) => {
                    let ty = self.convert_type(ty);
                    output.case((case.name.clone(), ty))
                }
                None => output.case((case.name.clone(),)),
            }
        }
        output
    }
    fn convert_flags(&self, flags: &wit_parser::Flags) -> Flags {
        Flags::new(flags.flags.iter().map(|flag| (flag.name.clone(),)))
    }

    fn convert_resource(
        &self,
        resource_id: Id<wit_parser::TypeDef>,
        name: &str,
        owner: &wit_parser::TypeOwner,
    ) -> Resource {
        let functions = match owner {
            wit_parser::TypeOwner::World(_) => {
                todo!("Enable once win-encoder supports `include`")
            }
            wit_parser::TypeOwner::Interface(id) => {
                &self.resolve.interfaces.get(*id).unwrap().functions
            }
            wit_parser::TypeOwner::None => panic!("Resource has to have an owner"),
        };

        let mut output = Resource::empty();
        for (_, func) in functions {
            if let Some(method) = self.convert_resource_func(resource_id, name, func) {
                output.func(method);
            }
        }
        output
    }

    fn convert_resource_func(
        &self,
        resource_id: Id<wit_parser::TypeDef>,
        resource_name: &str,
        func: &wit_parser::Function,
    ) -> Option<ResourceFunc> {
        // skip first argument for methods, as they're just `self`.
        let mut skip_first_param = false;
        // constructors can't return anything
        let mut with_returns = true;
        let mut method = match func.kind {
            wit_parser::FunctionKind::Freestanding => return None,
            wit_parser::FunctionKind::Method(id) => {
                if id != resource_id {
                    return None;
                }
                skip_first_param = true;
                let name = clean_func_name(resource_name, &func.name);
                ResourceFunc::method(name)
            }
            wit_parser::FunctionKind::Static(id) => {
                if id != resource_id {
                    return None;
                }
                let name = clean_func_name(resource_name, &func.name);
                ResourceFunc::static_(name)
            }
            wit_parser::FunctionKind::Constructor(id) => {
                if id != resource_id {
                    return None;
                }
                with_returns = false;
                ResourceFunc::constructor()
            }
        };

        method.set_params(self.convert_params(&func.params));
        if skip_first_param {
            method.params_mut().items_mut().remove(0);
        }

        if with_returns {
            method.set_results(self.convert_results(&func.results));
        }

        Some(method)
    }

    fn standalone_func_convert(&self, func: &wit_parser::Function) -> Option<StandaloneFunc> {
        match func.kind {
            wit_parser::FunctionKind::Method(_)
            | wit_parser::FunctionKind::Static(_)
            | wit_parser::FunctionKind::Constructor(_) => None,
            wit_parser::FunctionKind::Freestanding => {
                let mut output = StandaloneFunc::new(func.name.clone());

                output.set_params(self.convert_params(&func.params));
                output.set_results(self.convert_results(&func.results));

                Some(output)
            }
        }
    }

    fn convert_params(&self, params: &wit_parser::Params) -> Params {
        let mut output = Params::empty();
        for (name, ty) in params.iter() {
            let name = name.to_string();
            let ty = self.convert_type(ty);
            output.push(name, ty);
        }
        output
    }

    fn convert_results(&self, results: &wit_parser::Results) -> Results {
        match results {
            wit_parser::Results::Named(named) => Results::named(named.iter().map(|(name, ty)| {
                let ty = self.convert_type(ty);
                (name.to_owned(), ty)
            })),
            wit_parser::Results::Anon(ty) => Results::Anon(self.convert_type(ty)),
        }
    }

    fn handle_to_type(&self, handle: &wit_parser::Handle) -> Type {
        let id = match handle {
            wit_parser::Handle::Own(id) => id,
            wit_parser::Handle::Borrow(id) => id,
        };
        let type_def = self.resolve.types.get(*id).expect("Type not found");
        let name = type_def
            .name
            .clone()
            .expect("Handles should only be for resources, and resources should have names");
        match handle {
            wit_parser::Handle::Own(_) => Type::named(name),
            wit_parser::Handle::Borrow(_) => Type::borrow(name),
        }
    }

    fn convert_result(&self, result: &wit_parser::Result_) -> Result_ {
        match (&result.ok, &result.err) {
            (None, None) => Result_::empty(),
            (Some(ok), None) => Result_::ok(self.convert_type(ok)),
            (None, Some(err)) => Result_::err(self.convert_type(err)),
            (Some(ok), Some(err)) => Result_::both(self.convert_type(ok), self.convert_type(err)),
        }
    }

    fn convert_tuple(&self, tuple: &wit_parser::Tuple) -> Tuple {
        let mut output = Tuple::empty();
        for ty in tuple.types.iter() {
            output.types_mut().push(self.convert_type(ty));
        }
        output
    }

    fn interface_ident(
        &self,
        package_id: PackageId,
        world_key: Option<&wit_parser::WorldKey>,
        interface: &wit_parser::Interface,
    ) -> Ident {
        match &interface.name {
            Some(name) => {
                // Standalone
                if interface.package == Some(package_id) {
                    Ident::new(name.clone())
                } else {
                    let package = interface
                        .package
                        .map(|package_id| self.resolve.packages.get(package_id).unwrap());

                    match package {
                        Some(package) => Ident::new(format!(
                            "{}:{}/{}{}",
                            package.name.namespace,
                            package.name.name,
                            name,
                            package
                                .name
                                .version
                                .as_ref()
                                .map(|version| format!("@{}", version))
                                .unwrap_or_else(|| "".to_string())
                        )),
                        None => Ident::new(name.clone()),
                    }
                }
            }
            None => match world_key {
                Some(world_key) => match world_key {
                    wit_parser::WorldKey::Name(name) => Ident::new(name.clone()),
                    wit_parser::WorldKey::Interface(_) => {
                        unreachable!("inlined interface must have a world key name")
                    }
                },
                None => panic!("inlined interface requires a world key"),
            },
        }
    }

    fn underlying_type_def(&'a self, type_def: &'a wit_parser::TypeDef) -> &'a wit_parser::TypeDef {
        match &type_def.kind {
            wit_parser::TypeDefKind::Type(type_) => match &type_ {
                wit_parser::Type::Id(type_id) => {
                    let type_def = self.resolve.types.get(*type_id).unwrap();
                    type_def
                }
                _ => type_def,
            },
            _ => type_def,
        }
    }

    fn type_def_owner_interface_ident(
        &self,
        package_id: PackageId,
        type_def: &wit_parser::TypeDef,
    ) -> Option<Ident> {
        if let wit_parser::TypeOwner::Interface(id) = type_def.owner {
            Some(self.interface_ident(package_id, None, self.resolve.interfaces.get(id).unwrap()))
        } else {
            None
        }
    }
}

fn clean_func_name(resource_name: &str, method_name: &str) -> String {
    const METHOD_PREFIX: &str = "[method]";
    const STATIC_PREFIX: &str = "[static]";

    let method_name = method_name
        .strip_prefix(METHOD_PREFIX)
        .unwrap_or(method_name);
    let method_name = method_name
        .strip_prefix(STATIC_PREFIX)
        .unwrap_or(method_name);
    let method_name = method_name.strip_prefix(resource_name).unwrap();
    let method_name = method_name.strip_prefix(".").unwrap();
    method_name.to_string()
}<|MERGE_RESOLUTION|>--- conflicted
+++ resolved
@@ -234,13 +234,7 @@
                     wit_parser::TypeDefKind::Stream(ty) => {
                         TypeDefKind::Type(Type::stream(self.convert_type(ty)))
                     }
-<<<<<<< HEAD
-                    wit_parser::TypeDefKind::Error => {
-                        todo!("Enable once wit-encoder supports `error`")
-                    }
-=======
                     wit_parser::TypeDefKind::ErrorContext => TypeDefKind::Type(Type::ErrorContext),
->>>>>>> 27bb59a1
                     // all the following are just `type` declarations
                     wit_parser::TypeDefKind::Option(ty) => {
                         let output = Type::option(self.convert_type(ty));
@@ -317,13 +311,7 @@
                         wit_parser::TypeDefKind::Stream(type_) => {
                             Type::stream(self.convert_type(type_))
                         }
-<<<<<<< HEAD
-                        wit_parser::TypeDefKind::Error => {
-                            todo!("Enable once wit-encoder supports `error`")
-                        }
-=======
                         wit_parser::TypeDefKind::ErrorContext => Type::ErrorContext,
->>>>>>> 27bb59a1
                         wit_parser::TypeDefKind::Record(_)
                         | wit_parser::TypeDefKind::Resource
                         | wit_parser::TypeDefKind::Flags(_)
