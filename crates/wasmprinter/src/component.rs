use crate::{name_map, Naming, Printer, State};
use anyhow::{bail, Result};
use wasmparser::*;

impl Printer<'_, '_> {
    pub(crate) fn register_component_names(
        &mut self,
        state: &mut State,
        names: ComponentNameSectionReader<'_>,
    ) -> Result<()> {
        for section in names {
            match section? {
                ComponentName::Component { name, .. } => {
                    let name = Naming::new(name, 0, "component", None);
                    state.name = Some(name);
                }
                ComponentName::CoreFuncs(n) => {
                    name_map(&mut state.core.func_names, n, "core-func")?
                }
                ComponentName::CoreTypes(n) => {
                    name_map(&mut state.core.type_names, n, "core-type")?
                }
                ComponentName::CoreTables(n) => {
                    name_map(&mut state.core.table_names, n, "core-table")?
                }
                ComponentName::CoreMemories(n) => {
                    name_map(&mut state.core.memory_names, n, "core-memory")?
                }
                ComponentName::CoreGlobals(n) => {
                    name_map(&mut state.core.global_names, n, "core-global")?
                }
                ComponentName::CoreModules(n) => {
                    name_map(&mut state.core.module_names, n, "core-module")?
                }
                ComponentName::CoreInstances(n) => {
                    name_map(&mut state.core.instance_names, n, "core-instance")?
                }
                ComponentName::Types(n) => name_map(&mut state.component.type_names, n, "type")?,
                ComponentName::Instances(n) => {
                    name_map(&mut state.component.instance_names, n, "instance")?
                }
                ComponentName::Components(n) => {
                    name_map(&mut state.component.component_names, n, "component")?
                }
                ComponentName::Funcs(n) => name_map(&mut state.component.func_names, n, "func")?,
                ComponentName::Values(n) => name_map(&mut state.component.value_names, n, "value")?,
                ComponentName::Unknown { .. } => (),
            }
        }
        Ok(())
    }

    pub(crate) fn print_core_types(
        &mut self,
        states: &mut Vec<State>,
        parser: CoreTypeSectionReader<'_>,
    ) -> Result<()> {
        for ty in parser.into_iter_with_offsets() {
            let (offset, ty) = ty?;
            self.newline(offset)?;
            self.print_core_type(states, ty)?;
        }

        Ok(())
    }

    pub(crate) fn print_core_type(&mut self, states: &mut Vec<State>, ty: CoreType) -> Result<()> {
        match ty {
            CoreType::Rec(rec) => {
                self.print_rec(states.last_mut().unwrap(), None, rec, true)?;
            }
            CoreType::Module(decls) => {
                self.start_group("core type ")?;
                self.print_name(
                    &states.last().unwrap().core.type_names,
                    states.last().unwrap().core.types.len() as u32,
                )?;
                self.print_module_type(states, decls.into_vec())?;
                self.end_group()?; // `core type` itself
                states.last_mut().unwrap().core.types.push(None);
            }
        }
        Ok(())
    }

    pub(crate) fn print_component_type_ref(&mut self, state: &State, idx: u32) -> Result<()> {
        self.start_group("type ")?;
        self.print_idx(&state.component.type_names, idx)?;
        self.end_group()?;
        Ok(())
    }

    pub(crate) fn print_primitive_val_type(&mut self, ty: &PrimitiveValType) -> Result<()> {
        match ty {
            PrimitiveValType::Bool => self.print_type_keyword("bool")?,
            PrimitiveValType::S8 => self.print_type_keyword("s8")?,
            PrimitiveValType::U8 => self.print_type_keyword("u8")?,
            PrimitiveValType::S16 => self.print_type_keyword("s16")?,
            PrimitiveValType::U16 => self.print_type_keyword("u16")?,
            PrimitiveValType::S32 => self.print_type_keyword("s32")?,
            PrimitiveValType::U32 => self.print_type_keyword("u32")?,
            PrimitiveValType::S64 => self.print_type_keyword("s64")?,
            PrimitiveValType::U64 => self.print_type_keyword("u64")?,
            PrimitiveValType::F32 => self.print_type_keyword("f32")?,
            PrimitiveValType::F64 => self.print_type_keyword("f64")?,
            PrimitiveValType::Char => self.print_type_keyword("char")?,
            PrimitiveValType::String => self.print_type_keyword("string")?,
        }
        Ok(())
    }

    pub(crate) fn print_record_type(
        &mut self,
        state: &State,
        fields: &[(&str, ComponentValType)],
    ) -> Result<()> {
        self.start_group("record")?;
        for (name, ty) in fields.iter() {
            self.result.write_str(" ")?;
            self.start_group("field ")?;
            self.print_str(name)?;
            self.result.write_str(" ")?;
            self.print_component_val_type(state, ty)?;
            self.end_group()?;
        }
        self.end_group()?;
        Ok(())
    }

    pub(crate) fn print_variant_type(
        &mut self,
        state: &State,
        cases: &[VariantCase],
    ) -> Result<()> {
        self.start_group("variant")?;
        for case in cases {
            self.result.write_str(" ")?;
            self.start_group("case ")?;
            self.print_str(case.name)?;

            if let Some(ty) = case.ty {
                self.result.write_str(" ")?;
                self.print_component_val_type(state, &ty)?;
            }

            if let Some(refines) = case.refines {
                self.result.write_str(" ")?;
                self.start_group("refines ")?;
                write!(&mut self.result, "{}", refines)?;
                self.end_group()?;
            }
            self.end_group()?;
        }
        self.end_group()?;

        Ok(())
    }

    pub(crate) fn print_list_type(
        &mut self,
        state: &State,
        element_ty: &ComponentValType,
    ) -> Result<()> {
        self.start_group("list ")?;
        self.print_component_val_type(state, element_ty)?;
        self.end_group()?;
        Ok(())
    }

    pub(crate) fn print_tuple_type(
        &mut self,
        state: &State,
        tys: &[ComponentValType],
    ) -> Result<()> {
        self.start_group("tuple")?;
        for ty in tys {
            self.result.write_str(" ")?;
            self.print_component_val_type(state, ty)?;
        }
        self.end_group()?;
        Ok(())
    }

    pub(crate) fn print_flag_or_enum_type(&mut self, ty: &str, names: &[&str]) -> Result<()> {
        self.start_group(ty)?;
        for name in names {
            self.result.write_str(" ")?;
            self.print_str(name)?;
        }
        self.end_group()?;
        Ok(())
    }

    pub(crate) fn print_option_type(
        &mut self,
        state: &State,
        inner: &ComponentValType,
    ) -> Result<()> {
        self.start_group("option ")?;
        self.print_component_val_type(state, inner)?;
        self.end_group()?;
        Ok(())
    }

    pub(crate) fn print_result_type(
        &mut self,
        state: &State,
        ok: Option<ComponentValType>,
        err: Option<ComponentValType>,
    ) -> Result<()> {
        self.start_group("result")?;

        if let Some(ok) = ok {
            self.result.write_str(" ")?;
            self.print_component_val_type(state, &ok)?;
        }

        if let Some(err) = err {
            self.result.write_str(" ")?;
            self.start_group("error ")?;
            self.print_component_val_type(state, &err)?;
            self.end_group()?;
        }

        self.end_group()?;

        Ok(())
    }

    fn print_future_type(&mut self, state: &State, ty: Option<ComponentValType>) -> Result<()> {
        self.start_group("future")?;

        if let Some(ty) = ty {
            self.result.write_str(" ")?;
            self.print_component_val_type(state, &ty)?;
        }

        self.end_group()?;

        Ok(())
    }

    fn print_stream_type(&mut self, state: &State, ty: ComponentValType) -> Result<()> {
        self.start_group("stream")?;
        self.result.write_str(" ")?;
        self.print_component_val_type(state, &ty)?;
        self.end_group()?;

        Ok(())
    }

    pub(crate) fn print_defined_type(
        &mut self,
        state: &State,
        ty: &ComponentDefinedType,
    ) -> Result<()> {
        match ty {
            ComponentDefinedType::Primitive(ty) => self.print_primitive_val_type(ty)?,
            ComponentDefinedType::Record(fields) => self.print_record_type(state, fields)?,
            ComponentDefinedType::Variant(cases) => self.print_variant_type(state, cases)?,
            ComponentDefinedType::List(ty) => self.print_list_type(state, ty)?,
            ComponentDefinedType::Tuple(tys) => self.print_tuple_type(state, tys)?,
            ComponentDefinedType::Flags(names) => self.print_flag_or_enum_type("flags", names)?,
            ComponentDefinedType::Enum(cases) => self.print_flag_or_enum_type("enum", cases)?,
            ComponentDefinedType::Option(ty) => self.print_option_type(state, ty)?,
            ComponentDefinedType::Result { ok, err } => self.print_result_type(state, *ok, *err)?,
            ComponentDefinedType::Own(idx) => {
                self.start_group("own ")?;
                self.print_idx(&state.component.type_names, *idx)?;
                self.end_group()?;
            }
            ComponentDefinedType::Borrow(idx) => {
                self.start_group("borrow ")?;
                self.print_idx(&state.component.type_names, *idx)?;
                self.end_group()?;
            }
            ComponentDefinedType::Future(ty) => self.print_future_type(state, *ty)?,
            ComponentDefinedType::Stream(ty) => self.print_stream_type(state, *ty)?,
<<<<<<< HEAD
            ComponentDefinedType::ErrorContext => self.result.write_str("error-context")?,
=======
            ComponentDefinedType::ErrorContext => self.print_type_keyword("error-context")?,
>>>>>>> 57b1acee
        }

        Ok(())
    }

    pub(crate) fn print_component_val_type(
        &mut self,
        state: &State,
        ty: &ComponentValType,
    ) -> Result<()> {
        match ty {
            ComponentValType::Primitive(ty) => self.print_primitive_val_type(ty),
            ComponentValType::Type(idx) => self.print_idx(&state.component.type_names, *idx),
        }
    }

    pub(crate) fn print_module_type(
        &mut self,
        states: &mut Vec<State>,
        decls: Vec<ModuleTypeDeclaration>,
    ) -> Result<()> {
        states.push(State::new(Encoding::Module));
        self.newline_unknown_pos()?;
        self.start_group("module")?;
        for decl in decls {
            self.newline_unknown_pos()?;
            match decl {
                ModuleTypeDeclaration::Type(rec) => {
                    self.print_rec(states.last_mut().unwrap(), None, rec, false)?
                }
                ModuleTypeDeclaration::OuterAlias { kind, count, index } => {
                    self.print_outer_alias(states, kind, count, index)?;
                }
                ModuleTypeDeclaration::Export { name, ty } => {
                    self.start_group("export ")?;
                    self.print_str(name)?;
                    self.result.write_str(" ")?;
                    self.print_import_ty(states.last_mut().unwrap(), &ty, false)?;
                    self.end_group()?;
                }
                ModuleTypeDeclaration::Import(import) => {
                    self.print_import(states.last_mut().unwrap(), &import, false)?;
                }
            }
        }
        self.end_group()?;
        states.pop();
        Ok(())
    }

    pub(crate) fn print_component_type<'a>(
        &mut self,
        states: &mut Vec<State>,
        decls: Vec<ComponentTypeDeclaration<'a>>,
    ) -> Result<()> {
        states.push(State::new(Encoding::Component));
        self.newline_unknown_pos()?;
        self.start_group("component")?;
        for decl in decls {
            self.newline_unknown_pos()?;
            match decl {
                ComponentTypeDeclaration::CoreType(ty) => self.print_core_type(states, ty)?,
                ComponentTypeDeclaration::Type(ty) => self.print_component_type_def(states, ty)?,
                ComponentTypeDeclaration::Alias(alias) => {
                    self.print_component_alias(states, alias)?;
                }
                ComponentTypeDeclaration::Export { name, ty } => {
                    self.start_group("export ")?;
                    self.print_component_kind_name(states.last_mut().unwrap(), ty.kind())?;
                    self.result.write_str(" ")?;
                    self.print_str(name.0)?;
                    self.result.write_str(" ")?;
                    self.print_component_import_ty(states.last_mut().unwrap(), &ty, false)?;
                    self.end_group()?;
                }
                ComponentTypeDeclaration::Import(import) => {
                    self.print_component_import(states.last_mut().unwrap(), &import, true)?
                }
            }
        }
        self.end_group()?;
        states.pop().unwrap();
        Ok(())
    }

    pub(crate) fn print_instance_type<'a>(
        &mut self,
        states: &mut Vec<State>,
        decls: Vec<InstanceTypeDeclaration<'a>>,
    ) -> Result<()> {
        states.push(State::new(Encoding::Component));
        self.newline_unknown_pos()?;
        self.start_group("instance")?;
        for decl in decls {
            self.newline_unknown_pos()?;
            match decl {
                InstanceTypeDeclaration::CoreType(ty) => self.print_core_type(states, ty)?,
                InstanceTypeDeclaration::Type(ty) => self.print_component_type_def(states, ty)?,
                InstanceTypeDeclaration::Alias(alias) => {
                    self.print_component_alias(states, alias)?;
                }
                InstanceTypeDeclaration::Export { name, ty } => {
                    self.start_group("export ")?;
                    self.print_component_kind_name(states.last_mut().unwrap(), ty.kind())?;
                    self.result.write_str(" ")?;
                    self.print_str(name.0)?;
                    self.result.write_str(" ")?;
                    self.print_component_import_ty(states.last_mut().unwrap(), &ty, false)?;
                    self.end_group()?;
                }
            }
        }
        self.end_group()?;
        states.pop().unwrap();
        Ok(())
    }

    pub(crate) fn outer_state(states: &[State], count: u32) -> Result<&State> {
        let count = count as usize;
        if count >= states.len() {
            bail!("invalid outer alias count of {}", count);
        }

        Ok(&states[states.len() - count - 1])
    }

    pub(crate) fn print_outer_alias(
        &mut self,
        states: &mut [State],
        kind: OuterAliasKind,
        count: u32,
        index: u32,
    ) -> Result<()> {
        let state = states.last().unwrap();
        let outer = Self::outer_state(states, count)?;
        self.start_group("alias outer ")?;
        if let Some(name) = outer.name.as_ref() {
            name.write(self)?;
        } else {
            write!(self.result, "{count}")?;
        }
        self.result.write_str(" ")?;
        match kind {
            OuterAliasKind::Type => {
                self.print_idx(&outer.core.type_names, index)?;
                self.result.write_str(" ")?;
                self.start_group("type ")?;
                self.print_name(&state.core.type_names, state.core.types.len() as u32)?;
            }
        }
        self.end_group()?; // kind
        self.end_group()?; // alias

        let state = states.last_mut().unwrap();
        match kind {
            OuterAliasKind::Type => state.core.types.push(None),
        }

        Ok(())
    }

    pub(crate) fn print_component_func_type(
        &mut self,
        state: &State,
        ty: &ComponentFuncType,
    ) -> Result<()> {
        self.start_group("func")?;
        for (name, ty) in ty.params.iter() {
            self.result.write_str(" ")?;
            self.start_group("param ")?;
            self.print_str(name)?;
            self.result.write_str(" ")?;
            self.print_component_val_type(state, ty)?;
            self.end_group()?;
        }

        for (name, ty) in ty.results.iter() {
            self.result.write_str(" ")?;
            self.start_group("result ")?;
            if let Some(name) = name {
                self.print_str(name)?;
                self.result.write_str(" ")?;
            }
            self.print_component_val_type(state, ty)?;
            self.end_group()?;
        }

        self.end_group()?;

        Ok(())
    }

    pub(crate) fn print_component_type_def<'a>(
        &mut self,
        states: &mut Vec<State>,
        ty: ComponentType<'a>,
    ) -> Result<()> {
        self.start_group("type ")?;
        {
            let state = states.last_mut().unwrap();
            self.print_name(&state.component.type_names, state.component.types)?;
        }
        match ty {
            ComponentType::Defined(ty) => {
                self.result.write_str(" ")?;
                self.print_defined_type(states.last_mut().unwrap(), &ty)?;
            }
            ComponentType::Func(ty) => {
                self.result.write_str(" ")?;
                self.print_component_func_type(states.last_mut().unwrap(), &ty)?;
            }
            ComponentType::Component(decls) => {
                self.print_component_type(states, decls.into_vec())?;
            }
            ComponentType::Instance(decls) => {
                self.print_instance_type(states, decls.into_vec())?;
            }
            ComponentType::Resource { rep, dtor } => {
                self.result.write_str(" ")?;
                self.start_group("resource ")?;
                self.start_group("rep ")?;
                self.print_valtype(states.last().unwrap(), rep)?;
                self.end_group()?;
                if let Some(dtor) = dtor {
                    self.result.write_str(" ")?;
                    self.start_group("dtor ")?;
                    self.start_group("func ")?;
                    self.print_idx(&states.last().unwrap().core.func_names, dtor)?;
                    self.end_group()?;
                    self.end_group()?;
                }
                self.end_group()?;
            }
        }
        self.end_group()?;

        states.last_mut().unwrap().component.types += 1;

        Ok(())
    }

    pub(crate) fn print_component_types<'a>(
        &mut self,
        states: &mut Vec<State>,
        parser: ComponentTypeSectionReader<'a>,
    ) -> Result<()> {
        for ty in parser.into_iter_with_offsets() {
            let (offset, ty) = ty?;
            self.newline(offset)?;
            self.print_component_type_def(states, ty)?;
        }

        Ok(())
    }

    pub(crate) fn print_component_imports(
        &mut self,
        state: &mut State,
        parser: ComponentImportSectionReader,
    ) -> Result<()> {
        for import in parser.into_iter_with_offsets() {
            let (offset, import) = import?;
            self.newline(offset)?;
            self.print_component_import(state, &import, true)?;
        }

        Ok(())
    }

    pub(crate) fn print_component_import(
        &mut self,
        state: &mut State,
        import: &ComponentImport,
        index: bool,
    ) -> Result<()> {
        self.start_group("import ")?;
        self.print_str(import.name.0)?;
        self.result.write_str(" ")?;
        self.print_component_import_ty(state, &import.ty, index)?;
        self.end_group()?;
        Ok(())
    }

    pub(crate) fn print_component_import_ty(
        &mut self,
        state: &mut State,
        ty: &ComponentTypeRef,
        index: bool,
    ) -> Result<()> {
        match ty {
            ComponentTypeRef::Module(idx) => {
                self.start_group("core module ")?;
                if index {
                    self.print_name(&state.core.module_names, state.core.modules as u32)?;
                    self.result.write_str(" ")?;
                    state.core.modules += 1;
                }
                self.print_core_type_ref(state, *idx)?;
                self.end_group()?;
            }
            ComponentTypeRef::Func(idx) => {
                self.start_group("func ")?;
                if index {
                    self.print_name(&state.component.func_names, state.component.funcs)?;
                    self.result.write_str(" ")?;
                    state.component.funcs += 1;
                }
                self.print_component_type_ref(state, *idx)?;
                self.end_group()?;
            }
            ComponentTypeRef::Value(ty) => {
                self.start_group("value ")?;
                if index {
                    self.print_name(&state.component.value_names, state.component.values)?;
                    self.result.write_str(" ")?;
                    state.component.values += 1;
                }
                match ty {
                    ComponentValType::Primitive(ty) => self.print_primitive_val_type(ty)?,
                    ComponentValType::Type(idx) => self.print_component_type_ref(state, *idx)?,
                }
                self.end_group()?;
            }
            ComponentTypeRef::Type(bounds) => {
                self.start_group("type ")?;
                if index {
                    self.print_name(&state.component.type_names, state.component.types)?;
                    self.result.write_str(" ")?;
                    state.component.types += 1;
                }
                match bounds {
                    TypeBounds::Eq(idx) => {
                        self.start_group("eq ")?;
                        self.print_idx(&state.component.type_names, *idx)?;
                        self.end_group()?;
                    }
                    TypeBounds::SubResource => {
                        self.start_group("sub ")?;
                        self.print_type_keyword("resource")?;
                        self.end_group()?;
                    }
                };
                self.end_group()?;
            }
            ComponentTypeRef::Instance(idx) => {
                self.start_group("instance ")?;
                if index {
                    self.print_name(&state.component.instance_names, state.component.instances)?;
                    self.result.write_str(" ")?;
                    state.component.instances += 1;
                }
                self.print_component_type_ref(state, *idx)?;
                self.end_group()?;
            }
            ComponentTypeRef::Component(idx) => {
                self.start_group("component ")?;
                if index {
                    self.print_name(&state.component.component_names, state.component.components)?;
                    self.result.write_str(" ")?;
                    state.component.components += 1;
                }
                self.print_component_type_ref(state, *idx)?;
                self.end_group()?;
            }
        }
        Ok(())
    }

    pub(crate) fn print_component_exports(
        &mut self,
        state: &mut State,
        parser: ComponentExportSectionReader,
    ) -> Result<()> {
        for export in parser.into_iter_with_offsets() {
            let (offset, export) = export?;
            self.newline(offset)?;
            self.print_component_export(state, &export, true)?;
        }
        Ok(())
    }

    pub(crate) fn print_component_export(
        &mut self,
        state: &mut State,
        export: &ComponentExport,
        named: bool,
    ) -> Result<()> {
        self.start_group("export ")?;
        if named {
            self.print_component_kind_name(state, export.kind)?;
            self.result.write_str(" ")?;
        }
        self.print_str(export.name.0)?;
        self.result.write_str(" ")?;
        self.print_component_external_kind(state, export.kind, export.index)?;
        if let Some(ty) = &export.ty {
            self.result.write_str(" ")?;
            self.print_component_import_ty(state, &ty, false)?;
        }
        self.end_group()?;
        Ok(())
    }

    pub(crate) fn print_component_kind_name(
        &mut self,
        state: &mut State,
        kind: ComponentExternalKind,
    ) -> Result<()> {
        match kind {
            ComponentExternalKind::Func => {
                self.print_name(&state.component.func_names, state.component.funcs)?;
                state.component.funcs += 1;
            }
            ComponentExternalKind::Module => {
                self.print_name(&state.core.module_names, state.core.modules)?;
                state.core.modules += 1;
            }
            ComponentExternalKind::Value => {
                self.print_name(&state.component.value_names, state.component.values)?;
                state.component.values += 1;
            }
            ComponentExternalKind::Type => {
                self.print_name(&state.component.type_names, state.component.types)?;
                state.component.types += 1;
            }
            ComponentExternalKind::Instance => {
                self.print_name(&state.component.instance_names, state.component.instances)?;
                state.component.instances += 1;
            }
            ComponentExternalKind::Component => {
                self.print_name(&state.component.component_names, state.component.components)?;
                state.component.components += 1;
            }
        }
        Ok(())
    }

    pub(crate) fn start_component_external_kind_group(
        &mut self,
        kind: ComponentExternalKind,
    ) -> Result<()> {
        match kind {
            ComponentExternalKind::Module => {
                self.start_group("core module ")?;
            }
            ComponentExternalKind::Component => {
                self.start_group("component ")?;
            }
            ComponentExternalKind::Instance => {
                self.start_group("instance ")?;
            }
            ComponentExternalKind::Func => {
                self.start_group("func ")?;
            }
            ComponentExternalKind::Value => {
                self.start_group("value ")?;
            }
            ComponentExternalKind::Type => {
                self.start_group("type ")?;
            }
        }
        Ok(())
    }

    pub(crate) fn print_component_external_kind(
        &mut self,
        state: &State,
        kind: ComponentExternalKind,
        index: u32,
    ) -> Result<()> {
        self.start_component_external_kind_group(kind)?;
        match kind {
            ComponentExternalKind::Module => {
                self.print_idx(&state.core.module_names, index)?;
            }
            ComponentExternalKind::Component => {
                self.print_idx(&state.component.component_names, index)?;
            }
            ComponentExternalKind::Instance => {
                self.print_idx(&state.component.instance_names, index)?;
            }
            ComponentExternalKind::Func => {
                self.print_idx(&state.component.func_names, index)?;
            }
            ComponentExternalKind::Value => {
                self.print_idx(&state.component.value_names, index)?;
            }
            ComponentExternalKind::Type => {
                self.print_idx(&state.component.type_names, index)?;
            }
        }
        self.end_group()?;
        Ok(())
    }

    pub(crate) fn print_canonical_options(
        &mut self,
        state: &State,
        options: &[CanonicalOption],
    ) -> Result<()> {
        for option in options {
            self.result.write_str(" ")?;
            match option {
                CanonicalOption::UTF8 => self.result.write_str("string-encoding=utf8")?,
                CanonicalOption::UTF16 => self.result.write_str("string-encoding=utf16")?,
                CanonicalOption::CompactUTF16 => {
                    self.result.write_str("string-encoding=latin1+utf16")?
                }
                CanonicalOption::Memory(idx) => {
                    self.start_group("memory ")?;
                    self.print_idx(&state.core.memory_names, *idx)?;
                    self.end_group()?;
                }
                CanonicalOption::Realloc(idx) => {
                    self.start_group("realloc ")?;
                    self.print_idx(&state.core.func_names, *idx)?;
                    self.end_group()?;
                }
                CanonicalOption::PostReturn(idx) => {
                    self.start_group("post-return ")?;
                    self.print_idx(&state.core.func_names, *idx)?;
                    self.end_group()?;
                }
                CanonicalOption::Async => self.result.write_str("async")?,
                CanonicalOption::Callback(idx) => {
                    self.start_group("callback ")?;
                    self.print_idx(&state.core.func_names, *idx)?;
                    self.end_group()?;
                }
            }
        }
        Ok(())
    }

    fn print_intrinsic(
        &mut self,
        state: &mut State,
        group: &str,
        body: &dyn Fn(&mut Self, &mut State) -> Result<()>,
    ) -> Result<()> {
        self.start_group("core func ")?;
        self.print_name(&state.core.func_names, state.core.funcs)?;
        self.result.write_str(" ")?;
        self.start_group(group)?;
        body(self, state)?;
        self.end_group()?;
        self.end_group()?;
        debug_assert_eq!(state.core.func_to_type.len(), state.core.funcs as usize);
        state.core.funcs += 1;
        state.core.func_to_type.push(None);
        Ok(())
    }

    pub(crate) fn print_canonical_functions(
        &mut self,
        state: &mut State,
        parser: ComponentCanonicalSectionReader,
    ) -> Result<()> {
        for func in parser.into_iter_with_offsets() {
            let (offset, func) = func?;
            self.newline(offset)?;
            match func {
                CanonicalFunction::Lift {
                    core_func_index,
                    type_index,
                    options,
                } => {
                    self.start_group("func ")?;
                    self.print_name(&state.component.func_names, state.component.funcs)?;
                    self.result.write_str(" ")?;
                    self.start_group("type ")?;
                    self.print_idx(&state.component.type_names, type_index)?;
                    self.end_group()?;
                    self.result.write_str(" ")?;
                    self.start_group("canon lift ")?;
                    self.start_group("core func ")?;
                    self.print_idx(&state.core.func_names, core_func_index)?;
                    self.end_group()?;
                    self.print_canonical_options(state, &options)?;
                    self.end_group()?;
                    self.end_group()?;
                    state.component.funcs += 1;
                }
                CanonicalFunction::Lower {
                    func_index,
                    options,
                } => {
                    self.print_intrinsic(state, "canon lower ", &|me, state| {
                        me.start_group("func ")?;
                        me.print_idx(&state.component.func_names, func_index)?;
                        me.end_group()?;
                        me.print_canonical_options(state, &options)
                    })?;
                }
                CanonicalFunction::ResourceNew { resource } => {
                    self.print_intrinsic(state, "canon resource.new ", &|me, state| {
                        me.print_idx(&state.component.type_names, resource)
                    })?;
                }
                CanonicalFunction::ResourceDrop { resource } => {
                    self.print_intrinsic(state, "canon resource.drop ", &|me, state| {
                        me.print_idx(&state.component.type_names, resource)
                    })?;
                }
                CanonicalFunction::ResourceRep { resource } => {
                    self.print_intrinsic(state, "canon resource.rep ", &|me, state| {
                        me.print_idx(&state.component.type_names, resource)
                    })?;
                }
                CanonicalFunction::ThreadSpawn {
                    func_ty_index: func_index,
                } => {
                    self.start_group("core func ")?;
                    self.print_name(&state.core.func_names, state.core.funcs)?;
                    self.result.write_str(" ")?;
                    self.start_group("canon thread.spawn ")?;
                    self.print_idx(&state.core.type_names, func_index)?;
                    self.end_group()?;
                    self.end_group()?;
                    state.core.funcs += 1;
                }
                CanonicalFunction::ThreadHwConcurrency => {
                    self.start_group("core func ")?;
                    self.print_name(&state.core.func_names, state.core.funcs)?;
                    self.result.write_str(" ")?;
                    self.start_group("canon thread.hw_concurrency")?;
                    self.end_group()?;
                    self.end_group()?;
                    state.core.funcs += 1;
                }
                CanonicalFunction::TaskBackpressure => {
<<<<<<< HEAD
                    self.start_group("core func ")?;
                    self.print_name(&state.core.func_names, state.core.funcs)?;
                    self.result.write_str(" ")?;
                    self.start_group("canon task.backpressure")?;
                    self.end_group()?;
                    self.end_group()?;
                    debug_assert_eq!(state.core.func_to_type.len(), state.core.funcs as usize);
                    state.core.funcs += 1;
                    state.core.func_to_type.push(None);
                }
                CanonicalFunction::TaskReturn { type_index } => {
                    self.start_group("core func ")?;
                    self.print_name(&state.core.func_names, state.core.funcs)?;
                    self.result.write_str(" ")?;
                    self.start_group("canon task.return ")?;
                    self.print_idx(&state.component.type_names, type_index)?;
                    self.end_group()?;
                    self.end_group()?;
                    debug_assert_eq!(state.core.func_to_type.len(), state.core.funcs as usize);
                    state.core.funcs += 1;
                    state.core.func_to_type.push(None);
                }
                CanonicalFunction::TaskWait { async_, memory } => {
                    self.start_group("core func ")?;
                    self.print_name(&state.core.func_names, state.core.funcs)?;
                    self.result.write_str(" ")?;
                    self.start_group("canon task.wait ")?;
                    if async_ {
                        self.result.write_str("async ")?;
                    }
                    self.start_group("memory ")?;
                    self.print_idx(&state.core.memory_names, memory)?;
                    self.end_group()?;
                    self.end_group()?;
                    self.end_group()?;
                    debug_assert_eq!(state.core.func_to_type.len(), state.core.funcs as usize);
                    state.core.funcs += 1;
                    state.core.func_to_type.push(None);
                }
                CanonicalFunction::TaskPoll { async_, memory } => {
                    self.start_group("core func ")?;
                    self.print_name(&state.core.func_names, state.core.funcs)?;
                    self.result.write_str(" ")?;
                    self.start_group("canon task.poll ")?;
                    if async_ {
                        self.result.write_str("async ")?;
                    }
                    self.start_group("memory ")?;
                    self.print_idx(&state.core.memory_names, memory)?;
                    self.end_group()?;
                    self.end_group()?;
                    self.end_group()?;
                    debug_assert_eq!(state.core.func_to_type.len(), state.core.funcs as usize);
                    state.core.funcs += 1;
                    state.core.func_to_type.push(None);
                }
                CanonicalFunction::TaskYield { async_ } => {
                    self.start_group("core func ")?;
                    self.print_name(&state.core.func_names, state.core.funcs)?;
                    self.result.write_str(" ")?;
                    self.start_group("canon task.yield")?;
                    if async_ {
                        self.result.write_str(" async")?;
                    }
                    self.end_group()?;
                    self.end_group()?;
                    debug_assert_eq!(state.core.func_to_type.len(), state.core.funcs as usize);
                    state.core.funcs += 1;
                    state.core.func_to_type.push(None);
                }
                CanonicalFunction::SubtaskDrop => {
                    self.start_group("core func ")?;
                    self.print_name(&state.core.func_names, state.core.funcs)?;
                    self.result.write_str(" ")?;
                    self.start_group("canon subtask.drop")?;
                    self.end_group()?;
                    self.end_group()?;
                    debug_assert_eq!(state.core.func_to_type.len(), state.core.funcs as usize);
                    state.core.funcs += 1;
                    state.core.func_to_type.push(None);
                }
                CanonicalFunction::StreamNew { ty } => {
                    self.start_group("core func ")?;
                    self.print_name(&state.core.func_names, state.core.funcs)?;
                    self.result.write_str(" ")?;
                    self.start_group("canon stream.new ")?;
                    self.print_idx(&state.component.type_names, ty)?;
                    self.end_group()?;
                    self.end_group()?;
                    debug_assert_eq!(state.core.func_to_type.len(), state.core.funcs as usize);
                    state.core.funcs += 1;
                    state.core.func_to_type.push(None);
                }
                CanonicalFunction::StreamRead { ty, options } => {
                    self.start_group("core func ")?;
                    self.print_name(&state.core.func_names, state.core.funcs)?;
                    self.result.write_str(" ")?;
                    self.start_group("canon stream.read ")?;
                    self.print_idx(&state.component.type_names, ty)?;
                    self.print_canonical_options(state, &options)?;
                    self.end_group()?;
                    self.end_group()?;
                    debug_assert_eq!(state.core.func_to_type.len(), state.core.funcs as usize);
                    state.core.funcs += 1;
                    state.core.func_to_type.push(None);
                }
                CanonicalFunction::StreamWrite { ty, options } => {
                    self.start_group("core func ")?;
                    self.print_name(&state.core.func_names, state.core.funcs)?;
                    self.result.write_str(" ")?;
                    self.start_group("canon stream.write ")?;
                    self.print_idx(&state.component.type_names, ty)?;
                    self.print_canonical_options(state, &options)?;
                    self.end_group()?;
                    self.end_group()?;
                    debug_assert_eq!(state.core.func_to_type.len(), state.core.funcs as usize);
                    state.core.funcs += 1;
                    state.core.func_to_type.push(None);
                }
                CanonicalFunction::StreamCancelRead { ty, async_ } => {
                    self.start_group("core func ")?;
                    self.print_name(&state.core.func_names, state.core.funcs)?;
                    self.result.write_str(" ")?;
                    self.start_group("canon stream.cancel-read ")?;
                    self.print_idx(&state.component.type_names, ty)?;
                    if async_ {
                        self.result.write_str(" async")?;
                    }
                    self.end_group()?;
                    self.end_group()?;
                    debug_assert_eq!(state.core.func_to_type.len(), state.core.funcs as usize);
                    state.core.funcs += 1;
                    state.core.func_to_type.push(None);
                }
                CanonicalFunction::StreamCancelWrite { ty, async_ } => {
                    self.start_group("core func ")?;
                    self.print_name(&state.core.func_names, state.core.funcs)?;
                    self.result.write_str(" ")?;
                    self.start_group("canon stream.cancel-write ")?;
                    self.print_idx(&state.component.type_names, ty)?;
                    if async_ {
                        self.result.write_str(" async")?;
                    }
                    self.end_group()?;
                    self.end_group()?;
                    debug_assert_eq!(state.core.func_to_type.len(), state.core.funcs as usize);
                    state.core.funcs += 1;
                    state.core.func_to_type.push(None);
                }
                CanonicalFunction::StreamCloseReadable { ty } => {
                    self.start_group("core func ")?;
                    self.print_name(&state.core.func_names, state.core.funcs)?;
                    self.result.write_str(" ")?;
                    self.start_group("canon stream.close-readable ")?;
                    self.print_idx(&state.component.type_names, ty)?;
                    self.end_group()?;
                    self.end_group()?;
                    debug_assert_eq!(state.core.func_to_type.len(), state.core.funcs as usize);
                    state.core.funcs += 1;
                    state.core.func_to_type.push(None);
                }
                CanonicalFunction::StreamCloseWritable { ty } => {
                    self.start_group("core func ")?;
                    self.print_name(&state.core.func_names, state.core.funcs)?;
                    self.result.write_str(" ")?;
                    self.start_group("canon stream.close-writable ")?;
                    self.print_idx(&state.component.type_names, ty)?;
                    self.end_group()?;
                    self.end_group()?;
                    debug_assert_eq!(state.core.func_to_type.len(), state.core.funcs as usize);
                    state.core.funcs += 1;
                    state.core.func_to_type.push(None);
                }
                CanonicalFunction::FutureNew { ty } => {
                    self.start_group("core func ")?;
                    self.print_name(&state.core.func_names, state.core.funcs)?;
                    self.result.write_str(" ")?;
                    self.start_group("canon future.new ")?;
                    self.print_idx(&state.component.type_names, ty)?;
                    self.end_group()?;
                    self.end_group()?;
                    debug_assert_eq!(state.core.func_to_type.len(), state.core.funcs as usize);
                    state.core.funcs += 1;
                    state.core.func_to_type.push(None);
                }
                CanonicalFunction::FutureWrite { ty, options } => {
                    self.start_group("core func ")?;
                    self.print_name(&state.core.func_names, state.core.funcs)?;
                    self.result.write_str(" ")?;
                    self.start_group("canon future.write ")?;
                    self.print_idx(&state.component.type_names, ty)?;
                    self.print_canonical_options(state, &options)?;
                    self.end_group()?;
                    self.end_group()?;
                    debug_assert_eq!(state.core.func_to_type.len(), state.core.funcs as usize);
                    state.core.funcs += 1;
                    state.core.func_to_type.push(None);
                }
                CanonicalFunction::FutureRead { ty, options } => {
                    self.start_group("core func ")?;
                    self.print_name(&state.core.func_names, state.core.funcs)?;
                    self.result.write_str(" ")?;
                    self.start_group("canon future.read ")?;
                    self.print_idx(&state.component.type_names, ty)?;
                    self.print_canonical_options(state, &options)?;
                    self.end_group()?;
                    self.end_group()?;
                    debug_assert_eq!(state.core.func_to_type.len(), state.core.funcs as usize);
                    state.core.funcs += 1;
                    state.core.func_to_type.push(None);
                }
                CanonicalFunction::FutureCancelRead { ty, async_ } => {
                    self.start_group("core func ")?;
                    self.print_name(&state.core.func_names, state.core.funcs)?;
                    self.result.write_str(" ")?;
                    self.start_group("canon future.cancel-read ")?;
                    self.print_idx(&state.component.type_names, ty)?;
                    if async_ {
                        self.result.write_str(" async")?;
                    }
                    self.end_group()?;
                    self.end_group()?;
                    debug_assert_eq!(state.core.func_to_type.len(), state.core.funcs as usize);
                    state.core.funcs += 1;
                    state.core.func_to_type.push(None);
                }
                CanonicalFunction::FutureCancelWrite { ty, async_ } => {
                    self.start_group("core func ")?;
                    self.print_name(&state.core.func_names, state.core.funcs)?;
                    self.result.write_str(" ")?;
                    self.start_group("canon future.cancel-write ")?;
                    self.print_idx(&state.component.type_names, ty)?;
                    if async_ {
                        self.result.write_str(" async")?;
                    }
                    self.end_group()?;
                    self.end_group()?;
                    debug_assert_eq!(state.core.func_to_type.len(), state.core.funcs as usize);
                    state.core.funcs += 1;
                    state.core.func_to_type.push(None);
                }
                CanonicalFunction::FutureCloseReadable { ty } => {
                    self.start_group("core func ")?;
                    self.print_name(&state.core.func_names, state.core.funcs)?;
                    self.result.write_str(" ")?;
                    self.start_group("canon future.close-readable ")?;
                    self.print_idx(&state.component.type_names, ty)?;
                    self.end_group()?;
                    self.end_group()?;
                    debug_assert_eq!(state.core.func_to_type.len(), state.core.funcs as usize);
                    state.core.funcs += 1;
                    state.core.func_to_type.push(None);
                }
                CanonicalFunction::FutureCloseWritable { ty } => {
                    self.start_group("core func ")?;
                    self.print_name(&state.core.func_names, state.core.funcs)?;
                    self.result.write_str(" ")?;
                    self.start_group("canon future.close-writable ")?;
                    self.print_idx(&state.component.type_names, ty)?;
                    self.end_group()?;
                    self.end_group()?;
                    debug_assert_eq!(state.core.func_to_type.len(), state.core.funcs as usize);
                    state.core.funcs += 1;
                    state.core.func_to_type.push(None);
                }
                CanonicalFunction::ErrorContextNew { options } => {
                    self.start_group("core func ")?;
                    self.print_name(&state.core.func_names, state.core.funcs)?;
                    self.result.write_str(" ")?;
                    self.start_group("canon error-context.new")?;
                    self.print_canonical_options(state, &options)?;
                    self.end_group()?;
                    self.end_group()?;
                    debug_assert_eq!(state.core.func_to_type.len(), state.core.funcs as usize);
                    state.core.funcs += 1;
                    state.core.func_to_type.push(None);
                }
                CanonicalFunction::ErrorContextDebugMessage { options } => {
                    self.start_group("core func ")?;
                    self.print_name(&state.core.func_names, state.core.funcs)?;
                    self.result.write_str(" ")?;
                    self.start_group("canon error-context.debug-message")?;
                    self.print_canonical_options(state, &options)?;
                    self.end_group()?;
                    self.end_group()?;
                    debug_assert_eq!(state.core.func_to_type.len(), state.core.funcs as usize);
                    state.core.funcs += 1;
                    state.core.func_to_type.push(None);
                }
                CanonicalFunction::ErrorContextDrop => {
                    self.start_group("core func ")?;
                    self.print_name(&state.core.func_names, state.core.funcs)?;
                    self.result.write_str(" ")?;
                    self.start_group("canon error-context.drop")?;
                    self.end_group()?;
                    self.end_group()?;
                    debug_assert_eq!(state.core.func_to_type.len(), state.core.funcs as usize);
                    state.core.funcs += 1;
                    state.core.func_to_type.push(None);
=======
                    self.print_intrinsic(state, "canon task.backpressure", &|_, _| Ok(()))?;
                }
                CanonicalFunction::TaskReturn { type_index } => {
                    self.print_intrinsic(state, "canon task.return ", &|me, state| {
                        me.print_idx(&state.component.type_names, type_index)
                    })?;
                }
                CanonicalFunction::TaskWait { async_, memory } => {
                    self.print_intrinsic(state, "canon task.wait ", &|me, state| {
                        if async_ {
                            me.result.write_str("async ")?;
                        }
                        me.start_group("memory ")?;
                        me.print_idx(&state.core.memory_names, memory)?;
                        me.end_group()
                    })?;
                }
                CanonicalFunction::TaskPoll { async_, memory } => {
                    self.print_intrinsic(state, "canon task.poll ", &|me, state| {
                        if async_ {
                            me.result.write_str("async ")?;
                        }
                        me.start_group("memory ")?;
                        me.print_idx(&state.core.memory_names, memory)?;
                        me.end_group()
                    })?;
                }
                CanonicalFunction::TaskYield { async_ } => {
                    self.print_intrinsic(state, "canon task.yield", &|me, _| {
                        if async_ {
                            me.result.write_str(" async")?;
                        }
                        Ok(())
                    })?;
                }
                CanonicalFunction::SubtaskDrop => {
                    self.print_intrinsic(state, "canon subtask.drop", &|_, _| Ok(()))?;
                }
                CanonicalFunction::StreamNew { ty } => {
                    self.print_intrinsic(state, "canon stream.new ", &|me, state| {
                        me.print_idx(&state.component.type_names, ty)
                    })?;
                }
                CanonicalFunction::StreamRead { ty, options } => {
                    self.print_intrinsic(state, "canon stream.read ", &|me, state| {
                        me.print_idx(&state.component.type_names, ty)?;
                        me.print_canonical_options(state, &options)
                    })?;
                }
                CanonicalFunction::StreamWrite { ty, options } => {
                    self.print_intrinsic(state, "canon stream.write ", &|me, state| {
                        me.print_idx(&state.component.type_names, ty)?;
                        me.print_canonical_options(state, &options)
                    })?;
                }
                CanonicalFunction::StreamCancelRead { ty, async_ } => {
                    self.print_intrinsic(state, "canon stream.cancel-read ", &|me, state| {
                        me.print_idx(&state.component.type_names, ty)?;
                        if async_ {
                            me.result.write_str(" async")?;
                        }
                        Ok(())
                    })?;
                }
                CanonicalFunction::StreamCancelWrite { ty, async_ } => {
                    self.print_intrinsic(state, "canon stream.cancel-write ", &|me, state| {
                        me.print_idx(&state.component.type_names, ty)?;
                        if async_ {
                            me.result.write_str(" async")?;
                        }
                        Ok(())
                    })?;
                }
                CanonicalFunction::StreamCloseReadable { ty } => {
                    self.print_intrinsic(state, "canon stream.close-readable ", &|me, state| {
                        me.print_idx(&state.component.type_names, ty)
                    })?;
                }
                CanonicalFunction::StreamCloseWritable { ty } => {
                    self.print_intrinsic(state, "canon stream.close-writable ", &|me, state| {
                        me.print_idx(&state.component.type_names, ty)
                    })?;
                }
                CanonicalFunction::FutureNew { ty } => {
                    self.print_intrinsic(state, "canon future.new ", &|me, state| {
                        me.print_idx(&state.component.type_names, ty)
                    })?;
                }
                CanonicalFunction::FutureRead { ty, options } => {
                    self.print_intrinsic(state, "canon future.read ", &|me, state| {
                        me.print_idx(&state.component.type_names, ty)?;
                        me.print_canonical_options(state, &options)
                    })?;
                }
                CanonicalFunction::FutureWrite { ty, options } => {
                    self.print_intrinsic(state, "canon future.write ", &|me, state| {
                        me.print_idx(&state.component.type_names, ty)?;
                        me.print_canonical_options(state, &options)
                    })?;
                }
                CanonicalFunction::FutureCancelRead { ty, async_ } => {
                    self.print_intrinsic(state, "canon future.cancel-read ", &|me, state| {
                        me.print_idx(&state.component.type_names, ty)?;
                        if async_ {
                            me.result.write_str(" async")?;
                        }
                        Ok(())
                    })?;
                }
                CanonicalFunction::FutureCancelWrite { ty, async_ } => {
                    self.print_intrinsic(state, "canon future.cancel-write ", &|me, state| {
                        me.print_idx(&state.component.type_names, ty)?;
                        if async_ {
                            me.result.write_str(" async")?;
                        }
                        Ok(())
                    })?;
                }
                CanonicalFunction::FutureCloseReadable { ty } => {
                    self.print_intrinsic(state, "canon future.close-readable ", &|me, state| {
                        me.print_idx(&state.component.type_names, ty)
                    })?;
                }
                CanonicalFunction::FutureCloseWritable { ty } => {
                    self.print_intrinsic(state, "canon future.close-writable ", &|me, state| {
                        me.print_idx(&state.component.type_names, ty)
                    })?;
                }
                CanonicalFunction::ErrorContextNew { options } => {
                    self.print_intrinsic(state, "canon error-context.new", &|me, state| {
                        me.print_canonical_options(state, &options)
                    })?;
                }
                CanonicalFunction::ErrorContextDebugMessage { options } => {
                    self.print_intrinsic(
                        state,
                        "canon error-context.debug-message",
                        &|me, state| me.print_canonical_options(state, &options),
                    )?;
                }
                CanonicalFunction::ErrorContextDrop => {
                    self.print_intrinsic(state, "canon error-context.drop", &|_, _| Ok(()))?;
>>>>>>> 57b1acee
                }
            }
        }

        Ok(())
    }

    pub(crate) fn print_instances(
        &mut self,
        state: &mut State,
        parser: InstanceSectionReader,
    ) -> Result<()> {
        for instance in parser.into_iter_with_offsets() {
            let (offset, instance) = instance?;
            self.newline(offset)?;
            self.start_group("core instance ")?;
            self.print_name(&state.core.instance_names, state.core.instances)?;
            match instance {
                Instance::Instantiate { module_index, args } => {
                    self.result.write_str(" ")?;
                    self.start_group("instantiate ")?;
                    self.print_idx(&state.core.module_names, module_index)?;
                    for arg in args.iter() {
                        self.newline(offset)?;
                        self.print_instantiation_arg(state, arg)?;
                    }
                    self.end_group()?;
                    state.core.instances += 1;
                }
                Instance::FromExports(exports) => {
                    for export in exports.iter() {
                        self.newline(offset)?;
                        self.print_export(state, export)?;
                    }
                    state.core.instances += 1;
                }
            }
            self.end_group()?;
        }
        Ok(())
    }

    pub(crate) fn print_component_instances(
        &mut self,
        state: &mut State,
        parser: ComponentInstanceSectionReader,
    ) -> Result<()> {
        for instance in parser.into_iter_with_offsets() {
            let (offset, instance) = instance?;
            self.newline(offset)?;
            self.start_group("instance ")?;
            self.print_name(&state.component.instance_names, state.component.instances)?;
            state.component.instances += 1;
            match instance {
                ComponentInstance::Instantiate {
                    component_index,
                    args,
                } => {
                    self.result.write_str(" ")?;
                    self.start_group("instantiate ")?;
                    self.print_idx(&state.component.component_names, component_index)?;
                    for arg in args.iter() {
                        self.newline(offset)?;
                        self.print_component_instantiation_arg(state, arg)?;
                    }
                    self.end_group()?;
                }
                ComponentInstance::FromExports(exports) => {
                    for export in exports.iter() {
                        self.newline(offset)?;
                        self.print_component_export(state, export, false)?;
                    }
                }
            }
            self.end_group()?;
        }
        Ok(())
    }

    pub(crate) fn print_instantiation_arg(
        &mut self,
        state: &State,
        arg: &InstantiationArg,
    ) -> Result<()> {
        self.start_group("with ")?;
        self.print_str(arg.name)?;
        self.result.write_str(" ")?;
        match arg.kind {
            InstantiationArgKind::Instance => {
                self.start_group("instance ")?;
                self.print_idx(&state.core.instance_names, arg.index)?;
                self.end_group()?;
            }
        }
        self.end_group()?;
        Ok(())
    }

    pub(crate) fn print_component_instantiation_arg(
        &mut self,
        state: &State,
        arg: &ComponentInstantiationArg,
    ) -> Result<()> {
        self.start_group("with ")?;
        self.print_str(arg.name)?;
        self.result.write_str(" ")?;
        self.print_component_external_kind(state, arg.kind, arg.index)?;
        self.end_group()?;
        Ok(())
    }

    pub(crate) fn print_component_start(
        &mut self,
        state: &mut State,
        pos: usize,
        start: ComponentStartFunction,
    ) -> Result<()> {
        self.newline(pos)?;
        self.start_group("start ")?;
        self.print_idx(&state.component.func_names, start.func_index)?;

        for arg in start.arguments.iter() {
            self.result.write_str(" ")?;
            self.start_group("value ")?;
            self.print_idx(&state.component.value_names, *arg)?;
            self.end_group()?;
        }

        for _ in 0..start.results {
            self.result.write_str(" ")?;
            self.start_group("result ")?;
            self.start_group("value ")?;
            self.print_name(&state.component.value_names, state.component.values)?;
            self.end_group()?;
            self.end_group()?;
            state.component.values += 1;
        }

        self.end_group()?; // start

        Ok(())
    }

    pub(crate) fn print_component_aliases(
        &mut self,
        states: &mut [State],
        parser: ComponentAliasSectionReader,
    ) -> Result<()> {
        for alias in parser.into_iter_with_offsets() {
            let (offset, alias) = alias?;
            self.newline(offset)?;
            self.print_component_alias(states, alias)?;
        }
        Ok(())
    }

    pub(crate) fn print_component_alias(
        &mut self,
        states: &mut [State],
        alias: ComponentAlias<'_>,
    ) -> Result<()> {
        match alias {
            ComponentAlias::InstanceExport {
                kind,
                instance_index,
                name,
            } => {
                let state = states.last_mut().unwrap();
                self.start_group("alias export ")?;
                self.print_idx(&state.component.instance_names, instance_index)?;
                self.result.write_str(" ")?;
                self.print_str(name)?;
                self.result.write_str(" ")?;
                self.start_component_external_kind_group(kind)?;
                self.print_component_kind_name(state, kind)?;
                self.end_group()?;

                self.end_group()?; // alias export
            }
            ComponentAlias::CoreInstanceExport {
                instance_index,
                kind,
                name,
            } => {
                let state = states.last_mut().unwrap();
                self.start_group("alias core export ")?;
                self.print_idx(&state.core.instance_names, instance_index)?;
                self.result.write_str(" ")?;
                self.print_str(name)?;
                self.result.write_str(" ")?;
                match kind {
                    ExternalKind::Func => {
                        self.start_group("core func ")?;
                        self.print_name(&state.core.func_names, state.core.funcs)?;
                        self.end_group()?;
                        debug_assert_eq!(state.core.func_to_type.len(), state.core.funcs as usize);
                        state.core.funcs += 1;
                        state.core.func_to_type.push(None)
                    }
                    ExternalKind::Table => {
                        self.start_group("core table ")?;
                        self.print_name(&state.core.table_names, state.core.tables)?;
                        self.end_group()?;
                        state.core.tables += 1;
                    }
                    ExternalKind::Memory => {
                        self.start_group("core memory ")?;
                        self.print_name(&state.core.memory_names, state.core.memories)?;
                        self.end_group()?;
                        state.core.memories += 1;
                    }
                    ExternalKind::Global => {
                        self.start_group("core global ")?;
                        self.print_name(&state.core.global_names, state.core.globals)?;
                        self.end_group()?;
                        state.core.globals += 1;
                    }
                    ExternalKind::Tag => {
                        self.start_group("core tag ")?;
                        self.print_name(&state.core.tag_names, state.core.tags as u32)?;
                        self.end_group()?;
                        debug_assert_eq!(state.core.tag_to_type.len(), state.core.tags as usize);
                        state.core.tags += 1;
                        state.core.tag_to_type.push(None)
                    }
                }
                self.end_group()?; // alias export
            }

            ComponentAlias::Outer { kind, count, index } => {
                let state = states.last().unwrap();
                let outer = Self::outer_state(states, count)?;
                self.start_group("alias outer ")?;
                if let Some(name) = outer.name.as_ref() {
                    name.write(self)?;
                } else {
                    write!(self.result, "{count}")?;
                }
                self.result.write_str(" ")?;
                match kind {
                    ComponentOuterAliasKind::CoreModule => {
                        self.print_idx(&outer.core.module_names, index)?;
                        self.result.write_str(" ")?;
                        self.start_group("core module ")?;
                        self.print_name(&state.core.module_names, state.core.modules)?;
                    }
                    ComponentOuterAliasKind::CoreType => {
                        self.print_idx(&outer.core.type_names, index)?;
                        self.result.write_str(" ")?;
                        self.start_group("core type ")?;
                        self.print_name(&state.core.type_names, state.core.types.len() as u32)?;
                    }
                    ComponentOuterAliasKind::Type => {
                        self.print_idx(&outer.component.type_names, index)?;
                        self.result.write_str(" ")?;
                        self.start_group("type ")?;
                        self.print_name(&state.component.type_names, state.component.types)?;
                    }
                    ComponentOuterAliasKind::Component => {
                        self.print_idx(&outer.component.component_names, index)?;
                        self.result.write_str(" ")?;
                        self.start_group("component ")?;
                        self.print_name(
                            &state.component.component_names,
                            state.component.components,
                        )?;
                    }
                }
                self.end_group()?; // kind
                self.end_group()?; // alias

                let state = states.last_mut().unwrap();
                match kind {
                    ComponentOuterAliasKind::CoreModule => state.core.modules += 1,
                    ComponentOuterAliasKind::CoreType => state.core.types.push(None),
                    ComponentOuterAliasKind::Type => state.component.types += 1,
                    ComponentOuterAliasKind::Component => state.component.components += 1,
                }
            }
        }
        Ok(())
    }
}<|MERGE_RESOLUTION|>--- conflicted
+++ resolved
@@ -276,11 +276,7 @@
             }
             ComponentDefinedType::Future(ty) => self.print_future_type(state, *ty)?,
             ComponentDefinedType::Stream(ty) => self.print_stream_type(state, *ty)?,
-<<<<<<< HEAD
-            ComponentDefinedType::ErrorContext => self.result.write_str("error-context")?,
-=======
             ComponentDefinedType::ErrorContext => self.print_type_keyword("error-context")?,
->>>>>>> 57b1acee
         }
 
         Ok(())
@@ -912,307 +908,6 @@
                     state.core.funcs += 1;
                 }
                 CanonicalFunction::TaskBackpressure => {
-<<<<<<< HEAD
-                    self.start_group("core func ")?;
-                    self.print_name(&state.core.func_names, state.core.funcs)?;
-                    self.result.write_str(" ")?;
-                    self.start_group("canon task.backpressure")?;
-                    self.end_group()?;
-                    self.end_group()?;
-                    debug_assert_eq!(state.core.func_to_type.len(), state.core.funcs as usize);
-                    state.core.funcs += 1;
-                    state.core.func_to_type.push(None);
-                }
-                CanonicalFunction::TaskReturn { type_index } => {
-                    self.start_group("core func ")?;
-                    self.print_name(&state.core.func_names, state.core.funcs)?;
-                    self.result.write_str(" ")?;
-                    self.start_group("canon task.return ")?;
-                    self.print_idx(&state.component.type_names, type_index)?;
-                    self.end_group()?;
-                    self.end_group()?;
-                    debug_assert_eq!(state.core.func_to_type.len(), state.core.funcs as usize);
-                    state.core.funcs += 1;
-                    state.core.func_to_type.push(None);
-                }
-                CanonicalFunction::TaskWait { async_, memory } => {
-                    self.start_group("core func ")?;
-                    self.print_name(&state.core.func_names, state.core.funcs)?;
-                    self.result.write_str(" ")?;
-                    self.start_group("canon task.wait ")?;
-                    if async_ {
-                        self.result.write_str("async ")?;
-                    }
-                    self.start_group("memory ")?;
-                    self.print_idx(&state.core.memory_names, memory)?;
-                    self.end_group()?;
-                    self.end_group()?;
-                    self.end_group()?;
-                    debug_assert_eq!(state.core.func_to_type.len(), state.core.funcs as usize);
-                    state.core.funcs += 1;
-                    state.core.func_to_type.push(None);
-                }
-                CanonicalFunction::TaskPoll { async_, memory } => {
-                    self.start_group("core func ")?;
-                    self.print_name(&state.core.func_names, state.core.funcs)?;
-                    self.result.write_str(" ")?;
-                    self.start_group("canon task.poll ")?;
-                    if async_ {
-                        self.result.write_str("async ")?;
-                    }
-                    self.start_group("memory ")?;
-                    self.print_idx(&state.core.memory_names, memory)?;
-                    self.end_group()?;
-                    self.end_group()?;
-                    self.end_group()?;
-                    debug_assert_eq!(state.core.func_to_type.len(), state.core.funcs as usize);
-                    state.core.funcs += 1;
-                    state.core.func_to_type.push(None);
-                }
-                CanonicalFunction::TaskYield { async_ } => {
-                    self.start_group("core func ")?;
-                    self.print_name(&state.core.func_names, state.core.funcs)?;
-                    self.result.write_str(" ")?;
-                    self.start_group("canon task.yield")?;
-                    if async_ {
-                        self.result.write_str(" async")?;
-                    }
-                    self.end_group()?;
-                    self.end_group()?;
-                    debug_assert_eq!(state.core.func_to_type.len(), state.core.funcs as usize);
-                    state.core.funcs += 1;
-                    state.core.func_to_type.push(None);
-                }
-                CanonicalFunction::SubtaskDrop => {
-                    self.start_group("core func ")?;
-                    self.print_name(&state.core.func_names, state.core.funcs)?;
-                    self.result.write_str(" ")?;
-                    self.start_group("canon subtask.drop")?;
-                    self.end_group()?;
-                    self.end_group()?;
-                    debug_assert_eq!(state.core.func_to_type.len(), state.core.funcs as usize);
-                    state.core.funcs += 1;
-                    state.core.func_to_type.push(None);
-                }
-                CanonicalFunction::StreamNew { ty } => {
-                    self.start_group("core func ")?;
-                    self.print_name(&state.core.func_names, state.core.funcs)?;
-                    self.result.write_str(" ")?;
-                    self.start_group("canon stream.new ")?;
-                    self.print_idx(&state.component.type_names, ty)?;
-                    self.end_group()?;
-                    self.end_group()?;
-                    debug_assert_eq!(state.core.func_to_type.len(), state.core.funcs as usize);
-                    state.core.funcs += 1;
-                    state.core.func_to_type.push(None);
-                }
-                CanonicalFunction::StreamRead { ty, options } => {
-                    self.start_group("core func ")?;
-                    self.print_name(&state.core.func_names, state.core.funcs)?;
-                    self.result.write_str(" ")?;
-                    self.start_group("canon stream.read ")?;
-                    self.print_idx(&state.component.type_names, ty)?;
-                    self.print_canonical_options(state, &options)?;
-                    self.end_group()?;
-                    self.end_group()?;
-                    debug_assert_eq!(state.core.func_to_type.len(), state.core.funcs as usize);
-                    state.core.funcs += 1;
-                    state.core.func_to_type.push(None);
-                }
-                CanonicalFunction::StreamWrite { ty, options } => {
-                    self.start_group("core func ")?;
-                    self.print_name(&state.core.func_names, state.core.funcs)?;
-                    self.result.write_str(" ")?;
-                    self.start_group("canon stream.write ")?;
-                    self.print_idx(&state.component.type_names, ty)?;
-                    self.print_canonical_options(state, &options)?;
-                    self.end_group()?;
-                    self.end_group()?;
-                    debug_assert_eq!(state.core.func_to_type.len(), state.core.funcs as usize);
-                    state.core.funcs += 1;
-                    state.core.func_to_type.push(None);
-                }
-                CanonicalFunction::StreamCancelRead { ty, async_ } => {
-                    self.start_group("core func ")?;
-                    self.print_name(&state.core.func_names, state.core.funcs)?;
-                    self.result.write_str(" ")?;
-                    self.start_group("canon stream.cancel-read ")?;
-                    self.print_idx(&state.component.type_names, ty)?;
-                    if async_ {
-                        self.result.write_str(" async")?;
-                    }
-                    self.end_group()?;
-                    self.end_group()?;
-                    debug_assert_eq!(state.core.func_to_type.len(), state.core.funcs as usize);
-                    state.core.funcs += 1;
-                    state.core.func_to_type.push(None);
-                }
-                CanonicalFunction::StreamCancelWrite { ty, async_ } => {
-                    self.start_group("core func ")?;
-                    self.print_name(&state.core.func_names, state.core.funcs)?;
-                    self.result.write_str(" ")?;
-                    self.start_group("canon stream.cancel-write ")?;
-                    self.print_idx(&state.component.type_names, ty)?;
-                    if async_ {
-                        self.result.write_str(" async")?;
-                    }
-                    self.end_group()?;
-                    self.end_group()?;
-                    debug_assert_eq!(state.core.func_to_type.len(), state.core.funcs as usize);
-                    state.core.funcs += 1;
-                    state.core.func_to_type.push(None);
-                }
-                CanonicalFunction::StreamCloseReadable { ty } => {
-                    self.start_group("core func ")?;
-                    self.print_name(&state.core.func_names, state.core.funcs)?;
-                    self.result.write_str(" ")?;
-                    self.start_group("canon stream.close-readable ")?;
-                    self.print_idx(&state.component.type_names, ty)?;
-                    self.end_group()?;
-                    self.end_group()?;
-                    debug_assert_eq!(state.core.func_to_type.len(), state.core.funcs as usize);
-                    state.core.funcs += 1;
-                    state.core.func_to_type.push(None);
-                }
-                CanonicalFunction::StreamCloseWritable { ty } => {
-                    self.start_group("core func ")?;
-                    self.print_name(&state.core.func_names, state.core.funcs)?;
-                    self.result.write_str(" ")?;
-                    self.start_group("canon stream.close-writable ")?;
-                    self.print_idx(&state.component.type_names, ty)?;
-                    self.end_group()?;
-                    self.end_group()?;
-                    debug_assert_eq!(state.core.func_to_type.len(), state.core.funcs as usize);
-                    state.core.funcs += 1;
-                    state.core.func_to_type.push(None);
-                }
-                CanonicalFunction::FutureNew { ty } => {
-                    self.start_group("core func ")?;
-                    self.print_name(&state.core.func_names, state.core.funcs)?;
-                    self.result.write_str(" ")?;
-                    self.start_group("canon future.new ")?;
-                    self.print_idx(&state.component.type_names, ty)?;
-                    self.end_group()?;
-                    self.end_group()?;
-                    debug_assert_eq!(state.core.func_to_type.len(), state.core.funcs as usize);
-                    state.core.funcs += 1;
-                    state.core.func_to_type.push(None);
-                }
-                CanonicalFunction::FutureWrite { ty, options } => {
-                    self.start_group("core func ")?;
-                    self.print_name(&state.core.func_names, state.core.funcs)?;
-                    self.result.write_str(" ")?;
-                    self.start_group("canon future.write ")?;
-                    self.print_idx(&state.component.type_names, ty)?;
-                    self.print_canonical_options(state, &options)?;
-                    self.end_group()?;
-                    self.end_group()?;
-                    debug_assert_eq!(state.core.func_to_type.len(), state.core.funcs as usize);
-                    state.core.funcs += 1;
-                    state.core.func_to_type.push(None);
-                }
-                CanonicalFunction::FutureRead { ty, options } => {
-                    self.start_group("core func ")?;
-                    self.print_name(&state.core.func_names, state.core.funcs)?;
-                    self.result.write_str(" ")?;
-                    self.start_group("canon future.read ")?;
-                    self.print_idx(&state.component.type_names, ty)?;
-                    self.print_canonical_options(state, &options)?;
-                    self.end_group()?;
-                    self.end_group()?;
-                    debug_assert_eq!(state.core.func_to_type.len(), state.core.funcs as usize);
-                    state.core.funcs += 1;
-                    state.core.func_to_type.push(None);
-                }
-                CanonicalFunction::FutureCancelRead { ty, async_ } => {
-                    self.start_group("core func ")?;
-                    self.print_name(&state.core.func_names, state.core.funcs)?;
-                    self.result.write_str(" ")?;
-                    self.start_group("canon future.cancel-read ")?;
-                    self.print_idx(&state.component.type_names, ty)?;
-                    if async_ {
-                        self.result.write_str(" async")?;
-                    }
-                    self.end_group()?;
-                    self.end_group()?;
-                    debug_assert_eq!(state.core.func_to_type.len(), state.core.funcs as usize);
-                    state.core.funcs += 1;
-                    state.core.func_to_type.push(None);
-                }
-                CanonicalFunction::FutureCancelWrite { ty, async_ } => {
-                    self.start_group("core func ")?;
-                    self.print_name(&state.core.func_names, state.core.funcs)?;
-                    self.result.write_str(" ")?;
-                    self.start_group("canon future.cancel-write ")?;
-                    self.print_idx(&state.component.type_names, ty)?;
-                    if async_ {
-                        self.result.write_str(" async")?;
-                    }
-                    self.end_group()?;
-                    self.end_group()?;
-                    debug_assert_eq!(state.core.func_to_type.len(), state.core.funcs as usize);
-                    state.core.funcs += 1;
-                    state.core.func_to_type.push(None);
-                }
-                CanonicalFunction::FutureCloseReadable { ty } => {
-                    self.start_group("core func ")?;
-                    self.print_name(&state.core.func_names, state.core.funcs)?;
-                    self.result.write_str(" ")?;
-                    self.start_group("canon future.close-readable ")?;
-                    self.print_idx(&state.component.type_names, ty)?;
-                    self.end_group()?;
-                    self.end_group()?;
-                    debug_assert_eq!(state.core.func_to_type.len(), state.core.funcs as usize);
-                    state.core.funcs += 1;
-                    state.core.func_to_type.push(None);
-                }
-                CanonicalFunction::FutureCloseWritable { ty } => {
-                    self.start_group("core func ")?;
-                    self.print_name(&state.core.func_names, state.core.funcs)?;
-                    self.result.write_str(" ")?;
-                    self.start_group("canon future.close-writable ")?;
-                    self.print_idx(&state.component.type_names, ty)?;
-                    self.end_group()?;
-                    self.end_group()?;
-                    debug_assert_eq!(state.core.func_to_type.len(), state.core.funcs as usize);
-                    state.core.funcs += 1;
-                    state.core.func_to_type.push(None);
-                }
-                CanonicalFunction::ErrorContextNew { options } => {
-                    self.start_group("core func ")?;
-                    self.print_name(&state.core.func_names, state.core.funcs)?;
-                    self.result.write_str(" ")?;
-                    self.start_group("canon error-context.new")?;
-                    self.print_canonical_options(state, &options)?;
-                    self.end_group()?;
-                    self.end_group()?;
-                    debug_assert_eq!(state.core.func_to_type.len(), state.core.funcs as usize);
-                    state.core.funcs += 1;
-                    state.core.func_to_type.push(None);
-                }
-                CanonicalFunction::ErrorContextDebugMessage { options } => {
-                    self.start_group("core func ")?;
-                    self.print_name(&state.core.func_names, state.core.funcs)?;
-                    self.result.write_str(" ")?;
-                    self.start_group("canon error-context.debug-message")?;
-                    self.print_canonical_options(state, &options)?;
-                    self.end_group()?;
-                    self.end_group()?;
-                    debug_assert_eq!(state.core.func_to_type.len(), state.core.funcs as usize);
-                    state.core.funcs += 1;
-                    state.core.func_to_type.push(None);
-                }
-                CanonicalFunction::ErrorContextDrop => {
-                    self.start_group("core func ")?;
-                    self.print_name(&state.core.func_names, state.core.funcs)?;
-                    self.result.write_str(" ")?;
-                    self.start_group("canon error-context.drop")?;
-                    self.end_group()?;
-                    self.end_group()?;
-                    debug_assert_eq!(state.core.func_to_type.len(), state.core.funcs as usize);
-                    state.core.funcs += 1;
-                    state.core.func_to_type.push(None);
-=======
                     self.print_intrinsic(state, "canon task.backpressure", &|_, _| Ok(()))?;
                 }
                 CanonicalFunction::TaskReturn { type_index } => {
@@ -1355,7 +1050,6 @@
                 }
                 CanonicalFunction::ErrorContextDrop => {
                     self.print_intrinsic(state, "canon error-context.drop", &|_, _| Ok(()))?;
->>>>>>> 57b1acee
                 }
             }
         }
