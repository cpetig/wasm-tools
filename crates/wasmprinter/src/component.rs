use crate::{name_map, Naming, Printer, State};
use anyhow::{bail, Result};
use wasmparser::*;

impl Printer<'_, '_> {
    pub(crate) fn register_component_names(
        &mut self,
        state: &mut State,
        names: ComponentNameSectionReader<'_>,
    ) -> Result<()> {
        for section in names {
            match section? {
                ComponentName::Component { name, .. } => {
                    let name = Naming::new(name, 0, "component", None);
                    state.name = Some(name);
                }
                ComponentName::CoreFuncs(n) => {
                    name_map(&mut state.core.func_names, n, "core-func")?
                }
                ComponentName::CoreTypes(n) => {
                    name_map(&mut state.core.type_names, n, "core-type")?
                }
                ComponentName::CoreTables(n) => {
                    name_map(&mut state.core.table_names, n, "core-table")?
                }
                ComponentName::CoreMemories(n) => {
                    name_map(&mut state.core.memory_names, n, "core-memory")?
                }
                ComponentName::CoreGlobals(n) => {
                    name_map(&mut state.core.global_names, n, "core-global")?
                }
                ComponentName::CoreModules(n) => {
                    name_map(&mut state.core.module_names, n, "core-module")?
                }
                ComponentName::CoreInstances(n) => {
                    name_map(&mut state.core.instance_names, n, "core-instance")?
                }
                ComponentName::Types(n) => name_map(&mut state.component.type_names, n, "type")?,
                ComponentName::Instances(n) => {
                    name_map(&mut state.component.instance_names, n, "instance")?
                }
                ComponentName::Components(n) => {
                    name_map(&mut state.component.component_names, n, "component")?
                }
                ComponentName::Funcs(n) => name_map(&mut state.component.func_names, n, "func")?,
                ComponentName::Values(n) => name_map(&mut state.component.value_names, n, "value")?,
                ComponentName::Unknown { .. } => (),
            }
        }
        Ok(())
    }

    pub(crate) fn print_core_types(
        &mut self,
        states: &mut Vec<State>,
        parser: CoreTypeSectionReader<'_>,
    ) -> Result<()> {
        for ty in parser.into_iter_with_offsets() {
            let (offset, ty) = ty?;
            self.newline(offset)?;
            self.print_core_type(states, ty)?;
        }

        Ok(())
    }

    pub(crate) fn print_core_type(&mut self, states: &mut Vec<State>, ty: CoreType) -> Result<()> {
        match ty {
            CoreType::Rec(rec) => {
                self.print_rec(states.last_mut().unwrap(), None, rec, true)?;
            }
            CoreType::Module(decls) => {
                self.start_group("core type ")?;
                self.print_name(
                    &states.last().unwrap().core.type_names,
                    states.last().unwrap().core.types.len() as u32,
                )?;
                self.print_module_type(states, decls.into_vec())?;
                self.end_group()?; // `core type` itself
                states.last_mut().unwrap().core.types.push(None);
            }
        }
        Ok(())
    }

    pub(crate) fn print_component_type_ref(&mut self, state: &State, idx: u32) -> Result<()> {
        self.start_group("type ")?;
        self.print_idx(&state.component.type_names, idx)?;
        self.end_group()?;
        Ok(())
    }

    pub(crate) fn print_primitive_val_type(&mut self, ty: &PrimitiveValType) -> Result<()> {
        match ty {
            PrimitiveValType::Bool => self.print_type_keyword("bool")?,
            PrimitiveValType::S8 => self.print_type_keyword("s8")?,
            PrimitiveValType::U8 => self.print_type_keyword("u8")?,
            PrimitiveValType::S16 => self.print_type_keyword("s16")?,
            PrimitiveValType::U16 => self.print_type_keyword("u16")?,
            PrimitiveValType::S32 => self.print_type_keyword("s32")?,
            PrimitiveValType::U32 => self.print_type_keyword("u32")?,
            PrimitiveValType::S64 => self.print_type_keyword("s64")?,
            PrimitiveValType::U64 => self.print_type_keyword("u64")?,
            PrimitiveValType::F32 => self.print_type_keyword("f32")?,
            PrimitiveValType::F64 => self.print_type_keyword("f64")?,
            PrimitiveValType::Char => self.print_type_keyword("char")?,
            PrimitiveValType::String => self.print_type_keyword("string")?,
        }
        Ok(())
    }

    pub(crate) fn print_record_type(
        &mut self,
        state: &State,
        fields: &[(&str, ComponentValType)],
    ) -> Result<()> {
        self.start_group("record")?;
        for (name, ty) in fields.iter() {
            self.result.write_str(" ")?;
            self.start_group("field ")?;
            self.print_str(name)?;
            self.result.write_str(" ")?;
            self.print_component_val_type(state, ty)?;
            self.end_group()?;
        }
        self.end_group()?;
        Ok(())
    }

    pub(crate) fn print_variant_type(
        &mut self,
        state: &State,
        cases: &[VariantCase],
    ) -> Result<()> {
        self.start_group("variant")?;
        for case in cases {
            self.result.write_str(" ")?;
            self.start_group("case ")?;
            self.print_str(case.name)?;

            if let Some(ty) = case.ty {
                self.result.write_str(" ")?;
                self.print_component_val_type(state, &ty)?;
            }

            if let Some(refines) = case.refines {
                self.result.write_str(" ")?;
                self.start_group("refines ")?;
                write!(&mut self.result, "{}", refines)?;
                self.end_group()?;
            }
            self.end_group()?;
        }
        self.end_group()?;

        Ok(())
    }

    pub(crate) fn print_list_type(
        &mut self,
        state: &State,
        element_ty: &ComponentValType,
    ) -> Result<()> {
        self.start_group("list ")?;
        self.print_component_val_type(state, element_ty)?;
        self.end_group()?;
        Ok(())
    }

    pub(crate) fn print_tuple_type(
        &mut self,
        state: &State,
        tys: &[ComponentValType],
    ) -> Result<()> {
        self.start_group("tuple")?;
        for ty in tys {
            self.result.write_str(" ")?;
            self.print_component_val_type(state, ty)?;
        }
        self.end_group()?;
        Ok(())
    }

    pub(crate) fn print_flag_or_enum_type(&mut self, ty: &str, names: &[&str]) -> Result<()> {
        self.start_group(ty)?;
        for name in names {
            self.result.write_str(" ")?;
            self.print_str(name)?;
        }
        self.end_group()?;
        Ok(())
    }

    pub(crate) fn print_option_type(
        &mut self,
        state: &State,
        inner: &ComponentValType,
    ) -> Result<()> {
        self.start_group("option ")?;
        self.print_component_val_type(state, inner)?;
        self.end_group()?;
        Ok(())
    }

    pub(crate) fn print_result_type(
        &mut self,
        state: &State,
        ok: Option<ComponentValType>,
        err: Option<ComponentValType>,
    ) -> Result<()> {
        self.start_group("result")?;

        if let Some(ok) = ok {
            self.result.write_str(" ")?;
            self.print_component_val_type(state, &ok)?;
        }

        if let Some(err) = err {
            self.result.write_str(" ")?;
            self.start_group("error ")?;
            self.print_component_val_type(state, &err)?;
            self.end_group()?;
        }

        self.end_group()?;

        Ok(())
    }

    fn print_future_type(&mut self, state: &State, ty: Option<ComponentValType>) -> Result<()> {
        self.start_group("future")?;

        if let Some(ty) = ty {
            self.result.write_str(" ")?;
            self.print_component_val_type(state, &ty)?;
        }

        self.end_group()?;

        Ok(())
    }

    fn print_stream_type(&mut self, state: &State, ty: ComponentValType) -> Result<()> {
        self.start_group("stream")?;
        self.result.write_str(" ")?;
        self.print_component_val_type(state, &ty)?;
        self.end_group()?;

        Ok(())
    }

    pub(crate) fn print_defined_type(
        &mut self,
        state: &State,
        ty: &ComponentDefinedType,
    ) -> Result<()> {
        match ty {
            ComponentDefinedType::Primitive(ty) => self.print_primitive_val_type(ty)?,
            ComponentDefinedType::Record(fields) => self.print_record_type(state, fields)?,
            ComponentDefinedType::Variant(cases) => self.print_variant_type(state, cases)?,
            ComponentDefinedType::List(ty) => self.print_list_type(state, ty)?,
            ComponentDefinedType::Tuple(tys) => self.print_tuple_type(state, tys)?,
            ComponentDefinedType::Flags(names) => self.print_flag_or_enum_type("flags", names)?,
            ComponentDefinedType::Enum(cases) => self.print_flag_or_enum_type("enum", cases)?,
            ComponentDefinedType::Option(ty) => self.print_option_type(state, ty)?,
            ComponentDefinedType::Result { ok, err } => self.print_result_type(state, *ok, *err)?,
            ComponentDefinedType::Own(idx) => {
                self.start_group("own ")?;
                self.print_idx(&state.component.type_names, *idx)?;
                self.end_group()?;
            }
            ComponentDefinedType::Borrow(idx) => {
                self.start_group("borrow ")?;
                self.print_idx(&state.component.type_names, *idx)?;
                self.end_group()?;
            }
            ComponentDefinedType::Future(ty) => self.print_future_type(state, *ty)?,
            ComponentDefinedType::Stream(ty) => self.print_stream_type(state, *ty)?,
<<<<<<< HEAD
            ComponentDefinedType::Error => self.result.write_str("error")?,
=======
            ComponentDefinedType::ErrorContext => self.result.write_str("error-context")?,
>>>>>>> 27bb59a1
        }

        Ok(())
    }

    pub(crate) fn print_component_val_type(
        &mut self,
        state: &State,
        ty: &ComponentValType,
    ) -> Result<()> {
        match ty {
            ComponentValType::Primitive(ty) => self.print_primitive_val_type(ty),
            ComponentValType::Type(idx) => self.print_idx(&state.component.type_names, *idx),
        }
    }

    pub(crate) fn print_module_type(
        &mut self,
        states: &mut Vec<State>,
        decls: Vec<ModuleTypeDeclaration>,
    ) -> Result<()> {
        states.push(State::new(Encoding::Module));
        self.newline_unknown_pos()?;
        self.start_group("module")?;
        for decl in decls {
            self.newline_unknown_pos()?;
            match decl {
                ModuleTypeDeclaration::Type(rec) => {
                    self.print_rec(states.last_mut().unwrap(), None, rec, false)?
                }
                ModuleTypeDeclaration::OuterAlias { kind, count, index } => {
                    self.print_outer_alias(states, kind, count, index)?;
                }
                ModuleTypeDeclaration::Export { name, ty } => {
                    self.start_group("export ")?;
                    self.print_str(name)?;
                    self.result.write_str(" ")?;
                    self.print_import_ty(states.last_mut().unwrap(), &ty, false)?;
                    self.end_group()?;
                }
                ModuleTypeDeclaration::Import(import) => {
                    self.print_import(states.last_mut().unwrap(), &import, false)?;
                }
            }
        }
        self.end_group()?;
        states.pop();
        Ok(())
    }

    pub(crate) fn print_component_type<'a>(
        &mut self,
        states: &mut Vec<State>,
        decls: Vec<ComponentTypeDeclaration<'a>>,
    ) -> Result<()> {
        states.push(State::new(Encoding::Component));
        self.newline_unknown_pos()?;
        self.start_group("component")?;
        for decl in decls {
            self.newline_unknown_pos()?;
            match decl {
                ComponentTypeDeclaration::CoreType(ty) => self.print_core_type(states, ty)?,
                ComponentTypeDeclaration::Type(ty) => self.print_component_type_def(states, ty)?,
                ComponentTypeDeclaration::Alias(alias) => {
                    self.print_component_alias(states, alias)?;
                }
                ComponentTypeDeclaration::Export { name, ty } => {
                    self.start_group("export ")?;
                    self.print_component_kind_name(states.last_mut().unwrap(), ty.kind())?;
                    self.result.write_str(" ")?;
                    self.print_str(name.0)?;
                    self.result.write_str(" ")?;
                    self.print_component_import_ty(states.last_mut().unwrap(), &ty, false)?;
                    self.end_group()?;
                }
                ComponentTypeDeclaration::Import(import) => {
                    self.print_component_import(states.last_mut().unwrap(), &import, true)?
                }
            }
        }
        self.end_group()?;
        states.pop().unwrap();
        Ok(())
    }

    pub(crate) fn print_instance_type<'a>(
        &mut self,
        states: &mut Vec<State>,
        decls: Vec<InstanceTypeDeclaration<'a>>,
    ) -> Result<()> {
        states.push(State::new(Encoding::Component));
        self.newline_unknown_pos()?;
        self.start_group("instance")?;
        for decl in decls {
            self.newline_unknown_pos()?;
            match decl {
                InstanceTypeDeclaration::CoreType(ty) => self.print_core_type(states, ty)?,
                InstanceTypeDeclaration::Type(ty) => self.print_component_type_def(states, ty)?,
                InstanceTypeDeclaration::Alias(alias) => {
                    self.print_component_alias(states, alias)?;
                }
                InstanceTypeDeclaration::Export { name, ty } => {
                    self.start_group("export ")?;
                    self.print_component_kind_name(states.last_mut().unwrap(), ty.kind())?;
                    self.result.write_str(" ")?;
                    self.print_str(name.0)?;
                    self.result.write_str(" ")?;
                    self.print_component_import_ty(states.last_mut().unwrap(), &ty, false)?;
                    self.end_group()?;
                }
            }
        }
        self.end_group()?;
        states.pop().unwrap();
        Ok(())
    }

    pub(crate) fn outer_state(states: &[State], count: u32) -> Result<&State> {
        let count = count as usize;
        if count >= states.len() {
            bail!("invalid outer alias count of {}", count);
        }

        Ok(&states[states.len() - count - 1])
    }

    pub(crate) fn print_outer_alias(
        &mut self,
        states: &mut [State],
        kind: OuterAliasKind,
        count: u32,
        index: u32,
    ) -> Result<()> {
        let state = states.last().unwrap();
        let outer = Self::outer_state(states, count)?;
        self.start_group("alias outer ")?;
        if let Some(name) = outer.name.as_ref() {
            name.write(self)?;
        } else {
            write!(self.result, "{count}")?;
        }
        self.result.write_str(" ")?;
        match kind {
            OuterAliasKind::Type => {
                self.print_idx(&outer.core.type_names, index)?;
                self.result.write_str(" ")?;
                self.start_group("type ")?;
                self.print_name(&state.core.type_names, state.core.types.len() as u32)?;
            }
        }
        self.end_group()?; // kind
        self.end_group()?; // alias

        let state = states.last_mut().unwrap();
        match kind {
            OuterAliasKind::Type => state.core.types.push(None),
        }

        Ok(())
    }

    pub(crate) fn print_component_func_type(
        &mut self,
        state: &State,
        ty: &ComponentFuncType,
    ) -> Result<()> {
        self.start_group("func")?;
        for (name, ty) in ty.params.iter() {
            self.result.write_str(" ")?;
            self.start_group("param ")?;
            self.print_str(name)?;
            self.result.write_str(" ")?;
            self.print_component_val_type(state, ty)?;
            self.end_group()?;
        }

        for (name, ty) in ty.results.iter() {
            self.result.write_str(" ")?;
            self.start_group("result ")?;
            if let Some(name) = name {
                self.print_str(name)?;
                self.result.write_str(" ")?;
            }
            self.print_component_val_type(state, ty)?;
            self.end_group()?;
        }

        self.end_group()?;

        Ok(())
    }

    pub(crate) fn print_component_type_def<'a>(
        &mut self,
        states: &mut Vec<State>,
        ty: ComponentType<'a>,
    ) -> Result<()> {
        self.start_group("type ")?;
        {
            let state = states.last_mut().unwrap();
            self.print_name(&state.component.type_names, state.component.types)?;
        }
        match ty {
            ComponentType::Defined(ty) => {
                self.result.write_str(" ")?;
                self.print_defined_type(states.last_mut().unwrap(), &ty)?;
            }
            ComponentType::Func(ty) => {
                self.result.write_str(" ")?;
                self.print_component_func_type(states.last_mut().unwrap(), &ty)?;
            }
            ComponentType::Component(decls) => {
                self.print_component_type(states, decls.into_vec())?;
            }
            ComponentType::Instance(decls) => {
                self.print_instance_type(states, decls.into_vec())?;
            }
            ComponentType::Resource { rep, dtor } => {
                self.result.write_str(" ")?;
                self.start_group("resource ")?;
                self.start_group("rep ")?;
                self.print_valtype(states.last().unwrap(), rep)?;
                self.end_group()?;
                if let Some(dtor) = dtor {
                    self.result.write_str(" ")?;
                    self.start_group("dtor ")?;
                    self.start_group("func ")?;
                    self.print_idx(&states.last().unwrap().core.func_names, dtor)?;
                    self.end_group()?;
                    self.end_group()?;
                }
                self.end_group()?;
            }
        }
        self.end_group()?;

        states.last_mut().unwrap().component.types += 1;

        Ok(())
    }

    pub(crate) fn print_component_types<'a>(
        &mut self,
        states: &mut Vec<State>,
        parser: ComponentTypeSectionReader<'a>,
    ) -> Result<()> {
        for ty in parser.into_iter_with_offsets() {
            let (offset, ty) = ty?;
            self.newline(offset)?;
            self.print_component_type_def(states, ty)?;
        }

        Ok(())
    }

    pub(crate) fn print_component_imports(
        &mut self,
        state: &mut State,
        parser: ComponentImportSectionReader,
    ) -> Result<()> {
        for import in parser.into_iter_with_offsets() {
            let (offset, import) = import?;
            self.newline(offset)?;
            self.print_component_import(state, &import, true)?;
        }

        Ok(())
    }

    pub(crate) fn print_component_import(
        &mut self,
        state: &mut State,
        import: &ComponentImport,
        index: bool,
    ) -> Result<()> {
        self.start_group("import ")?;
        self.print_str(import.name.0)?;
        self.result.write_str(" ")?;
        self.print_component_import_ty(state, &import.ty, index)?;
        self.end_group()?;
        Ok(())
    }

    pub(crate) fn print_component_import_ty(
        &mut self,
        state: &mut State,
        ty: &ComponentTypeRef,
        index: bool,
    ) -> Result<()> {
        match ty {
            ComponentTypeRef::Module(idx) => {
                self.start_group("core module ")?;
                if index {
                    self.print_name(&state.core.module_names, state.core.modules as u32)?;
                    self.result.write_str(" ")?;
                    state.core.modules += 1;
                }
                self.print_core_type_ref(state, *idx)?;
                self.end_group()?;
            }
            ComponentTypeRef::Func(idx) => {
                self.start_group("func ")?;
                if index {
                    self.print_name(&state.component.func_names, state.component.funcs)?;
                    self.result.write_str(" ")?;
                    state.component.funcs += 1;
                }
                self.print_component_type_ref(state, *idx)?;
                self.end_group()?;
            }
            ComponentTypeRef::Value(ty) => {
                self.start_group("value ")?;
                if index {
                    self.print_name(&state.component.value_names, state.component.values)?;
                    self.result.write_str(" ")?;
                    state.component.values += 1;
                }
                match ty {
                    ComponentValType::Primitive(ty) => self.print_primitive_val_type(ty)?,
                    ComponentValType::Type(idx) => self.print_component_type_ref(state, *idx)?,
                }
                self.end_group()?;
            }
            ComponentTypeRef::Type(bounds) => {
                self.start_group("type ")?;
                if index {
                    self.print_name(&state.component.type_names, state.component.types)?;
                    self.result.write_str(" ")?;
                    state.component.types += 1;
                }
                match bounds {
                    TypeBounds::Eq(idx) => {
                        self.start_group("eq ")?;
                        self.print_idx(&state.component.type_names, *idx)?;
                        self.end_group()?;
                    }
                    TypeBounds::SubResource => {
                        self.start_group("sub ")?;
                        self.print_type_keyword("resource")?;
                        self.end_group()?;
                    }
                };
                self.end_group()?;
            }
            ComponentTypeRef::Instance(idx) => {
                self.start_group("instance ")?;
                if index {
                    self.print_name(&state.component.instance_names, state.component.instances)?;
                    self.result.write_str(" ")?;
                    state.component.instances += 1;
                }
                self.print_component_type_ref(state, *idx)?;
                self.end_group()?;
            }
            ComponentTypeRef::Component(idx) => {
                self.start_group("component ")?;
                if index {
                    self.print_name(&state.component.component_names, state.component.components)?;
                    self.result.write_str(" ")?;
                    state.component.components += 1;
                }
                self.print_component_type_ref(state, *idx)?;
                self.end_group()?;
            }
        }
        Ok(())
    }

    pub(crate) fn print_component_exports(
        &mut self,
        state: &mut State,
        parser: ComponentExportSectionReader,
    ) -> Result<()> {
        for export in parser.into_iter_with_offsets() {
            let (offset, export) = export?;
            self.newline(offset)?;
            self.print_component_export(state, &export, true)?;
        }
        Ok(())
    }

    pub(crate) fn print_component_export(
        &mut self,
        state: &mut State,
        export: &ComponentExport,
        named: bool,
    ) -> Result<()> {
        self.start_group("export ")?;
        if named {
            self.print_component_kind_name(state, export.kind)?;
            self.result.write_str(" ")?;
        }
        self.print_str(export.name.0)?;
        self.result.write_str(" ")?;
        self.print_component_external_kind(state, export.kind, export.index)?;
        if let Some(ty) = &export.ty {
            self.result.write_str(" ")?;
            self.print_component_import_ty(state, &ty, false)?;
        }
        self.end_group()?;
        Ok(())
    }

    pub(crate) fn print_component_kind_name(
        &mut self,
        state: &mut State,
        kind: ComponentExternalKind,
    ) -> Result<()> {
        match kind {
            ComponentExternalKind::Func => {
                self.print_name(&state.component.func_names, state.component.funcs)?;
                state.component.funcs += 1;
            }
            ComponentExternalKind::Module => {
                self.print_name(&state.core.module_names, state.core.modules)?;
                state.core.modules += 1;
            }
            ComponentExternalKind::Value => {
                self.print_name(&state.component.value_names, state.component.values)?;
                state.component.values += 1;
            }
            ComponentExternalKind::Type => {
                self.print_name(&state.component.type_names, state.component.types)?;
                state.component.types += 1;
            }
            ComponentExternalKind::Instance => {
                self.print_name(&state.component.instance_names, state.component.instances)?;
                state.component.instances += 1;
            }
            ComponentExternalKind::Component => {
                self.print_name(&state.component.component_names, state.component.components)?;
                state.component.components += 1;
            }
        }
        Ok(())
    }

    pub(crate) fn start_component_external_kind_group(
        &mut self,
        kind: ComponentExternalKind,
    ) -> Result<()> {
        match kind {
            ComponentExternalKind::Module => {
                self.start_group("core module ")?;
            }
            ComponentExternalKind::Component => {
                self.start_group("component ")?;
            }
            ComponentExternalKind::Instance => {
                self.start_group("instance ")?;
            }
            ComponentExternalKind::Func => {
                self.start_group("func ")?;
            }
            ComponentExternalKind::Value => {
                self.start_group("value ")?;
            }
            ComponentExternalKind::Type => {
                self.start_group("type ")?;
            }
        }
        Ok(())
    }

    pub(crate) fn print_component_external_kind(
        &mut self,
        state: &State,
        kind: ComponentExternalKind,
        index: u32,
    ) -> Result<()> {
        self.start_component_external_kind_group(kind)?;
        match kind {
            ComponentExternalKind::Module => {
                self.print_idx(&state.core.module_names, index)?;
            }
            ComponentExternalKind::Component => {
                self.print_idx(&state.component.component_names, index)?;
            }
            ComponentExternalKind::Instance => {
                self.print_idx(&state.component.instance_names, index)?;
            }
            ComponentExternalKind::Func => {
                self.print_idx(&state.component.func_names, index)?;
            }
            ComponentExternalKind::Value => {
                self.print_idx(&state.component.value_names, index)?;
            }
            ComponentExternalKind::Type => {
                self.print_idx(&state.component.type_names, index)?;
            }
        }
        self.end_group()?;
        Ok(())
    }

    pub(crate) fn print_canonical_options(
        &mut self,
        state: &State,
        options: &[CanonicalOption],
    ) -> Result<()> {
        for option in options {
            self.result.write_str(" ")?;
            match option {
                CanonicalOption::UTF8 => self.result.write_str("string-encoding=utf8")?,
                CanonicalOption::UTF16 => self.result.write_str("string-encoding=utf16")?,
                CanonicalOption::CompactUTF16 => {
                    self.result.write_str("string-encoding=latin1+utf16")?
                }
                CanonicalOption::Memory(idx) => {
                    self.start_group("memory ")?;
                    self.print_idx(&state.core.memory_names, *idx)?;
                    self.end_group()?;
                }
                CanonicalOption::Realloc(idx) => {
                    self.start_group("realloc ")?;
                    self.print_idx(&state.core.func_names, *idx)?;
                    self.end_group()?;
                }
                CanonicalOption::PostReturn(idx) => {
                    self.start_group("post-return ")?;
                    self.print_idx(&state.core.func_names, *idx)?;
                    self.end_group()?;
                }
                CanonicalOption::Async => self.result.write_str("async")?,
                CanonicalOption::Callback(idx) => {
                    self.start_group("callback ")?;
                    self.print_idx(&state.core.func_names, *idx)?;
                    self.end_group()?;
                }
            }
        }
        Ok(())
    }

    pub(crate) fn print_canonical_functions(
        &mut self,
        state: &mut State,
        parser: ComponentCanonicalSectionReader,
    ) -> Result<()> {
        for func in parser.into_iter_with_offsets() {
            let (offset, func) = func?;
            self.newline(offset)?;
            match func {
                CanonicalFunction::Lift {
                    core_func_index,
                    type_index,
                    options,
                } => {
                    self.start_group("func ")?;
                    self.print_name(&state.component.func_names, state.component.funcs)?;
                    self.result.write_str(" ")?;
                    self.start_group("type ")?;
                    self.print_idx(&state.component.type_names, type_index)?;
                    self.end_group()?;
                    self.result.write_str(" ")?;
                    self.start_group("canon lift ")?;
                    self.start_group("core func ")?;
                    self.print_idx(&state.core.func_names, core_func_index)?;
                    self.end_group()?;
                    self.print_canonical_options(state, &options)?;
                    self.end_group()?;
                    self.end_group()?;
                    state.component.funcs += 1;
                }
                CanonicalFunction::Lower {
                    func_index,
                    options,
                } => {
                    self.start_group("core func ")?;
                    self.print_name(&state.core.func_names, state.core.funcs)?;
                    self.result.write_str(" ")?;
                    self.start_group("canon lower ")?;
                    self.start_group("func ")?;
                    self.print_idx(&state.component.func_names, func_index)?;
                    self.end_group()?;
                    self.print_canonical_options(state, &options)?;
                    self.end_group()?;
                    self.end_group()?;
                    debug_assert!(state.core.func_to_type.len() == state.core.funcs as usize);
                    state.core.funcs += 1;
                    state.core.func_to_type.push(None)
                }
                CanonicalFunction::ResourceNew { resource } => {
                    self.start_group("core func ")?;
                    self.print_name(&state.core.func_names, state.core.funcs)?;
                    self.result.write_str(" ")?;
                    self.start_group("canon resource.new ")?;
                    self.print_idx(&state.component.type_names, resource)?;
                    self.end_group()?;
                    self.end_group()?;
                    debug_assert!(state.core.func_to_type.len() == state.core.funcs as usize);
                    state.core.funcs += 1;
                    state.core.func_to_type.push(None)
                }
                CanonicalFunction::ResourceDrop { resource } => {
                    self.start_group("core func ")?;
                    self.print_name(&state.core.func_names, state.core.funcs)?;
                    self.result.write_str(" ")?;
                    self.start_group("canon resource.drop ")?;
                    self.print_idx(&state.component.type_names, resource)?;
                    self.end_group()?;
                    self.end_group()?;
                    debug_assert!(state.core.func_to_type.len() == state.core.funcs as usize);
                    state.core.funcs += 1;
                    state.core.func_to_type.push(None)
                }
                CanonicalFunction::ResourceRep { resource } => {
                    self.start_group("core func ")?;
                    self.print_name(&state.core.func_names, state.core.funcs)?;
                    self.result.write_str(" ")?;
                    self.start_group("canon resource.rep ")?;
                    self.print_idx(&state.component.type_names, resource)?;
                    self.end_group()?;
                    self.end_group()?;
                    debug_assert!(state.core.func_to_type.len() == state.core.funcs as usize);
                    state.core.funcs += 1;
                    state.core.func_to_type.push(None)
                }
                CanonicalFunction::ThreadSpawn {
                    func_ty_index: func_index,
                } => {
                    self.start_group("core func ")?;
                    self.print_name(&state.core.func_names, state.core.funcs)?;
                    self.result.write_str(" ")?;
                    self.start_group("canon thread.spawn ")?;
                    self.print_idx(&state.core.type_names, func_index)?;
                    self.end_group()?;
                    self.end_group()?;
                    state.core.funcs += 1;
                }
                CanonicalFunction::ThreadHwConcurrency => {
                    self.start_group("core func ")?;
                    self.print_name(&state.core.func_names, state.core.funcs)?;
                    self.result.write_str(" ")?;
                    self.start_group("canon thread.hw_concurrency")?;
                    self.end_group()?;
                    self.end_group()?;
                    state.core.funcs += 1;
                }
                CanonicalFunction::TaskBackpressure => {
                    self.start_group("core func ")?;
                    self.print_name(&state.core.func_names, state.core.funcs)?;
                    self.result.write_str(" ")?;
                    self.start_group("canon task.backpressure")?;
                    self.end_group()?;
                    self.end_group()?;
<<<<<<< HEAD
                    state.core.funcs += 1;
=======
                    debug_assert_eq!(state.core.func_to_type.len(), state.core.funcs as usize);
                    state.core.funcs += 1;
                    state.core.func_to_type.push(None);
>>>>>>> 27bb59a1
                }
                CanonicalFunction::TaskReturn { type_index } => {
                    self.start_group("core func ")?;
                    self.print_name(&state.core.func_names, state.core.funcs)?;
                    self.result.write_str(" ")?;
                    self.start_group("canon task.return ")?;
                    self.print_idx(&state.component.type_names, type_index)?;
                    self.end_group()?;
                    self.end_group()?;
<<<<<<< HEAD
                    state.core.funcs += 1;
                }
                CanonicalFunction::TaskWait { memory } => {
=======
                    debug_assert_eq!(state.core.func_to_type.len(), state.core.funcs as usize);
                    state.core.funcs += 1;
                    state.core.func_to_type.push(None);
                }
                CanonicalFunction::TaskWait { async_, memory } => {
>>>>>>> 27bb59a1
                    self.start_group("core func ")?;
                    self.print_name(&state.core.func_names, state.core.funcs)?;
                    self.result.write_str(" ")?;
                    self.start_group("canon task.wait ")?;
<<<<<<< HEAD
                    self.print_idx(&state.component.type_names, memory)?;
                    self.end_group()?;
                    self.end_group()?;
                    state.core.funcs += 1;
                }
                CanonicalFunction::TaskPoll { memory } => {
=======
                    if async_ {
                        self.result.write_str("async ")?;
                    }
                    self.start_group("memory ")?;
                    self.print_idx(&state.core.memory_names, memory)?;
                    self.end_group()?;
                    self.end_group()?;
                    self.end_group()?;
                    debug_assert_eq!(state.core.func_to_type.len(), state.core.funcs as usize);
                    state.core.funcs += 1;
                    state.core.func_to_type.push(None);
                }
                CanonicalFunction::TaskPoll { async_, memory } => {
>>>>>>> 27bb59a1
                    self.start_group("core func ")?;
                    self.print_name(&state.core.func_names, state.core.funcs)?;
                    self.result.write_str(" ")?;
                    self.start_group("canon task.poll ")?;
<<<<<<< HEAD
                    self.print_idx(&state.component.type_names, memory)?;
                    self.end_group()?;
                    self.end_group()?;
                    state.core.funcs += 1;
                }
                CanonicalFunction::TaskYield => {
=======
                    if async_ {
                        self.result.write_str("async ")?;
                    }
                    self.start_group("memory ")?;
                    self.print_idx(&state.core.memory_names, memory)?;
                    self.end_group()?;
                    self.end_group()?;
                    self.end_group()?;
                    debug_assert_eq!(state.core.func_to_type.len(), state.core.funcs as usize);
                    state.core.funcs += 1;
                    state.core.func_to_type.push(None);
                }
                CanonicalFunction::TaskYield { async_ } => {
>>>>>>> 27bb59a1
                    self.start_group("core func ")?;
                    self.print_name(&state.core.func_names, state.core.funcs)?;
                    self.result.write_str(" ")?;
                    self.start_group("canon task.yield")?;
<<<<<<< HEAD
                    self.end_group()?;
                    self.end_group()?;
                    state.core.funcs += 1;
=======
                    if async_ {
                        self.result.write_str(" async")?;
                    }
                    self.end_group()?;
                    self.end_group()?;
                    debug_assert_eq!(state.core.func_to_type.len(), state.core.funcs as usize);
                    state.core.funcs += 1;
                    state.core.func_to_type.push(None);
>>>>>>> 27bb59a1
                }
                CanonicalFunction::SubtaskDrop => {
                    self.start_group("core func ")?;
                    self.print_name(&state.core.func_names, state.core.funcs)?;
                    self.result.write_str(" ")?;
                    self.start_group("canon subtask.drop")?;
                    self.end_group()?;
                    self.end_group()?;
<<<<<<< HEAD
                    state.core.funcs += 1;
                }
                CanonicalFunction::FutureNew { ty } => {
                    self.start_group("core func ")?;
                    self.print_name(&state.core.func_names, state.core.funcs)?;
                    self.result.write_str(" ")?;
                    self.start_group("canon future.new ")?;
                    self.print_idx(&state.component.type_names, ty)?;
                    self.end_group()?;
                    self.end_group()?;
                    state.core.funcs += 1;
                }
                CanonicalFunction::FutureWrite { ty, options } => {
                    self.start_group("core func ")?;
                    self.print_name(&state.core.func_names, state.core.funcs)?;
                    self.result.write_str(" ")?;
                    self.start_group("canon future.write ")?;
                    self.print_idx(&state.component.type_names, ty)?;
                    self.result.write_str(" ")?;
                    self.print_canonical_options(state, &options)?;
                    self.end_group()?;
                    self.end_group()?;
                    state.core.funcs += 1;
                }
                CanonicalFunction::FutureRead { ty, options } => {
                    self.start_group("core func ")?;
                    self.print_name(&state.core.func_names, state.core.funcs)?;
                    self.result.write_str(" ")?;
                    self.start_group("canon future.read ")?;
                    self.print_idx(&state.component.type_names, ty)?;
                    self.result.write_str(" ")?;
                    self.print_canonical_options(state, &options)?;
                    self.end_group()?;
                    self.end_group()?;
                    state.core.funcs += 1;
                }
                CanonicalFunction::StreamNew { ty } => {
                    self.start_group("core func ")?;
                    self.print_name(&state.core.func_names, state.core.funcs)?;
                    self.result.write_str(" ")?;
                    self.start_group("canon stream.new ")?;
                    self.print_idx(&state.component.type_names, ty)?;
                    self.end_group()?;
                    self.end_group()?;
                    state.core.funcs += 1;
                }
                CanonicalFunction::FutureDropWriter { ty } => {
                    self.start_group("core func ")?;
                    self.print_name(&state.core.func_names, state.core.funcs)?;
                    self.result.write_str(" ")?;
                    self.start_group("canon future.drop_writer ")?;
                    self.print_idx(&state.component.type_names, ty)?;
                    self.end_group()?;
                    self.end_group()?;
                    state.core.funcs += 1;
                }
                CanonicalFunction::FutureDropReader { ty } => {
                    self.start_group("core func ")?;
                    self.print_name(&state.core.func_names, state.core.funcs)?;
                    self.result.write_str(" ")?;
                    self.start_group("canon future.drop_reader ")?;
                    self.print_idx(&state.component.type_names, ty)?;
                    self.end_group()?;
                    self.end_group()?;
                    state.core.funcs += 1;
                }
                CanonicalFunction::StreamWrite { ty, options } => {
                    self.start_group("core func ")?;
                    self.print_name(&state.core.func_names, state.core.funcs)?;
                    self.result.write_str(" ")?;
                    self.start_group("canon stream.write ")?;
                    self.print_idx(&state.component.type_names, ty)?;
                    self.result.write_str(" ")?;
                    self.print_canonical_options(state, &options)?;
                    self.end_group()?;
                    self.end_group()?;
                    state.core.funcs += 1;
                }
                CanonicalFunction::StreamRead { ty, options } => {
                    self.start_group("core func ")?;
                    self.print_name(&state.core.func_names, state.core.funcs)?;
                    self.result.write_str(" ")?;
                    self.start_group("canon stream.read ")?;
                    self.print_idx(&state.component.type_names, ty)?;
                    self.result.write_str(" ")?;
                    self.print_canonical_options(state, &options)?;
                    self.end_group()?;
                    self.end_group()?;
                    state.core.funcs += 1;
                }
                CanonicalFunction::StreamDropWriter { ty } => {
                    self.start_group("core func ")?;
                    self.print_name(&state.core.func_names, state.core.funcs)?;
                    self.result.write_str(" ")?;
                    self.start_group("canon stream.drop_writer ")?;
                    self.print_idx(&state.component.type_names, ty)?;
                    self.end_group()?;
                    self.end_group()?;
                    state.core.funcs += 1;
                }
                CanonicalFunction::StreamDropReader { ty } => {
                    self.start_group("core func ")?;
                    self.print_name(&state.core.func_names, state.core.funcs)?;
                    self.result.write_str(" ")?;
                    self.start_group("canon stream.drop_reader ")?;
                    self.print_idx(&state.component.type_names, ty)?;
                    self.end_group()?;
                    self.end_group()?;
                    state.core.funcs += 1;
                }
                CanonicalFunction::ErrorDrop => {
                    self.start_group("core func ")?;
                    self.print_name(&state.core.func_names, state.core.funcs)?;
                    self.result.write_str(" ")?;
                    self.start_group("canon error.drop")?;
                    self.end_group()?;
                    self.end_group()?;
                    state.core.funcs += 1;
=======
                    debug_assert_eq!(state.core.func_to_type.len(), state.core.funcs as usize);
                    state.core.funcs += 1;
                    state.core.func_to_type.push(None);
                }
                CanonicalFunction::StreamNew { ty } => {
                    self.start_group("core func ")?;
                    self.print_name(&state.core.func_names, state.core.funcs)?;
                    self.result.write_str(" ")?;
                    self.start_group("canon stream.new ")?;
                    self.print_idx(&state.component.type_names, ty)?;
                    self.end_group()?;
                    self.end_group()?;
                    debug_assert_eq!(state.core.func_to_type.len(), state.core.funcs as usize);
                    state.core.funcs += 1;
                    state.core.func_to_type.push(None);
                }
                CanonicalFunction::StreamRead { ty, options } => {
                    self.start_group("core func ")?;
                    self.print_name(&state.core.func_names, state.core.funcs)?;
                    self.result.write_str(" ")?;
                    self.start_group("canon stream.read ")?;
                    self.print_idx(&state.component.type_names, ty)?;
                    self.print_canonical_options(state, &options)?;
                    self.end_group()?;
                    self.end_group()?;
                    debug_assert_eq!(state.core.func_to_type.len(), state.core.funcs as usize);
                    state.core.funcs += 1;
                    state.core.func_to_type.push(None);
                }
                CanonicalFunction::StreamWrite { ty, options } => {
                    self.start_group("core func ")?;
                    self.print_name(&state.core.func_names, state.core.funcs)?;
                    self.result.write_str(" ")?;
                    self.start_group("canon stream.write ")?;
                    self.print_idx(&state.component.type_names, ty)?;
                    self.print_canonical_options(state, &options)?;
                    self.end_group()?;
                    self.end_group()?;
                    debug_assert_eq!(state.core.func_to_type.len(), state.core.funcs as usize);
                    state.core.funcs += 1;
                    state.core.func_to_type.push(None);
                }
                CanonicalFunction::StreamCancelRead { ty, async_ } => {
                    self.start_group("core func ")?;
                    self.print_name(&state.core.func_names, state.core.funcs)?;
                    self.result.write_str(" ")?;
                    self.start_group("canon stream.cancel-read ")?;
                    self.print_idx(&state.component.type_names, ty)?;
                    if async_ {
                        self.result.write_str(" async")?;
                    }
                    self.end_group()?;
                    self.end_group()?;
                    debug_assert_eq!(state.core.func_to_type.len(), state.core.funcs as usize);
                    state.core.funcs += 1;
                    state.core.func_to_type.push(None);
                }
                CanonicalFunction::StreamCancelWrite { ty, async_ } => {
                    self.start_group("core func ")?;
                    self.print_name(&state.core.func_names, state.core.funcs)?;
                    self.result.write_str(" ")?;
                    self.start_group("canon stream.cancel-write ")?;
                    self.print_idx(&state.component.type_names, ty)?;
                    if async_ {
                        self.result.write_str(" async")?;
                    }
                    self.end_group()?;
                    self.end_group()?;
                    debug_assert_eq!(state.core.func_to_type.len(), state.core.funcs as usize);
                    state.core.funcs += 1;
                    state.core.func_to_type.push(None);
                }
                CanonicalFunction::StreamCloseReadable { ty } => {
                    self.start_group("core func ")?;
                    self.print_name(&state.core.func_names, state.core.funcs)?;
                    self.result.write_str(" ")?;
                    self.start_group("canon stream.close-readable ")?;
                    self.print_idx(&state.component.type_names, ty)?;
                    self.end_group()?;
                    self.end_group()?;
                    debug_assert_eq!(state.core.func_to_type.len(), state.core.funcs as usize);
                    state.core.funcs += 1;
                    state.core.func_to_type.push(None);
                }
                CanonicalFunction::StreamCloseWritable { ty } => {
                    self.start_group("core func ")?;
                    self.print_name(&state.core.func_names, state.core.funcs)?;
                    self.result.write_str(" ")?;
                    self.start_group("canon stream.close-writable ")?;
                    self.print_idx(&state.component.type_names, ty)?;
                    self.end_group()?;
                    self.end_group()?;
                    debug_assert_eq!(state.core.func_to_type.len(), state.core.funcs as usize);
                    state.core.funcs += 1;
                    state.core.func_to_type.push(None);
                }
                CanonicalFunction::FutureNew { ty } => {
                    self.start_group("core func ")?;
                    self.print_name(&state.core.func_names, state.core.funcs)?;
                    self.result.write_str(" ")?;
                    self.start_group("canon future.new ")?;
                    self.print_idx(&state.component.type_names, ty)?;
                    self.end_group()?;
                    self.end_group()?;
                    debug_assert_eq!(state.core.func_to_type.len(), state.core.funcs as usize);
                    state.core.funcs += 1;
                    state.core.func_to_type.push(None);
                }
                CanonicalFunction::FutureWrite { ty, options } => {
                    self.start_group("core func ")?;
                    self.print_name(&state.core.func_names, state.core.funcs)?;
                    self.result.write_str(" ")?;
                    self.start_group("canon future.write ")?;
                    self.print_idx(&state.component.type_names, ty)?;
                    self.print_canonical_options(state, &options)?;
                    self.end_group()?;
                    self.end_group()?;
                    debug_assert_eq!(state.core.func_to_type.len(), state.core.funcs as usize);
                    state.core.funcs += 1;
                    state.core.func_to_type.push(None);
                }
                CanonicalFunction::FutureRead { ty, options } => {
                    self.start_group("core func ")?;
                    self.print_name(&state.core.func_names, state.core.funcs)?;
                    self.result.write_str(" ")?;
                    self.start_group("canon future.read ")?;
                    self.print_idx(&state.component.type_names, ty)?;
                    self.print_canonical_options(state, &options)?;
                    self.end_group()?;
                    self.end_group()?;
                    debug_assert_eq!(state.core.func_to_type.len(), state.core.funcs as usize);
                    state.core.funcs += 1;
                    state.core.func_to_type.push(None);
                }
                CanonicalFunction::FutureCancelRead { ty, async_ } => {
                    self.start_group("core func ")?;
                    self.print_name(&state.core.func_names, state.core.funcs)?;
                    self.result.write_str(" ")?;
                    self.start_group("canon future.cancel-read ")?;
                    self.print_idx(&state.component.type_names, ty)?;
                    if async_ {
                        self.result.write_str(" async")?;
                    }
                    self.end_group()?;
                    self.end_group()?;
                    debug_assert_eq!(state.core.func_to_type.len(), state.core.funcs as usize);
                    state.core.funcs += 1;
                    state.core.func_to_type.push(None);
                }
                CanonicalFunction::FutureCancelWrite { ty, async_ } => {
                    self.start_group("core func ")?;
                    self.print_name(&state.core.func_names, state.core.funcs)?;
                    self.result.write_str(" ")?;
                    self.start_group("canon future.cancel-write ")?;
                    self.print_idx(&state.component.type_names, ty)?;
                    if async_ {
                        self.result.write_str(" async")?;
                    }
                    self.end_group()?;
                    self.end_group()?;
                    debug_assert_eq!(state.core.func_to_type.len(), state.core.funcs as usize);
                    state.core.funcs += 1;
                    state.core.func_to_type.push(None);
                }
                CanonicalFunction::FutureCloseReadable { ty } => {
                    self.start_group("core func ")?;
                    self.print_name(&state.core.func_names, state.core.funcs)?;
                    self.result.write_str(" ")?;
                    self.start_group("canon future.close-readable ")?;
                    self.print_idx(&state.component.type_names, ty)?;
                    self.end_group()?;
                    self.end_group()?;
                    debug_assert_eq!(state.core.func_to_type.len(), state.core.funcs as usize);
                    state.core.funcs += 1;
                    state.core.func_to_type.push(None);
                }
                CanonicalFunction::FutureCloseWritable { ty } => {
                    self.start_group("core func ")?;
                    self.print_name(&state.core.func_names, state.core.funcs)?;
                    self.result.write_str(" ")?;
                    self.start_group("canon future.close-writable ")?;
                    self.print_idx(&state.component.type_names, ty)?;
                    self.end_group()?;
                    self.end_group()?;
                    debug_assert_eq!(state.core.func_to_type.len(), state.core.funcs as usize);
                    state.core.funcs += 1;
                    state.core.func_to_type.push(None);
                }
                CanonicalFunction::ErrorContextNew { options } => {
                    self.start_group("core func ")?;
                    self.print_name(&state.core.func_names, state.core.funcs)?;
                    self.result.write_str(" ")?;
                    self.start_group("canon error-context.new")?;
                    self.print_canonical_options(state, &options)?;
                    self.end_group()?;
                    self.end_group()?;
                    debug_assert_eq!(state.core.func_to_type.len(), state.core.funcs as usize);
                    state.core.funcs += 1;
                    state.core.func_to_type.push(None);
                }
                CanonicalFunction::ErrorContextDebugMessage { options } => {
                    self.start_group("core func ")?;
                    self.print_name(&state.core.func_names, state.core.funcs)?;
                    self.result.write_str(" ")?;
                    self.start_group("canon error-context.debug-message")?;
                    self.print_canonical_options(state, &options)?;
                    self.end_group()?;
                    self.end_group()?;
                    debug_assert_eq!(state.core.func_to_type.len(), state.core.funcs as usize);
                    state.core.funcs += 1;
                    state.core.func_to_type.push(None);
                }
                CanonicalFunction::ErrorContextDrop => {
                    self.start_group("core func ")?;
                    self.print_name(&state.core.func_names, state.core.funcs)?;
                    self.result.write_str(" ")?;
                    self.start_group("canon error-context.drop")?;
                    self.end_group()?;
                    self.end_group()?;
                    debug_assert_eq!(state.core.func_to_type.len(), state.core.funcs as usize);
                    state.core.funcs += 1;
                    state.core.func_to_type.push(None);
>>>>>>> 27bb59a1
                }
            }
        }

        Ok(())
    }

    pub(crate) fn print_instances(
        &mut self,
        state: &mut State,
        parser: InstanceSectionReader,
    ) -> Result<()> {
        for instance in parser.into_iter_with_offsets() {
            let (offset, instance) = instance?;
            self.newline(offset)?;
            self.start_group("core instance ")?;
            self.print_name(&state.core.instance_names, state.core.instances)?;
            match instance {
                Instance::Instantiate { module_index, args } => {
                    self.result.write_str(" ")?;
                    self.start_group("instantiate ")?;
                    self.print_idx(&state.core.module_names, module_index)?;
                    for arg in args.iter() {
                        self.newline(offset)?;
                        self.print_instantiation_arg(state, arg)?;
                    }
                    self.end_group()?;
                    state.core.instances += 1;
                }
                Instance::FromExports(exports) => {
                    for export in exports.iter() {
                        self.newline(offset)?;
                        self.print_export(state, export)?;
                    }
                    state.core.instances += 1;
                }
            }
            self.end_group()?;
        }
        Ok(())
    }

    pub(crate) fn print_component_instances(
        &mut self,
        state: &mut State,
        parser: ComponentInstanceSectionReader,
    ) -> Result<()> {
        for instance in parser.into_iter_with_offsets() {
            let (offset, instance) = instance?;
            self.newline(offset)?;
            self.start_group("instance ")?;
            self.print_name(&state.component.instance_names, state.component.instances)?;
            state.component.instances += 1;
            match instance {
                ComponentInstance::Instantiate {
                    component_index,
                    args,
                } => {
                    self.result.write_str(" ")?;
                    self.start_group("instantiate ")?;
                    self.print_idx(&state.component.component_names, component_index)?;
                    for arg in args.iter() {
                        self.newline(offset)?;
                        self.print_component_instantiation_arg(state, arg)?;
                    }
                    self.end_group()?;
                }
                ComponentInstance::FromExports(exports) => {
                    for export in exports.iter() {
                        self.newline(offset)?;
                        self.print_component_export(state, export, false)?;
                    }
                }
            }
            self.end_group()?;
        }
        Ok(())
    }

    pub(crate) fn print_instantiation_arg(
        &mut self,
        state: &State,
        arg: &InstantiationArg,
    ) -> Result<()> {
        self.start_group("with ")?;
        self.print_str(arg.name)?;
        self.result.write_str(" ")?;
        match arg.kind {
            InstantiationArgKind::Instance => {
                self.start_group("instance ")?;
                self.print_idx(&state.core.instance_names, arg.index)?;
                self.end_group()?;
            }
        }
        self.end_group()?;
        Ok(())
    }

    pub(crate) fn print_component_instantiation_arg(
        &mut self,
        state: &State,
        arg: &ComponentInstantiationArg,
    ) -> Result<()> {
        self.start_group("with ")?;
        self.print_str(arg.name)?;
        self.result.write_str(" ")?;
        self.print_component_external_kind(state, arg.kind, arg.index)?;
        self.end_group()?;
        Ok(())
    }

    pub(crate) fn print_component_start(
        &mut self,
        state: &mut State,
        pos: usize,
        start: ComponentStartFunction,
    ) -> Result<()> {
        self.newline(pos)?;
        self.start_group("start ")?;
        self.print_idx(&state.component.func_names, start.func_index)?;

        for arg in start.arguments.iter() {
            self.result.write_str(" ")?;
            self.start_group("value ")?;
            self.print_idx(&state.component.value_names, *arg)?;
            self.end_group()?;
        }

        for _ in 0..start.results {
            self.result.write_str(" ")?;
            self.start_group("result ")?;
            self.start_group("value ")?;
            self.print_name(&state.component.value_names, state.component.values)?;
            self.end_group()?;
            self.end_group()?;
            state.component.values += 1;
        }

        self.end_group()?; // start

        Ok(())
    }

    pub(crate) fn print_component_aliases(
        &mut self,
        states: &mut [State],
        parser: ComponentAliasSectionReader,
    ) -> Result<()> {
        for alias in parser.into_iter_with_offsets() {
            let (offset, alias) = alias?;
            self.newline(offset)?;
            self.print_component_alias(states, alias)?;
        }
        Ok(())
    }

    pub(crate) fn print_component_alias(
        &mut self,
        states: &mut [State],
        alias: ComponentAlias<'_>,
    ) -> Result<()> {
        match alias {
            ComponentAlias::InstanceExport {
                kind,
                instance_index,
                name,
            } => {
                let state = states.last_mut().unwrap();
                self.start_group("alias export ")?;
                self.print_idx(&state.component.instance_names, instance_index)?;
                self.result.write_str(" ")?;
                self.print_str(name)?;
                self.result.write_str(" ")?;
                self.start_component_external_kind_group(kind)?;
                self.print_component_kind_name(state, kind)?;
                self.end_group()?;

                self.end_group()?; // alias export
            }
            ComponentAlias::CoreInstanceExport {
                instance_index,
                kind,
                name,
            } => {
                let state = states.last_mut().unwrap();
                self.start_group("alias core export ")?;
                self.print_idx(&state.core.instance_names, instance_index)?;
                self.result.write_str(" ")?;
                self.print_str(name)?;
                self.result.write_str(" ")?;
                match kind {
                    ExternalKind::Func => {
                        self.start_group("core func ")?;
                        self.print_name(&state.core.func_names, state.core.funcs)?;
                        self.end_group()?;
                        debug_assert_eq!(state.core.func_to_type.len(), state.core.funcs as usize);
                        state.core.funcs += 1;
                        state.core.func_to_type.push(None)
                    }
                    ExternalKind::Table => {
                        self.start_group("core table ")?;
                        self.print_name(&state.core.table_names, state.core.tables)?;
                        self.end_group()?;
                        state.core.tables += 1;
                    }
                    ExternalKind::Memory => {
                        self.start_group("core memory ")?;
                        self.print_name(&state.core.memory_names, state.core.memories)?;
                        self.end_group()?;
                        state.core.memories += 1;
                    }
                    ExternalKind::Global => {
                        self.start_group("core global ")?;
                        self.print_name(&state.core.global_names, state.core.globals)?;
                        self.end_group()?;
                        state.core.globals += 1;
                    }
                    ExternalKind::Tag => {
                        self.start_group("core tag ")?;
                        self.print_name(&state.core.tag_names, state.core.tags as u32)?;
                        self.end_group()?;
                        debug_assert_eq!(state.core.tag_to_type.len(), state.core.tags as usize);
                        state.core.tags += 1;
                        state.core.tag_to_type.push(None)
                    }
                }
                self.end_group()?; // alias export
            }

            ComponentAlias::Outer { kind, count, index } => {
                let state = states.last().unwrap();
                let outer = Self::outer_state(states, count)?;
                self.start_group("alias outer ")?;
                if let Some(name) = outer.name.as_ref() {
                    name.write(self)?;
                } else {
                    write!(self.result, "{count}")?;
                }
                self.result.write_str(" ")?;
                match kind {
                    ComponentOuterAliasKind::CoreModule => {
                        self.print_idx(&outer.core.module_names, index)?;
                        self.result.write_str(" ")?;
                        self.start_group("core module ")?;
                        self.print_name(&state.core.module_names, state.core.modules)?;
                    }
                    ComponentOuterAliasKind::CoreType => {
                        self.print_idx(&outer.core.type_names, index)?;
                        self.result.write_str(" ")?;
                        self.start_group("core type ")?;
                        self.print_name(&state.core.type_names, state.core.types.len() as u32)?;
                    }
                    ComponentOuterAliasKind::Type => {
                        self.print_idx(&outer.component.type_names, index)?;
                        self.result.write_str(" ")?;
                        self.start_group("type ")?;
                        self.print_name(&state.component.type_names, state.component.types)?;
                    }
                    ComponentOuterAliasKind::Component => {
                        self.print_idx(&outer.component.component_names, index)?;
                        self.result.write_str(" ")?;
                        self.start_group("component ")?;
                        self.print_name(
                            &state.component.component_names,
                            state.component.components,
                        )?;
                    }
                }
                self.end_group()?; // kind
                self.end_group()?; // alias

                let state = states.last_mut().unwrap();
                match kind {
                    ComponentOuterAliasKind::CoreModule => state.core.modules += 1,
                    ComponentOuterAliasKind::CoreType => state.core.types.push(None),
                    ComponentOuterAliasKind::Type => state.component.types += 1,
                    ComponentOuterAliasKind::Component => state.component.components += 1,
                }
            }
        }
        Ok(())
    }
}<|MERGE_RESOLUTION|>--- conflicted
+++ resolved
@@ -276,11 +276,7 @@
             }
             ComponentDefinedType::Future(ty) => self.print_future_type(state, *ty)?,
             ComponentDefinedType::Stream(ty) => self.print_stream_type(state, *ty)?,
-<<<<<<< HEAD
-            ComponentDefinedType::Error => self.result.write_str("error")?,
-=======
             ComponentDefinedType::ErrorContext => self.result.write_str("error-context")?,
->>>>>>> 27bb59a1
         }
 
         Ok(())
@@ -927,13 +923,9 @@
                     self.start_group("canon task.backpressure")?;
                     self.end_group()?;
                     self.end_group()?;
-<<<<<<< HEAD
-                    state.core.funcs += 1;
-=======
-                    debug_assert_eq!(state.core.func_to_type.len(), state.core.funcs as usize);
-                    state.core.funcs += 1;
-                    state.core.func_to_type.push(None);
->>>>>>> 27bb59a1
+                    debug_assert_eq!(state.core.func_to_type.len(), state.core.funcs as usize);
+                    state.core.funcs += 1;
+                    state.core.func_to_type.push(None);
                 }
                 CanonicalFunction::TaskReturn { type_index } => {
                     self.start_group("core func ")?;
@@ -943,29 +935,15 @@
                     self.print_idx(&state.component.type_names, type_index)?;
                     self.end_group()?;
                     self.end_group()?;
-<<<<<<< HEAD
-                    state.core.funcs += 1;
-                }
-                CanonicalFunction::TaskWait { memory } => {
-=======
                     debug_assert_eq!(state.core.func_to_type.len(), state.core.funcs as usize);
                     state.core.funcs += 1;
                     state.core.func_to_type.push(None);
                 }
                 CanonicalFunction::TaskWait { async_, memory } => {
->>>>>>> 27bb59a1
                     self.start_group("core func ")?;
                     self.print_name(&state.core.func_names, state.core.funcs)?;
                     self.result.write_str(" ")?;
                     self.start_group("canon task.wait ")?;
-<<<<<<< HEAD
-                    self.print_idx(&state.component.type_names, memory)?;
-                    self.end_group()?;
-                    self.end_group()?;
-                    state.core.funcs += 1;
-                }
-                CanonicalFunction::TaskPoll { memory } => {
-=======
                     if async_ {
                         self.result.write_str("async ")?;
                     }
@@ -979,19 +957,10 @@
                     state.core.func_to_type.push(None);
                 }
                 CanonicalFunction::TaskPoll { async_, memory } => {
->>>>>>> 27bb59a1
                     self.start_group("core func ")?;
                     self.print_name(&state.core.func_names, state.core.funcs)?;
                     self.result.write_str(" ")?;
                     self.start_group("canon task.poll ")?;
-<<<<<<< HEAD
-                    self.print_idx(&state.component.type_names, memory)?;
-                    self.end_group()?;
-                    self.end_group()?;
-                    state.core.funcs += 1;
-                }
-                CanonicalFunction::TaskYield => {
-=======
                     if async_ {
                         self.result.write_str("async ")?;
                     }
@@ -1005,16 +974,10 @@
                     state.core.func_to_type.push(None);
                 }
                 CanonicalFunction::TaskYield { async_ } => {
->>>>>>> 27bb59a1
                     self.start_group("core func ")?;
                     self.print_name(&state.core.func_names, state.core.funcs)?;
                     self.result.write_str(" ")?;
                     self.start_group("canon task.yield")?;
-<<<<<<< HEAD
-                    self.end_group()?;
-                    self.end_group()?;
-                    state.core.funcs += 1;
-=======
                     if async_ {
                         self.result.write_str(" async")?;
                     }
@@ -1023,7 +986,6 @@
                     debug_assert_eq!(state.core.func_to_type.len(), state.core.funcs as usize);
                     state.core.funcs += 1;
                     state.core.func_to_type.push(None);
->>>>>>> 27bb59a1
                 }
                 CanonicalFunction::SubtaskDrop => {
                     self.start_group("core func ")?;
@@ -1032,126 +994,6 @@
                     self.start_group("canon subtask.drop")?;
                     self.end_group()?;
                     self.end_group()?;
-<<<<<<< HEAD
-                    state.core.funcs += 1;
-                }
-                CanonicalFunction::FutureNew { ty } => {
-                    self.start_group("core func ")?;
-                    self.print_name(&state.core.func_names, state.core.funcs)?;
-                    self.result.write_str(" ")?;
-                    self.start_group("canon future.new ")?;
-                    self.print_idx(&state.component.type_names, ty)?;
-                    self.end_group()?;
-                    self.end_group()?;
-                    state.core.funcs += 1;
-                }
-                CanonicalFunction::FutureWrite { ty, options } => {
-                    self.start_group("core func ")?;
-                    self.print_name(&state.core.func_names, state.core.funcs)?;
-                    self.result.write_str(" ")?;
-                    self.start_group("canon future.write ")?;
-                    self.print_idx(&state.component.type_names, ty)?;
-                    self.result.write_str(" ")?;
-                    self.print_canonical_options(state, &options)?;
-                    self.end_group()?;
-                    self.end_group()?;
-                    state.core.funcs += 1;
-                }
-                CanonicalFunction::FutureRead { ty, options } => {
-                    self.start_group("core func ")?;
-                    self.print_name(&state.core.func_names, state.core.funcs)?;
-                    self.result.write_str(" ")?;
-                    self.start_group("canon future.read ")?;
-                    self.print_idx(&state.component.type_names, ty)?;
-                    self.result.write_str(" ")?;
-                    self.print_canonical_options(state, &options)?;
-                    self.end_group()?;
-                    self.end_group()?;
-                    state.core.funcs += 1;
-                }
-                CanonicalFunction::StreamNew { ty } => {
-                    self.start_group("core func ")?;
-                    self.print_name(&state.core.func_names, state.core.funcs)?;
-                    self.result.write_str(" ")?;
-                    self.start_group("canon stream.new ")?;
-                    self.print_idx(&state.component.type_names, ty)?;
-                    self.end_group()?;
-                    self.end_group()?;
-                    state.core.funcs += 1;
-                }
-                CanonicalFunction::FutureDropWriter { ty } => {
-                    self.start_group("core func ")?;
-                    self.print_name(&state.core.func_names, state.core.funcs)?;
-                    self.result.write_str(" ")?;
-                    self.start_group("canon future.drop_writer ")?;
-                    self.print_idx(&state.component.type_names, ty)?;
-                    self.end_group()?;
-                    self.end_group()?;
-                    state.core.funcs += 1;
-                }
-                CanonicalFunction::FutureDropReader { ty } => {
-                    self.start_group("core func ")?;
-                    self.print_name(&state.core.func_names, state.core.funcs)?;
-                    self.result.write_str(" ")?;
-                    self.start_group("canon future.drop_reader ")?;
-                    self.print_idx(&state.component.type_names, ty)?;
-                    self.end_group()?;
-                    self.end_group()?;
-                    state.core.funcs += 1;
-                }
-                CanonicalFunction::StreamWrite { ty, options } => {
-                    self.start_group("core func ")?;
-                    self.print_name(&state.core.func_names, state.core.funcs)?;
-                    self.result.write_str(" ")?;
-                    self.start_group("canon stream.write ")?;
-                    self.print_idx(&state.component.type_names, ty)?;
-                    self.result.write_str(" ")?;
-                    self.print_canonical_options(state, &options)?;
-                    self.end_group()?;
-                    self.end_group()?;
-                    state.core.funcs += 1;
-                }
-                CanonicalFunction::StreamRead { ty, options } => {
-                    self.start_group("core func ")?;
-                    self.print_name(&state.core.func_names, state.core.funcs)?;
-                    self.result.write_str(" ")?;
-                    self.start_group("canon stream.read ")?;
-                    self.print_idx(&state.component.type_names, ty)?;
-                    self.result.write_str(" ")?;
-                    self.print_canonical_options(state, &options)?;
-                    self.end_group()?;
-                    self.end_group()?;
-                    state.core.funcs += 1;
-                }
-                CanonicalFunction::StreamDropWriter { ty } => {
-                    self.start_group("core func ")?;
-                    self.print_name(&state.core.func_names, state.core.funcs)?;
-                    self.result.write_str(" ")?;
-                    self.start_group("canon stream.drop_writer ")?;
-                    self.print_idx(&state.component.type_names, ty)?;
-                    self.end_group()?;
-                    self.end_group()?;
-                    state.core.funcs += 1;
-                }
-                CanonicalFunction::StreamDropReader { ty } => {
-                    self.start_group("core func ")?;
-                    self.print_name(&state.core.func_names, state.core.funcs)?;
-                    self.result.write_str(" ")?;
-                    self.start_group("canon stream.drop_reader ")?;
-                    self.print_idx(&state.component.type_names, ty)?;
-                    self.end_group()?;
-                    self.end_group()?;
-                    state.core.funcs += 1;
-                }
-                CanonicalFunction::ErrorDrop => {
-                    self.start_group("core func ")?;
-                    self.print_name(&state.core.func_names, state.core.funcs)?;
-                    self.result.write_str(" ")?;
-                    self.start_group("canon error.drop")?;
-                    self.end_group()?;
-                    self.end_group()?;
-                    state.core.funcs += 1;
-=======
                     debug_assert_eq!(state.core.func_to_type.len(), state.core.funcs as usize);
                     state.core.funcs += 1;
                     state.core.func_to_type.push(None);
@@ -1374,7 +1216,6 @@
                     debug_assert_eq!(state.core.func_to_type.len(), state.core.funcs as usize);
                     state.core.funcs += 1;
                     state.core.func_to_type.push(None);
->>>>>>> 27bb59a1
                 }
             }
         }
