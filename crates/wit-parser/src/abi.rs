use crate::{Function, Handle, Int, Resolve, Type, TypeDefKind};

/// A core WebAssembly signature with params and results.
#[derive(Clone, Debug, Hash, Eq, PartialEq, PartialOrd, Ord)]
pub struct WasmSignature {
    /// The WebAssembly parameters of this function.
    pub params: Vec<WasmType>,

    /// The WebAssembly results of this function.
    pub results: Vec<WasmType>,

    /// Whether or not this signature is passing all of its parameters
    /// indirectly through a pointer within `params`.
    ///
    /// Note that `params` still reflects the true wasm paramters of this
    /// function, this is auxiliary information for code generators if
    /// necessary.
    pub indirect_params: bool,

    /// Whether or not this signature is using a return pointer to store the
    /// result of the function, which is reflected either in `params` or
    /// `results` depending on the context this function is used (e.g. an import
    /// or an export).
    pub retptr: bool,
}

/// Enumerates wasm types used by interface types when lowering/lifting.
#[derive(Debug, Copy, Clone, PartialEq, Eq, Hash, PartialOrd, Ord)]
pub enum WasmType {
    I32,
    I64,
    F32,
    F64,

    /// A pointer type. In core Wasm this typically lowers to either `i32` or
    /// `i64` depending on the index type of the exported linear memory,
    /// however bindings can use different source-level types to preserve
    /// provenance.
    ///
    /// Users that don't do anything special for pointers can treat this as
    /// `i32`.
    Pointer,

    /// A type for values which can be either pointers or 64-bit integers.
    /// This occurs in variants, when pointers and non-pointers are unified.
    ///
    /// Users that don't do anything special for pointers can treat this as
    /// `i64`.
    PointerOrI64,

    /// An array length type. In core Wasm this lowers to either `i32` or `i64`
    /// depending on the index type of the exported linear memory.
    ///
    /// Users that don't do anything special for pointers can treat this as
    /// `i32`.
    Length,
    // NOTE: we don't lower interface types to any other Wasm type,
    // e.g. externref, so we don't need to define them here.
}

fn join(a: WasmType, b: WasmType) -> WasmType {
    use WasmType::*;

    match (a, b) {
        (I32, I32)
        | (I64, I64)
        | (F32, F32)
        | (F64, F64)
        | (Pointer, Pointer)
        | (PointerOrI64, PointerOrI64)
        | (Length, Length) => a,

        (I32, F32) | (F32, I32) => I32,

        // A length is at least an `i32`, maybe more, so it wins over
        // 32-bit types.
        (Length, I32 | F32) => Length,
        (I32 | F32, Length) => Length,

        // A length might be an `i64`, but might not be, so if we have
        // 64-bit types, they win.
        (Length, I64 | F64) => I64,
        (I64 | F64, Length) => I64,

        // Pointers have provenance and are at least an `i32`, so they
        // win over 32-bit and length types.
        (Pointer, I32 | F32 | Length) => Pointer,
        (I32 | F32 | Length, Pointer) => Pointer,

        // If we need 64 bits and provenance, we need to use the special
        // `PointerOrI64`.
        (Pointer, I64 | F64) => PointerOrI64,
        (I64 | F64, Pointer) => PointerOrI64,

        // PointerOrI64 wins over everything.
        (PointerOrI64, _) => PointerOrI64,
        (_, PointerOrI64) => PointerOrI64,

        // Otherwise, `i64` wins.
        (_, I64 | F64) | (I64 | F64, _) => I64,
    }
}

impl From<Int> for WasmType {
    fn from(i: Int) -> WasmType {
        match i {
            Int::U8 | Int::U16 | Int::U32 => WasmType::I32,
            Int::U64 => WasmType::I64,
        }
    }
}

/// We use a different ABI for wasm importing functions exported by the host
/// than for wasm exporting functions imported by the host.
///
/// Note that this reflects the flavor of ABI we generate, and not necessarily
/// the way the resulting bindings will be used by end users. See the comments
/// on the `Direction` enum in gen-core for details.
///
/// The bindings ABI has a concept of a "guest" and a "host". There are two
/// variants of the ABI, one specialized for the "guest" importing and calling
/// a function defined and exported in the "host", and the other specialized for
/// the "host" importing and calling a function defined and exported in the "guest".
#[derive(Clone, Copy, PartialEq, Eq, Debug, Hash)]
pub enum AbiVariant {
    /// The guest is importing and calling the function.
    GuestImport,
    /// The guest is defining and exporting the function.
    GuestExport,
    GuestImportAsync,
    GuestExportAsync,
}

impl Resolve {
    /// Get the WebAssembly type signature for this interface function
    ///
    /// The first entry returned is the list of parameters and the second entry
    /// is the list of results for the wasm function signature.
    pub fn wasm_signature(&self, variant: AbiVariant, func: &Function) -> WasmSignature {
        if let AbiVariant::GuestImportAsync = variant {
            return WasmSignature {
                params: vec![WasmType::Pointer; 2],
                indirect_params: true,
                results: vec![WasmType::I32],
                retptr: true,
            };
        }

        const MAX_FLAT_PARAMS: usize = 16;
        const MAX_FLAT_RESULTS: usize = 1;

        let mut params = Vec::new();
        let mut indirect_params = false;
        for (_, param) in func.params.iter() {
            self.push_flat(param, &mut params);
        }

        if params.len() > MAX_FLAT_PARAMS {
            params.truncate(0);
            params.push(WasmType::Pointer);
            indirect_params = true;
        } else {
            if matches!(
                (&func.kind, variant),
                (
                    crate::FunctionKind::Method(_),
                    AbiVariant::GuestExport | AbiVariant::GuestExportAsync
                )
            ) {
                // Guest exported methods always receive resource rep as first argument
                //
                // TODO: Ideally you would distinguish between imported and exported
                // resource Handles and then use either I32 or Pointer in abi::push_flat().
                // But this contextual information isn't available, yet.
                // See https://github.com/bytecodealliance/wasm-tools/pull/1438 for more details.
                assert!(matches!(params[0], WasmType::I32));
                params[0] = WasmType::Pointer;
            }
        }

        if let AbiVariant::GuestExportAsync = variant {
            return WasmSignature {
                params,
                indirect_params,
                results: vec![WasmType::Pointer],
                retptr: false,
            };
        }

        let mut results = Vec::new();
        for ty in func.results.iter_types() {
            self.push_flat(ty, &mut results)
        }

        let mut retptr = false;

        // Rust/C don't support multi-value well right now, so if a function
        // would have multiple results then instead truncate it. Imports take a
        // return pointer to write into and exports return a pointer they wrote
        // into.
        if results.len() > MAX_FLAT_RESULTS {
            retptr = true;
            results.truncate(0);
            match variant {
                AbiVariant::GuestImport => {
                    params.push(WasmType::Pointer);
                }
                AbiVariant::GuestExport => {
                    results.push(WasmType::Pointer);
                }
                _ => unreachable!(),
            }
        }

        WasmSignature {
            params,
            indirect_params,
            results,
            retptr,
        }
    }

    /// Appends the flat wasm types representing `ty` onto the `result`
    /// list provided.
    pub fn push_flat(&self, ty: &Type, result: &mut Vec<WasmType>) {
        match ty {
            Type::Bool
            | Type::S8
            | Type::U8
            | Type::S16
            | Type::U16
            | Type::S32
            | Type::U32
            | Type::Char => result.push(WasmType::I32),

            Type::U64 | Type::S64 => result.push(WasmType::I64),
            Type::F32 => result.push(WasmType::F32),
            Type::F64 => result.push(WasmType::F64),
            Type::String => {
                result.push(WasmType::Pointer);
                result.push(WasmType::Length);
            }

            Type::Id(id) => match &self.types[*id].kind {
                TypeDefKind::Type(t) => self.push_flat(t, result),

                TypeDefKind::Handle(Handle::Own(_) | Handle::Borrow(_)) => {
                    result.push(WasmType::I32);
                }

                TypeDefKind::Resource => todo!(),

                TypeDefKind::Record(r) => {
                    for field in r.fields.iter() {
                        self.push_flat(&field.ty, result);
                    }
                }

                TypeDefKind::Tuple(t) => {
                    for ty in t.types.iter() {
                        self.push_flat(ty, result);
                    }
                }

                TypeDefKind::Flags(r) => {
                    for _ in 0..r.repr().count() {
                        result.push(WasmType::I32);
                    }
                }

                TypeDefKind::List(_) => {
                    result.push(WasmType::Pointer);
                    result.push(WasmType::Length);
                }

                TypeDefKind::Variant(v) => {
                    result.push(v.tag().into());
                    self.push_flat_variants(v.cases.iter().map(|c| c.ty.as_ref()), result);
                }

                TypeDefKind::Enum(e) => result.push(e.tag().into()),

                TypeDefKind::Option(t) => {
                    result.push(WasmType::I32);
                    self.push_flat_variants([None, Some(t)], result);
                }

                TypeDefKind::Result(r) => {
                    result.push(WasmType::I32);
                    self.push_flat_variants([r.ok.as_ref(), r.err.as_ref()], result);
                }

                TypeDefKind::Future(_) => {
                    result.push(WasmType::I32);
                }

                TypeDefKind::Stream(_) => {
                    result.push(WasmType::I32);
                }

<<<<<<< HEAD
                TypeDefKind::Error => {
=======
                TypeDefKind::ErrorContext => {
>>>>>>> 27bb59a1
                    result.push(WasmType::I32);
                }

                TypeDefKind::Unknown => unreachable!(),
            },
        }
    }

    fn push_flat_variants<'a>(
        &self,
        tys: impl IntoIterator<Item = Option<&'a Type>>,
        result: &mut Vec<WasmType>,
    ) {
        let mut temp = Vec::new();
        let start = result.len();

        // Push each case's type onto a temporary vector, and then
        // merge that vector into our final list starting at
        // `start`. Note that this requires some degree of
        // "unification" so we can handle things like `Result<i32,
        // f32>` where that turns into `[i32 i32]` where the second
        // `i32` might be the `f32` bitcasted.
        for ty in tys {
            if let Some(ty) = ty {
                self.push_flat(ty, &mut temp);

                for (i, ty) in temp.drain(..).enumerate() {
                    match result.get_mut(start + i) {
                        Some(prev) => *prev = join(*prev, ty),
                        None => result.push(ty),
                    }
                }
            }
        }
    }
}<|MERGE_RESOLUTION|>--- conflicted
+++ resolved
@@ -298,11 +298,7 @@
                     result.push(WasmType::I32);
                 }
 
-<<<<<<< HEAD
-                TypeDefKind::Error => {
-=======
                 TypeDefKind::ErrorContext => {
->>>>>>> 27bb59a1
                     result.push(WasmType::I32);
                 }
 
