--- conflicted
+++ resolved
@@ -1274,11 +1274,7 @@
             | TypeDefKind::Handle(_)
             | TypeDefKind::Future(_)
             | TypeDefKind::Stream(_)
-<<<<<<< HEAD
-            | TypeDefKind::Error => {}
-=======
             | TypeDefKind::ErrorContext => {}
->>>>>>> 27bb59a1
 
             TypeDefKind::Resource
             | TypeDefKind::Record(_)
@@ -1416,11 +1412,7 @@
 
             ComponentDefinedType::Stream(ty) => Ok(TypeDefKind::Stream(self.convert_valtype(ty)?)),
 
-<<<<<<< HEAD
-            ComponentDefinedType::Error => Ok(TypeDefKind::Error),
-=======
             ComponentDefinedType::ErrorContext => Ok(TypeDefKind::ErrorContext),
->>>>>>> 27bb59a1
         }
     }
 
@@ -1718,11 +1710,7 @@
             | ComponentDefinedType::Enum(_)
             | ComponentDefinedType::Own(_)
             | ComponentDefinedType::Borrow(_)
-<<<<<<< HEAD
-            | ComponentDefinedType::Error => Ok(()),
-=======
             | ComponentDefinedType::ErrorContext => Ok(()),
->>>>>>> 27bb59a1
         }
     }
 
