--- conflicted
+++ resolved
@@ -1395,17 +1395,6 @@
                 Ok(TypeDefKind::Handle(Handle::Borrow(id)))
             }
 
-<<<<<<< HEAD
-            types::ComponentDefinedType::Future(ty) => Ok(TypeDefKind::Future(
-                ty.as_ref().map(|ty| self.convert_valtype(ty)).transpose()?,
-            )),
-
-            types::ComponentDefinedType::Stream(ty) => {
-                Ok(TypeDefKind::Stream(self.convert_valtype(ty)?))
-            }
-
-            types::ComponentDefinedType::Error => Ok(TypeDefKind::Error),
-=======
             ComponentDefinedType::Future(ty) => Ok(TypeDefKind::Future(
                 ty.as_ref().map(|ty| self.convert_valtype(ty)).transpose()?,
             )),
@@ -1413,7 +1402,6 @@
             ComponentDefinedType::Stream(ty) => Ok(TypeDefKind::Stream(self.convert_valtype(ty)?)),
 
             ComponentDefinedType::Error => Ok(TypeDefKind::Error),
->>>>>>> 1da8e36d
         }
     }
 
@@ -1684,11 +1672,7 @@
                 Ok(())
             }
 
-<<<<<<< HEAD
-            types::ComponentDefinedType::Future(payload) => {
-=======
             ComponentDefinedType::Future(payload) => {
->>>>>>> 1da8e36d
                 let ty = match &self.resolve.types[id].kind {
                     TypeDefKind::Future(p) => p,
                     TypeDefKind::Type(Type::Id(_)) => return Ok(()),
@@ -1701,11 +1685,7 @@
                 }
             }
 
-<<<<<<< HEAD
-            types::ComponentDefinedType::Stream(payload) => {
-=======
             ComponentDefinedType::Stream(payload) => {
->>>>>>> 1da8e36d
                 let ty = match &self.resolve.types[id].kind {
                     TypeDefKind::Stream(p) => p,
                     TypeDefKind::Type(Type::Id(_)) => return Ok(()),
@@ -1715,23 +1695,12 @@
             }
 
             // These have no recursive structure so they can bail out.
-<<<<<<< HEAD
             types::ComponentDefinedType::Flags(_)
             | types::ComponentDefinedType::Enum(_)
             | types::ComponentDefinedType::Own(_)
-            | types::ComponentDefinedType::Borrow(_)
-            | types::ComponentDefinedType::Error => Ok(()),
-=======
-            ComponentDefinedType::Flags(_)
-            | ComponentDefinedType::Enum(_)
-            | ComponentDefinedType::Own(_)
-            | ComponentDefinedType::Borrow(_)
             | ComponentDefinedType::Error => Ok(()),
->>>>>>> 1da8e36d
-        }
-    }
-
-    fn valtype(&mut self, wasm: &ComponentValType, wit: &Type) -> Result<()> {
+        }
+
         let wasm = match wasm {
             ComponentValType::Type(wasm) => *wasm,
             ComponentValType::Primitive(_wasm) => {
