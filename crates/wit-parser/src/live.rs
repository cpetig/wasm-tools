--- conflicted
+++ resolved
@@ -161,11 +161,7 @@
                     self.visit_type(resolve, ty);
                 }
             }
-<<<<<<< HEAD
-            TypeDefKind::Error
-=======
             TypeDefKind::ErrorContext
->>>>>>> 27bb59a1
             | TypeDefKind::Flags(_)
             | TypeDefKind::Enum(_)
             | TypeDefKind::Future(None) => {}
