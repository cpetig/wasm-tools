use std::cmp::Ordering;
use std::collections::hash_map;
use std::collections::{BTreeMap, HashMap, HashSet};
use std::fmt;
use std::mem;
use std::path::{Path, PathBuf};

use anyhow::{anyhow, bail, ensure, Context, Result};
use id_arena::{Arena, Id};
use indexmap::{IndexMap, IndexSet};
use semver::Version;
#[cfg(feature = "serde")]
use serde_derive::Serialize;

use crate::ast::lex::Span;
use crate::ast::{parse_use_path, ParsedUsePath};
#[cfg(feature = "serde")]
use crate::serde_::{serialize_arena, serialize_id_map};
use crate::{
    AstItem, Docs, Error, Function, FunctionKind, Handle, IncludeName, Interface, InterfaceId,
<<<<<<< HEAD
    InterfaceSpan, PackageName, Result_, Results, SourceMap, Stability, Type, TypeDef, TypeDefKind,
    TypeId, TypeOwner, UnresolvedPackage, UnresolvedPackageGroup, World, WorldId, WorldItem,
    WorldKey, WorldSpan,
=======
    InterfaceSpan, Mangling, PackageName, PackageNotFoundError, Results, SourceMap, Stability,
    Type, TypeDef, TypeDefKind, TypeId, TypeIdVisitor, TypeOwner, UnresolvedPackage,
    UnresolvedPackageGroup, World, WorldId, WorldItem, WorldKey, WorldSpan,
>>>>>>> 6a76d04f
};

mod clone;

/// Representation of a fully resolved set of WIT packages.
///
/// This structure contains a graph of WIT packages and all of their contents
/// merged together into the contained arenas. All items are sorted
/// topologically and everything here is fully resolved, so with a `Resolve` no
/// name lookups are necessary and instead everything is index-based.
///
/// Working with a WIT package requires inserting it into a `Resolve` to ensure
/// that all of its dependencies are satisfied. This will give the full picture
/// of that package's types and such.
///
/// Each item in a `Resolve` has a parent link to trace it back to the original
/// package as necessary.
#[derive(Default, Clone, Debug)]
#[cfg_attr(feature = "serde", derive(Serialize))]
pub struct Resolve {
    /// All known worlds within this `Resolve`.
    ///
    /// Each world points at a `PackageId` which is stored below. No ordering is
    /// guaranteed between this list of worlds.
    #[cfg_attr(feature = "serde", serde(serialize_with = "serialize_arena"))]
    pub worlds: Arena<World>,

    /// All known interfaces within this `Resolve`.
    ///
    /// Each interface points at a `PackageId` which is stored below. No
    /// ordering is guaranteed between this list of interfaces.
    #[cfg_attr(feature = "serde", serde(serialize_with = "serialize_arena"))]
    pub interfaces: Arena<Interface>,

    /// All known types within this `Resolve`.
    ///
    /// Types are topologically sorted such that any type referenced from one
    /// type is guaranteed to be defined previously. Otherwise though these are
    /// not sorted by interface for example.
    #[cfg_attr(feature = "serde", serde(serialize_with = "serialize_arena"))]
    pub types: Arena<TypeDef>,

    /// All known packages within this `Resolve`.
    ///
    /// This list of packages is not sorted. Sorted packages can be queried
    /// through [`Resolve::topological_packages`].
    #[cfg_attr(feature = "serde", serde(serialize_with = "serialize_arena"))]
    pub packages: Arena<Package>,

    /// A map of package names to the ID of the package with that name.
    #[cfg_attr(feature = "serde", serde(skip))]
    pub package_names: IndexMap<PackageName, PackageId>,

    /// Activated features for this [`Resolve`].
    ///
    /// This set of features is empty by default. This is consulted for
    /// `@unstable` annotations in loaded WIT documents. Any items with
    /// `@unstable` are filtered out unless their feature is present within this
    /// set.
    #[cfg_attr(feature = "serde", serde(skip))]
    pub features: IndexSet<String>,

    /// Activate all features for this [`Resolve`].
    #[cfg_attr(feature = "serde", serde(skip))]
    pub all_features: bool,
}

/// A WIT package within a `Resolve`.
///
/// A package is a collection of interfaces and worlds. Packages additionally
/// have a unique identifier that affects generated components and uniquely
/// identifiers this particular package.
#[derive(Clone, Debug)]
#[cfg_attr(feature = "serde", derive(Serialize))]
pub struct Package {
    /// A unique name corresponding to this package.
    pub name: PackageName,

    /// Documentation associated with this package.
    #[cfg_attr(feature = "serde", serde(skip_serializing_if = "Docs::is_empty"))]
    pub docs: Docs,

    /// All interfaces contained in this packaged, keyed by the interface's
    /// name.
    #[cfg_attr(feature = "serde", serde(serialize_with = "serialize_id_map"))]
    pub interfaces: IndexMap<String, InterfaceId>,

    /// All worlds contained in this package, keyed by the world's name.
    #[cfg_attr(feature = "serde", serde(serialize_with = "serialize_id_map"))]
    pub worlds: IndexMap<String, WorldId>,
}

pub type PackageId = Id<Package>;

/// All the sources used during resolving a directory or path.
#[derive(Clone, Debug)]
pub struct PackageSourceMap {
    sources: Vec<Vec<PathBuf>>,
    package_id_to_source_map_idx: BTreeMap<PackageId, usize>,
}

impl PackageSourceMap {
    fn from_single_source(package_id: PackageId, source: &Path) -> Self {
        Self {
            sources: vec![vec![source.to_path_buf()]],
            package_id_to_source_map_idx: BTreeMap::from([(package_id, 0)]),
        }
    }

    fn from_source_maps(
        source_maps: Vec<SourceMap>,
        package_id_to_source_map_idx: BTreeMap<PackageId, usize>,
    ) -> PackageSourceMap {
        for (package_id, idx) in &package_id_to_source_map_idx {
            if *idx >= source_maps.len() {
                panic!(
                    "Invalid source map index: {}, package id: {:?}, source maps size: {}",
                    idx,
                    package_id,
                    source_maps.len()
                )
            }
        }

        Self {
            sources: source_maps
                .into_iter()
                .map(|source_map| {
                    source_map
                        .source_files()
                        .map(|path| path.to_path_buf())
                        .collect()
                })
                .collect(),
            package_id_to_source_map_idx,
        }
    }

    /// All unique source paths.
    pub fn paths(&self) -> impl Iterator<Item = &Path> {
        // Usually any two source map should not have duplicated source paths,
        // but it can happen, e.g. with using [`Resolve::push_str`] directly.
        // To be sure we use a set for deduplication here.
        self.sources
            .iter()
            .flatten()
            .map(|path_buf| path_buf.as_ref())
            .collect::<HashSet<&Path>>()
            .into_iter()
    }

    /// Source paths for package
    pub fn package_paths(&self, id: PackageId) -> Option<impl Iterator<Item = &Path>> {
        self.package_id_to_source_map_idx
            .get(&id)
            .map(|&idx| self.sources[idx].iter().map(|path_buf| path_buf.as_ref()))
    }
}

enum ParsedFile {
    #[cfg(feature = "decoding")]
    Package(PackageId),
    Unresolved(UnresolvedPackageGroup),
}

/// Visitor helper for performing topological sort on a group of packages.
fn visit<'a>(
    pkg: &'a UnresolvedPackage,
    pkg_details_map: &'a BTreeMap<PackageName, (UnresolvedPackage, usize)>,
    order: &mut IndexSet<PackageName>,
    visiting: &mut HashSet<&'a PackageName>,
    source_maps: &[SourceMap],
) -> Result<()> {
    if order.contains(&pkg.name) {
        return Ok(());
    }

    match pkg_details_map.get(&pkg.name) {
        Some(pkg_details) => {
            let (_, source_maps_index) = pkg_details;
            source_maps[*source_maps_index].rewrite_error(|| {
                for (i, (dep, _)) in pkg.foreign_deps.iter().enumerate() {
                    let span = pkg.foreign_dep_spans[i];
                    if !visiting.insert(dep) {
                        bail!(Error::new(span, "package depends on itself"));
                    }
                    if let Some(dep) = pkg_details_map.get(dep) {
                        let (dep_pkg, _) = dep;
                        visit(dep_pkg, pkg_details_map, order, visiting, source_maps)?;
                    }
                    assert!(visiting.remove(dep));
                }
                assert!(order.insert(pkg.name.clone()));
                Ok(())
            })
        }
        None => panic!("No pkg_details found for package when doing topological sort"),
    }
}

impl Resolve {
    /// Creates a new [`Resolve`] with no packages/items inside of it.
    pub fn new() -> Resolve {
        Resolve::default()
    }

    /// Parse WIT packages from the input `path`.
    ///
    /// The input `path` can be one of:
    ///
    /// * A directory containing a WIT package with an optional `deps` directory
    ///   for any dependent WIT packages it references.
    /// * A single standalone WIT file.
    /// * A wasm-encoded WIT package as a single file in the wasm binary format.
    /// * A wasm-encoded WIT package as a single file in the wasm text format.
    ///
    /// In all of these cases packages are allowed to depend on previously
    /// inserted packages into this `Resolve`. Resolution for packages is based
    /// on the name of each package and reference.
    ///
    /// This method returns a `PackageId` and additionally a `PackageSourceMap`.
    /// The `PackageId` represent the main package that was parsed. For example if a single WIT
    /// file was specified  this will be the main package found in the file. For a directory this
    /// will be all the main package in the directory itself. The `PackageId` value is useful
    /// to pass to [`Resolve::select_world`] to take a user-specified world in a
    /// conventional fashion and select which to use for bindings generation.
    ///
    /// The returned [`PackageSourceMap`] contains all the sources used during this operation.
    /// This can be useful for systems that want to rebuild or regenerate bindings based on files modified,
    /// or for ones which like to identify the used files for a package.
    ///
    /// More information can also be found at [`Resolve::push_dir`] and
    /// [`Resolve::push_file`].
    pub fn push_path(&mut self, path: impl AsRef<Path>) -> Result<(PackageId, PackageSourceMap)> {
        self._push_path(path.as_ref())
    }

    fn _push_path(&mut self, path: &Path) -> Result<(PackageId, PackageSourceMap)> {
        if path.is_dir() {
            self.push_dir(path).with_context(|| {
                format!(
                    "failed to resolve directory while parsing WIT for path [{}]",
                    path.display()
                )
            })
        } else {
            let id = self.push_file(path)?;
            Ok((id, PackageSourceMap::from_single_source(id, path)))
        }
    }

    fn sort_unresolved_packages(
        &mut self,
        main: UnresolvedPackageGroup,
        deps: Vec<UnresolvedPackageGroup>,
    ) -> Result<(PackageId, PackageSourceMap)> {
        let mut pkg_details_map = BTreeMap::new();
        let mut source_maps = Vec::new();

        let mut insert = |group: UnresolvedPackageGroup| {
            let UnresolvedPackageGroup {
                main,
                nested,
                source_map,
            } = group;
            let i = source_maps.len();
            source_maps.push(source_map);

            for pkg in nested.into_iter().chain([main]) {
                let name = pkg.name.clone();
                let my_span = pkg.package_name_span;
                let (prev_pkg, prev_i) = match pkg_details_map.insert(name.clone(), (pkg, i)) {
                    Some(pair) => pair,
                    None => continue,
                };
                let loc1 = source_maps[i].render_location(my_span);
                let loc2 = source_maps[prev_i].render_location(prev_pkg.package_name_span);
                bail!(
                    "\
package {name} is defined in two different locations:\n\
  * {loc1}\n\
  * {loc2}\n\
                     "
                )
            }
            Ok(())
        };

        let main_name = main.main.name.clone();
        insert(main)?;
        for dep in deps {
            insert(dep)?;
        }

        // Perform a simple topological sort which will bail out on cycles
        // and otherwise determine the order that packages must be added to
        // this `Resolve`.
        let mut order = IndexSet::new();
        let mut visiting = HashSet::new();
        for pkg_details in pkg_details_map.values() {
            let (pkg, _) = pkg_details;
            visit(
                pkg,
                &pkg_details_map,
                &mut order,
                &mut visiting,
                &source_maps,
            )?;
        }

        // Ensure that the final output is topologically sorted. Use a set to ensure that we render
        // the buffers for each `SourceMap` only once, even though multiple packages may reference
        // the same `SourceMap`.
        let mut package_id_to_source_map_idx = BTreeMap::new();
        let mut main_pkg_id = None;
        for name in order {
            let (pkg, source_map_index) = pkg_details_map.remove(&name).unwrap();
            let source_map = &source_maps[source_map_index];
            let is_main = pkg.name == main_name;
            let id = self.push(pkg, source_map)?;
            if is_main {
                assert!(main_pkg_id.is_none());
                main_pkg_id = Some(id);
            }
            package_id_to_source_map_idx.insert(id, source_map_index);
        }

        Ok((
            main_pkg_id.unwrap(),
            PackageSourceMap::from_source_maps(source_maps, package_id_to_source_map_idx),
        ))
    }

    /// Parses the filesystem directory at `path` as a WIT package and returns
    /// a fully resolved [`PackageId`] list as a result.
    ///
    /// The directory itself is parsed with [`UnresolvedPackageGroup::parse_dir`]
    /// and then all packages found are inserted into this `Resolve`. The `path`
    /// specified may have a `deps` subdirectory which is probed automatically
    /// for any other WIT dependencies.
    ///
    /// The `deps` folder may contain:
    ///
    /// * `$path/deps/my-package/*.wit` - a directory that may contain multiple
    ///   WIT files. This is parsed with [`UnresolvedPackageGroup::parse_dir`]
    ///   and then inserted into this [`Resolve`]. Note that cannot recursively
    ///   contain a `deps` directory.
    /// * `$path/deps/my-package.wit` - a single-file WIT package. This is
    ///   parsed with [`Resolve::push_file`] and then added to `self` for
    ///   name reoslution.
    /// * `$path/deps/my-package.{wasm,wat}` - a wasm-encoded WIT package either
    ///   in the text for binary format.
    ///
    /// In all cases entries in the `deps` folder are added to `self` first
    /// before adding files found in `path` itself. All WIT packages found are
    /// candidates for name-based resolution that other packages may use.
    ///
    /// This function returns a tuple of two values. The first value is a
    /// [`PackageId`], which represents the main WIT package found within
    /// `path`. This argument is useful for passing to [`Resolve::select_world`]
    /// for choosing something to bindgen with.
    ///
    /// The second value returned is a [`PackageSourceMap`], which contains all the sources
    /// that were parsed during resolving. This can be useful for:
    /// * build systems that want to rebuild bindings whenever one of the files changed
    /// * or other tools, which want to identify the sources for the resolved packages
    pub fn push_dir(&mut self, path: impl AsRef<Path>) -> Result<(PackageId, PackageSourceMap)> {
        self._push_dir(path.as_ref())
    }

    fn _push_dir(&mut self, path: &Path) -> Result<(PackageId, PackageSourceMap)> {
        let top_pkg = UnresolvedPackageGroup::parse_dir(path)
            .with_context(|| format!("failed to parse package: {}", path.display()))?;
        let deps = path.join("deps");
        let deps = self
            .parse_deps_dir(&deps)
            .with_context(|| format!("failed to parse dependency directory: {}", deps.display()))?;

        self.sort_unresolved_packages(top_pkg, deps)
    }

    fn parse_deps_dir(&mut self, path: &Path) -> Result<Vec<UnresolvedPackageGroup>> {
        let mut ret = Vec::new();
        if !path.exists() {
            return Ok(ret);
        }
        let mut entries = path
            .read_dir()
            .and_then(|i| i.collect::<std::io::Result<Vec<_>>>())
            .context("failed to read directory")?;
        entries.sort_by_key(|e| e.file_name());
        for dep in entries {
            let path = dep.path();
            let pkg = if dep.file_type()?.is_dir() || path.metadata()?.is_dir() {
                // If this entry is a directory or a symlink point to a
                // directory then always parse it as an `UnresolvedPackage`
                // since it's intentional to not support recursive `deps`
                // directories.
                UnresolvedPackageGroup::parse_dir(&path)
                    .with_context(|| format!("failed to parse package: {}", path.display()))?
            } else {
                // If this entry is a file then we may want to ignore it but
                // this may also be a standalone WIT file or a `*.wasm` or
                // `*.wat` encoded package.
                let filename = dep.file_name();
                match Path::new(&filename).extension().and_then(|s| s.to_str()) {
                    Some("wit") | Some("wat") | Some("wasm") => match self._push_file(&path)? {
                        #[cfg(feature = "decoding")]
                        ParsedFile::Package(_) => continue,
                        ParsedFile::Unresolved(pkg) => pkg,
                    },

                    // Other files in deps dir are ignored for now to avoid
                    // accidentally including things like `.DS_Store` files in
                    // the call below to `parse_dir`.
                    _ => continue,
                }
            };
            ret.push(pkg);
        }
        Ok(ret)
    }

    /// Parses the contents of `path` from the filesystem and pushes the result
    /// into this `Resolve`.
    ///
    /// The `path` referenced here can be one of:
    ///
    /// * A WIT file. Note that in this case this single WIT file will be the
    ///   entire package and any dependencies it has must already be in `self`.
    /// * A WIT package encoded as WebAssembly, either in text or binary form.
    ///   In this the package and all of its dependencies are automatically
    ///   inserted into `self`.
    ///
    /// In both situations the `PackageId`s of the resulting resolved packages
    /// are returned from this method. The return value is mostly useful in
    /// conjunction with [`Resolve::select_world`].
    pub fn push_file(&mut self, path: impl AsRef<Path>) -> Result<PackageId> {
        match self._push_file(path.as_ref())? {
            #[cfg(feature = "decoding")]
            ParsedFile::Package(id) => Ok(id),
            ParsedFile::Unresolved(pkg) => self.push_group(pkg),
        }
    }

    fn _push_file(&mut self, path: &Path) -> Result<ParsedFile> {
        let contents = std::fs::read(path)
            .with_context(|| format!("failed to read path for WIT [{}]", path.display()))?;

        // If decoding is enabled at compile time then try to see if this is a
        // wasm file.
        #[cfg(feature = "decoding")]
        {
            use crate::decoding::{decode, DecodedWasm};

            #[cfg(feature = "wat")]
            let is_wasm = wat::Detect::from_bytes(&contents).is_wasm();
            #[cfg(not(feature = "wat"))]
            let is_wasm = wasmparser::Parser::is_component(&contents);

            if is_wasm {
                #[cfg(feature = "wat")]
                let contents = wat::parse_bytes(&contents).map_err(|mut e| {
                    e.set_path(path);
                    e
                })?;

                match decode(&contents)? {
                    DecodedWasm::Component(..) => {
                        bail!("found an actual component instead of an encoded WIT package in wasm")
                    }
                    DecodedWasm::WitPackage(resolve, pkg) => {
                        let remap = self.merge(resolve)?;
                        return Ok(ParsedFile::Package(remap.packages[pkg.index()]));
                    }
                }
            }
        }

        // If this wasn't a wasm file then assume it's a WIT file.
        let text = match std::str::from_utf8(&contents) {
            Ok(s) => s,
            Err(_) => bail!("input file is not valid utf-8 [{}]", path.display()),
        };
        let pkgs = UnresolvedPackageGroup::parse(path, text)?;
        Ok(ParsedFile::Unresolved(pkgs))
    }

    /// Appends a new [`UnresolvedPackage`] to this [`Resolve`], creating a
    /// fully resolved package with no dangling references.
    ///
    /// All the dependencies of `unresolved` must already have been loaded
    /// within this `Resolve` via previous calls to `push` or other methods such
    /// as [`Resolve::push_path`].
    ///
    /// Any dependency resolution error or otherwise world-elaboration error
    /// will be returned here, if successful a package identifier is returned
    /// which corresponds to the package that was just inserted.
    pub fn push(
        &mut self,
        unresolved: UnresolvedPackage,
        source_map: &SourceMap,
    ) -> Result<PackageId> {
        source_map.rewrite_error(|| Remap::default().append(self, unresolved))
    }

    /// Appends new [`UnresolvedPackageGroup`] to this [`Resolve`], creating a
    /// fully resolved package with no dangling references.
    ///
    /// Any dependency resolution error or otherwise world-elaboration error
    /// will be returned here, if successful a package identifier is returned
    /// which corresponds to the package that was just inserted.
    ///
    /// The returned [`PackageId`]s are listed in topologically sorted order.
    pub fn push_group(&mut self, unresolved_group: UnresolvedPackageGroup) -> Result<PackageId> {
        let (pkg_id, _) = self.sort_unresolved_packages(unresolved_group, Vec::new())?;
        Ok(pkg_id)
    }

    /// Convenience method for combining [`UnresolvedPackageGroup::parse`] and
    /// [`Resolve::push_group`].
    ///
    /// The `path` provided is used for error messages but otherwise is not
    /// read. This method does not touch the filesystem. The `contents` provided
    /// are the contents of a WIT package.
    pub fn push_str(&mut self, path: impl AsRef<Path>, contents: &str) -> Result<PackageId> {
        self.push_group(UnresolvedPackageGroup::parse(path.as_ref(), contents)?)
    }

    pub fn all_bits_valid(&self, ty: &Type) -> bool {
        match ty {
            Type::U8
            | Type::S8
            | Type::U16
            | Type::S16
            | Type::U32
            | Type::S32
            | Type::U64
            | Type::S64
            | Type::F32
            | Type::F64 => true,

            Type::Bool | Type::Char | Type::String => false,

            Type::Id(id) => match &self.types[*id].kind {
                TypeDefKind::List(_)
                | TypeDefKind::Variant(_)
                | TypeDefKind::Enum(_)
                | TypeDefKind::Option(_)
                | TypeDefKind::Result(_)
                | TypeDefKind::Future(_)
                | TypeDefKind::Stream(_)
                | TypeDefKind::Error => false,
                TypeDefKind::Type(t) => self.all_bits_valid(t),

                TypeDefKind::Handle(h) => match h {
                    crate::Handle::Own(_) => true,
                    crate::Handle::Borrow(_) => true,
                },

                TypeDefKind::Resource => false,
                TypeDefKind::Record(r) => r.fields.iter().all(|f| self.all_bits_valid(&f.ty)),
                TypeDefKind::Tuple(t) => t.types.iter().all(|t| self.all_bits_valid(t)),

                // FIXME: this could perhaps be `true` for multiples-of-32 but
                // seems better to probably leave this as unconditionally
                // `false` for now, may want to reconsider later?
                TypeDefKind::Flags(_) => false,

                TypeDefKind::Unknown => unreachable!(),
            },
        }
    }

    /// Merges all the contents of a different `Resolve` into this one. The
    /// `Remap` structure returned provides a mapping from all old indices to
    /// new indices
    ///
    /// This operation can fail if `resolve` disagrees with `self` about the
    /// packages being inserted. Otherwise though this will additionally attempt
    /// to "union" packages found in `resolve` with those found in `self`.
    /// Unioning packages is keyed on the name/url of packages for those with
    /// URLs present. If found then it's assumed that both `Resolve` instances
    /// were originally created from the same contents and are two views
    /// of the same package.
    pub fn merge(&mut self, resolve: Resolve) -> Result<Remap> {
        log::trace!(
            "merging {} packages into {} packages",
            resolve.packages.len(),
            self.packages.len()
        );

        let mut map = MergeMap::new(&resolve, &self);
        map.build()?;
        let MergeMap {
            package_map,
            interface_map,
            type_map,
            world_map,
            interfaces_to_add,
            worlds_to_add,
            ..
        } = map;

        // With a set of maps from ids in `resolve` to ids in `self` the next
        // operation is to start moving over items and building a `Remap` to
        // update ids.
        //
        // Each component field of `resolve` is moved into `self` so long as
        // its ID is not within one of the maps above. If it's present in a map
        // above then that means the item is already present in `self` so a new
        // one need not be added. If it's not present in a map that means it's
        // not present in `self` so it must be added to an arena.
        //
        // When adding an item to an arena one of the `remap.update_*` methods
        // is additionally called to update all identifiers from pointers within
        // `resolve` to becoming pointers within `self`.
        //
        // Altogether this should weave all the missing items in `self` from
        // `resolve` into one structure while updating all identifiers to
        // be local within `self`.

        let mut remap = Remap::default();
        let Resolve {
            types,
            worlds,
            interfaces,
            packages,
            package_names,
            features: _,
            ..
        } = resolve;

        let mut moved_types = Vec::new();
        for (id, mut ty) in types {
            let new_id = match type_map.get(&id).copied() {
                Some(id) => {
                    update_stability(&ty.stability, &mut self.types[id].stability)?;
                    id
                }
                None => {
                    log::debug!("moving type {:?}", ty.name);
                    moved_types.push(id);
                    remap.update_typedef(self, &mut ty, None)?;
                    self.types.alloc(ty)
                }
            };
            assert_eq!(remap.types.len(), id.index());
            remap.types.push(Some(new_id));
        }

        let mut moved_interfaces = Vec::new();
        for (id, mut iface) in interfaces {
            let new_id = match interface_map.get(&id).copied() {
                Some(id) => {
                    update_stability(&iface.stability, &mut self.interfaces[id].stability)?;
                    id
                }
                None => {
                    log::debug!("moving interface {:?}", iface.name);
                    moved_interfaces.push(id);
                    remap.update_interface(self, &mut iface, None)?;
                    self.interfaces.alloc(iface)
                }
            };
            assert_eq!(remap.interfaces.len(), id.index());
            remap.interfaces.push(Some(new_id));
        }

        let mut moved_worlds = Vec::new();
        for (id, mut world) in worlds {
            let new_id = match world_map.get(&id).copied() {
                Some(id) => {
                    update_stability(&world.stability, &mut self.worlds[id].stability)?;
                    id
                }
                None => {
                    log::debug!("moving world {}", world.name);
                    moved_worlds.push(id);
                    let mut update = |map: &mut IndexMap<WorldKey, WorldItem>| -> Result<_> {
                        for (mut name, mut item) in mem::take(map) {
                            remap.update_world_key(&mut name, None)?;
                            match &mut item {
                                WorldItem::Function(f) => remap.update_function(self, f, None)?,
                                WorldItem::Interface { id, .. } => {
                                    *id = remap.map_interface(*id, None)?
                                }
                                WorldItem::Type(i) => *i = remap.map_type(*i, None)?,
                            }
                            map.insert(name, item);
                        }
                        Ok(())
                    };
                    update(&mut world.imports)?;
                    update(&mut world.exports)?;
                    self.worlds.alloc(world)
                }
            };
            assert_eq!(remap.worlds.len(), id.index());
            remap.worlds.push(Some(new_id));
        }

        for (id, mut pkg) in packages {
            let new_id = match package_map.get(&id).copied() {
                Some(id) => id,
                None => {
                    for (_, id) in pkg.interfaces.iter_mut() {
                        *id = remap.map_interface(*id, None)?;
                    }
                    for (_, id) in pkg.worlds.iter_mut() {
                        *id = remap.map_world(*id, None)?;
                    }
                    self.packages.alloc(pkg)
                }
            };
            assert_eq!(remap.packages.len(), id.index());
            remap.packages.push(new_id);
        }

        for (name, id) in package_names {
            let id = remap.packages[id.index()];
            if let Some(prev) = self.package_names.insert(name, id) {
                assert_eq!(prev, id);
            }
        }

        // Fixup all "parent" links now.
        //
        // Note that this is only done for items that are actually moved from
        // `resolve` into `self`, which is tracked by the various `moved_*`
        // lists built incrementally above. The ids in the `moved_*` lists
        // are ids within `resolve`, so they're translated through `remap` to
        // ids within `self`.
        for id in moved_worlds {
            let id = remap.map_world(id, None)?;
            if let Some(pkg) = self.worlds[id].package.as_mut() {
                *pkg = remap.packages[pkg.index()];
            }
        }
        for id in moved_interfaces {
            let id = remap.map_interface(id, None)?;
            if let Some(pkg) = self.interfaces[id].package.as_mut() {
                *pkg = remap.packages[pkg.index()];
            }
        }
        for id in moved_types {
            let id = remap.map_type(id, None)?;
            match &mut self.types[id].owner {
                TypeOwner::Interface(id) => *id = remap.map_interface(*id, None)?,
                TypeOwner::World(id) => *id = remap.map_world(*id, None)?,
                TypeOwner::None => {}
            }
        }

        // And finally process items that were present in `resolve` but were
        // not present in `self`. This is only done for merged packages as
        // documents may be added to `self.documents` but wouldn't otherwise be
        // present in the `documents` field of the corresponding package.
        for (name, pkg, iface) in interfaces_to_add {
            let prev = self.packages[pkg]
                .interfaces
                .insert(name, remap.map_interface(iface, None)?);
            assert!(prev.is_none());
        }
        for (name, pkg, world) in worlds_to_add {
            let prev = self.packages[pkg]
                .worlds
                .insert(name, remap.map_world(world, None)?);
            assert!(prev.is_none());
        }

        log::trace!("now have {} packages", self.packages.len());

        #[cfg(debug_assertions)]
        self.assert_valid();
        Ok(remap)
    }

    /// Merges the world `from` into the world `into`.
    ///
    /// This will attempt to merge one world into another, unioning all of its
    /// imports and exports together. This is an operation performed by
    /// `wit-component`, for example where two different worlds from two
    /// different libraries were linked into the same core wasm file and are
    /// producing a singular world that will be the final component's
    /// interface.
    ///
    /// This operation can fail if the imports/exports overlap.
    pub fn merge_worlds(&mut self, from: WorldId, into: WorldId) -> Result<()> {
        let mut new_imports = Vec::new();
        let mut new_exports = Vec::new();

        let from_world = &self.worlds[from];
        let into_world = &self.worlds[into];

        log::trace!("merging {} into {}", from_world.name, into_world.name);

        // First walk over all the imports of `from` world and figure out what
        // to do with them.
        //
        // If the same item exists in `from` and `into` then merge it together
        // below with `merge_world_item` which basically asserts they're the
        // same. Otherwise queue up a new import since if `from` has more
        // imports than `into` then it's fine to add new imports.
        for (name, from_import) in from_world.imports.iter() {
            let name_str = self.name_world_key(name);
            match into_world.imports.get(name) {
                Some(into_import) => {
                    log::trace!("info/from shared import on `{name_str}`");
                    self.merge_world_item(from_import, into_import)
                        .with_context(|| format!("failed to merge world import {name_str}"))?;
                }
                None => {
                    log::trace!("new import: `{name_str}`");
                    new_imports.push((name.clone(), from_import.clone()));
                }
            }
        }

        // Build a set of interfaces which are required to be imported because
        // of `into`'s exports. This set is then used below during
        // `ensure_can_add_world_export`.
        //
        // This is the set of interfaces which exports depend on that are
        // themselves not exports.
        let mut must_be_imported = HashMap::new();
        for (key, export) in into_world.exports.iter() {
            for dep in self.world_item_direct_deps(export) {
                if into_world.exports.contains_key(&WorldKey::Interface(dep)) {
                    continue;
                }
                self.foreach_interface_dep(dep, &mut |id| {
                    must_be_imported.insert(id, key.clone());
                });
            }
        }

        // Next walk over exports of `from` and process these similarly to
        // imports.
        for (name, from_export) in from_world.exports.iter() {
            let name_str = self.name_world_key(name);
            match into_world.exports.get(name) {
                Some(into_export) => {
                    log::trace!("info/from shared export on `{name_str}`");
                    self.merge_world_item(from_export, into_export)
                        .with_context(|| format!("failed to merge world export {name_str}"))?;
                }
                None => {
                    log::trace!("new export `{name_str}`");
                    // See comments in `ensure_can_add_world_export` for why
                    // this is slightly different than imports.
                    self.ensure_can_add_world_export(
                        into_world,
                        name,
                        from_export,
                        &must_be_imported,
                    )
                    .with_context(|| {
                        format!("failed to add export `{}`", self.name_world_key(name))
                    })?;
                    new_exports.push((name.clone(), from_export.clone()));
                }
            }
        }

        // For all the new imports and exports they may need to be "cloned" to
        // be able to belong to the new world. For example:
        //
        // * Anonymous interfaces have a `package` field which points to the
        //   package of the containing world, but `from` and `into` may not be
        //   in the same package.
        //
        // * Type imports have an `owner` field that point to `from`, but they
        //   now need to point to `into` instead.
        //
        // Cloning is no trivial task, however, so cloning is delegated to a
        // submodule to perform a "deep" clone and copy items into new arena
        // entries as necessary.
        let mut cloner = clone::Cloner::new(self, TypeOwner::World(from), TypeOwner::World(into));
        cloner.register_world_type_overlap(from, into);
        for (name, item) in new_imports.iter_mut().chain(&mut new_exports) {
            cloner.world_item(name, item);
        }

        // Insert any new imports and new exports found first.
        let into_world = &mut self.worlds[into];
        for (name, import) in new_imports {
            let prev = into_world.imports.insert(name, import);
            assert!(prev.is_none());
        }
        for (name, export) in new_exports {
            let prev = into_world.exports.insert(name, export);
            assert!(prev.is_none());
        }

        #[cfg(debug_assertions)]
        self.assert_valid();
        Ok(())
    }

    fn merge_world_item(&self, from: &WorldItem, into: &WorldItem) -> Result<()> {
        let mut map = MergeMap::new(self, self);
        match (from, into) {
            (WorldItem::Interface { id: from, .. }, WorldItem::Interface { id: into, .. }) => {
                // If these imports are the same that can happen, for
                // example, when both worlds to `import foo:bar/baz;`. That
                // foreign interface will point to the same interface within
                // `Resolve`.
                if from == into {
                    return Ok(());
                }

                // .. otherwise this MUST be a case of
                // `import foo: interface { ... }`. If `from != into` but
                // both `from` and `into` have the same name then the
                // `WorldKey::Interface` case is ruled out as otherwise
                // they'd have different names.
                //
                // In the case of an anonymous interface all we can do is
                // ensure that the interfaces both match, so use `MergeMap`
                // for that.
                map.build_interface(*from, *into)
                    .context("failed to merge interfaces")?;
            }

            // Like `WorldKey::Name` interfaces for functions and types the
            // structure is asserted to be the same.
            (WorldItem::Function(from), WorldItem::Function(into)) => {
                map.build_function(from, into)
                    .context("failed to merge functions")?;
            }
            (WorldItem::Type(from), WorldItem::Type(into)) => {
                map.build_type_id(*from, *into)
                    .context("failed to merge types")?;
            }

            // Kind-level mismatches are caught here.
            (WorldItem::Interface { .. }, _)
            | (WorldItem::Function { .. }, _)
            | (WorldItem::Type { .. }, _) => {
                bail!("different kinds of items");
            }
        }
        assert!(map.interfaces_to_add.is_empty());
        assert!(map.worlds_to_add.is_empty());
        Ok(())
    }

    /// This method ensures that the world export of `name` and `item` can be
    /// added to the world `into` without changing the meaning of `into`.
    ///
    /// All dependencies of world exports must either be:
    ///
    /// * An export themselves
    /// * An import with all transitive dependencies of the import also imported
    ///
    /// It's not possible to depend on an import which then also depends on an
    /// export at some point, for example. This method ensures that if `name`
    /// and `item` are added that this property is upheld.
    fn ensure_can_add_world_export(
        &self,
        into: &World,
        name: &WorldKey,
        item: &WorldItem,
        must_be_imported: &HashMap<InterfaceId, WorldKey>,
    ) -> Result<()> {
        assert!(!into.exports.contains_key(name));
        let name = self.name_world_key(name);

        // First make sure that all of this item's dependencies are either
        // exported or the entire chain of imports rooted at that dependency are
        // all imported.
        for dep in self.world_item_direct_deps(item) {
            if into.exports.contains_key(&WorldKey::Interface(dep)) {
                continue;
            }
            self.ensure_not_exported(into, dep)
                .with_context(|| format!("failed validating export of `{name}`"))?;
        }

        // Second make sure that this item, if it's an interface, will not alter
        // the meaning of the preexisting world by ensuring that it's not in the
        // set of "must be imported" items.
        if let WorldItem::Interface { id, .. } = item {
            if let Some(export) = must_be_imported.get(&id) {
                let export_name = self.name_world_key(export);
                bail!(
                    "export `{export_name}` depends on `{name}` \
                     previously as an import which will change meaning \
                     if `{name}` is added as an export"
                );
            }
        }

        Ok(())
    }

    fn ensure_not_exported(&self, world: &World, id: InterfaceId) -> Result<()> {
        let key = WorldKey::Interface(id);
        let name = self.name_world_key(&key);
        if world.exports.contains_key(&key) {
            bail!(
                "world exports `{name}` but it's also transitively used by an \
                     import \
                   which means that this is not valid"
            )
        }
        for dep in self.interface_direct_deps(id) {
            self.ensure_not_exported(world, dep)
                .with_context(|| format!("failed validating transitive import dep `{name}`"))?;
        }
        Ok(())
    }

    /// Returns an iterator of all the direct interface dependencies of this
    /// `item`.
    ///
    /// Note that this doesn't include transitive dependencies, that must be
    /// followed manually.
    fn world_item_direct_deps(&self, item: &WorldItem) -> impl Iterator<Item = InterfaceId> + '_ {
        let mut interface = None;
        let mut ty = None;
        match item {
            WorldItem::Function(_) => {}
            WorldItem::Type(id) => ty = Some(*id),
            WorldItem::Interface { id, .. } => interface = Some(*id),
        }

        interface
            .into_iter()
            .flat_map(move |id| self.interface_direct_deps(id))
            .chain(ty.and_then(|t| self.type_interface_dep(t)))
    }

    /// Invokes `f` with `id` and all transitive interface dependencies of `id`.
    ///
    /// Note that `f` may be called with the same id multiple times.
    fn foreach_interface_dep(&self, id: InterfaceId, f: &mut dyn FnMut(InterfaceId)) {
        f(id);
        for dep in self.interface_direct_deps(id) {
            self.foreach_interface_dep(dep, f);
        }
    }

    /// Returns the ID of the specified `interface`.
    ///
    /// Returns `None` for unnamed interfaces.
    pub fn id_of(&self, interface: InterfaceId) -> Option<String> {
        let interface = &self.interfaces[interface];
        Some(self.id_of_name(interface.package.unwrap(), interface.name.as_ref()?))
    }

    /// Returns the "canonicalized interface name" of `interface`.
    ///
    /// Returns `None` for unnamed interfaces. See `BuildTargets.md` in the
    /// upstream component model repository for more information about this.
    pub fn canonicalized_id_of(&self, interface: InterfaceId) -> Option<String> {
        let interface = &self.interfaces[interface];
        Some(self.canonicalized_id_of_name(interface.package.unwrap(), interface.name.as_ref()?))
    }

    /// Convert a world to an "importized" version where the world is updated
    /// in-place to reflect what it would look like to be imported.
    ///
    /// This is a transformation which is used as part of the process of
    /// importing a component today. For example when a component depends on
    /// another component this is useful for generating WIT which can be use to
    /// represent the component being imported. The general idea is that this
    /// function will update the `world_id` specified such it imports the
    /// functionality that it previously exported. The world will be left with
    /// no exports.
    ///
    /// This world is then suitable for merging into other worlds or generating
    /// bindings in a context that is importing the original world. This
    /// is intended to be used as part of language tooling when depending on
    /// other components.
    pub fn importize(&mut self, world_id: WorldId, out_world_name: Option<String>) -> Result<()> {
        // Rename the world to avoid having it get confused with the original
        // name of the world. Add `-importized` to it for now. Precisely how
        // this new world is created may want to be updated over time if this
        // becomes problematic.
        let world = &mut self.worlds[world_id];
        let pkg = &mut self.packages[world.package.unwrap()];
        pkg.worlds.shift_remove(&world.name);
        if let Some(name) = out_world_name {
            world.name = name.clone();
            pkg.worlds.insert(name, world_id);
        } else {
            world.name.push_str("-importized");
            pkg.worlds.insert(world.name.clone(), world_id);
        }

        // Trim all non-type definitions from imports. Types can be used by
        // exported functions, for example, so they're preserved.
        world.imports.retain(|_, item| match item {
            WorldItem::Type(_) => true,
            _ => false,
        });

        for (name, export) in mem::take(&mut world.exports) {
            match (name.clone(), world.imports.insert(name, export)) {
                // no previous item? this insertion was ok
                (_, None) => {}

                // cannot overwrite an import with an export
                (WorldKey::Name(name), Some(_)) => {
                    bail!("world export `{name}` conflicts with import of same name");
                }

                // Exports already don't overlap each other and the only imports
                // preserved above were types so this shouldn't be reachable.
                (WorldKey::Interface(_), _) => unreachable!(),
            }
        }

        // Fill out any missing transitive interface imports by elaborating this
        // world which does that for us.
        self.elaborate_world(world_id)?;

        #[cfg(debug_assertions)]
        self.assert_valid();
        Ok(())
    }

    /// Returns the ID of the specified `name` within the `pkg`.
    pub fn id_of_name(&self, pkg: PackageId, name: &str) -> String {
        let package = &self.packages[pkg];
        let mut base = String::new();
        base.push_str(&package.name.namespace);
        base.push_str(":");
        base.push_str(&package.name.name);
        base.push_str("/");
        base.push_str(name);
        if let Some(version) = &package.name.version {
            base.push_str(&format!("@{version}"));
        }
        base
    }

    /// Returns the "canonicalized interface name" of the specified `name`
    /// within the `pkg`.
    ///
    /// See `BuildTargets.md` in the upstream component model repository for
    /// more information about this.
    pub fn canonicalized_id_of_name(&self, pkg: PackageId, name: &str) -> String {
        let package = &self.packages[pkg];
        let mut base = String::new();
        base.push_str(&package.name.namespace);
        base.push_str(":");
        base.push_str(&package.name.name);
        base.push_str("/");
        base.push_str(name);
        if let Some(version) = &package.name.version {
            base.push_str("@");
            let string = PackageName::version_compat_track_string(version);
            base.push_str(&string);
        }
        base
    }

    /// Attempts to locate a world given the "default" set of `packages` and the
    /// optional string specifier `world`.
    ///
    /// This method is intended to be used by bindings generation tools to
    /// select a world from either `packages` or a package in this `Resolve`.
    /// The `packages` list is a return value from methods such as
    /// [`push_path`](Resolve::push_path), [`push_dir`](Resolve::push_dir),
    /// [`push_file`](Resolve::push_file), [`push_group`](Resolve::push_group),
    /// or [`push_str`](Resolve::push_str). The return values of those methods
    /// are the "main package list" which is specified by the user and is used
    /// as a heuristic for world selection.
    ///
    /// If `world` is `None` then `packages` must have one entry and that
    /// package must have exactly one world. If this is the case then that world
    /// will be returned, otherwise an error will be returned.
    ///
    /// If `world` is `Some` then it can either be:
    ///
    /// * A kebab-name of a world such as `"the-world"`. In this situation
    ///   the `packages` list must have only a single entry. If `packages` has
    ///   no entries or more than one, or if the kebab-name does not exist in
    ///   the one package specified, then an error will be returned.
    ///
    /// * An ID-based form of a world which is selected within this `Resolve`,
    ///   for example `"wasi:http/proxy"`. In this situation the `packages`
    ///   array is ignored and the ID specified is use to lookup a package. Note
    ///   that a version does not need to be specified in this string if there's
    ///   only one package of the same name and it has a version. In this
    ///   situation the version can be omitted.
    ///
    /// If successful the corresponding `WorldId` is returned, otherwise an
    /// error is returned.
    ///
    /// # Examples
    ///
    /// ```
    /// use anyhow::Result;
    /// use wit_parser::Resolve;
    ///
    /// fn main() -> Result<()> {
    ///     let mut resolve = Resolve::default();
    ///
    ///     // For inputs which have a single package and only one world `None`
    ///     // can be specified.
    ///     let id = resolve.push_str(
    ///         "./my-test.wit",
    ///         r#"
    ///             package example:wit1;
    ///
    ///             world foo {
    ///                 // ...
    ///             }
    ///         "#,
    ///     )?;
    ///     assert!(resolve.select_world(id, None).is_ok());
    ///
    ///     // For inputs which have a single package and multiple worlds then
    ///     // a world must be specified.
    ///     let id = resolve.push_str(
    ///         "./my-test.wit",
    ///         r#"
    ///             package example:wit2;
    ///
    ///             world foo { /* ... */ }
    ///
    ///             world bar { /* ... */ }
    ///         "#,
    ///     )?;
    ///     assert!(resolve.select_world(id, None).is_err());
    ///     assert!(resolve.select_world(id, Some("foo")).is_ok());
    ///     assert!(resolve.select_world(id, Some("bar")).is_ok());
    ///
    ///     // For inputs which have more than one package then a fully
    ///     // qualified name must be specified.
    ///
    ///     // Note that the `ids` or `packages` argument is ignored if a fully
    ///     // qualified world specified is provided meaning previous worlds
    ///     // can be selected.
    ///     assert!(resolve.select_world(id, Some("example:wit1/foo")).is_ok());
    ///     assert!(resolve.select_world(id, Some("example:wit2/foo")).is_ok());
    ///
    ///     // When selecting with a version it's ok to drop the version when
    ///     // there's only a single copy of that package in `Resolve`.
    ///     resolve.push_str(
    ///         "./my-test.wit",
    ///         r#"
    ///             package example:wit5@1.0.0;
    ///
    ///             world foo { /* ... */ }
    ///         "#,
    ///     )?;
    ///     assert!(resolve.select_world(id, Some("example:wit5/foo")).is_ok());
    ///
    ///     // However when a single package has multiple versions in a resolve
    ///     // it's required to specify the version to select which one.
    ///     resolve.push_str(
    ///         "./my-test.wit",
    ///         r#"
    ///             package example:wit5@2.0.0;
    ///
    ///             world foo { /* ... */ }
    ///         "#,
    ///     )?;
    ///     assert!(resolve.select_world(id, Some("example:wit5/foo")).is_err());
    ///     assert!(resolve.select_world(id, Some("example:wit5/foo@1.0.0")).is_ok());
    ///     assert!(resolve.select_world(id, Some("example:wit5/foo@2.0.0")).is_ok());
    ///
    ///     Ok(())
    /// }
    /// ```
    pub fn select_world(&self, package: PackageId, world: Option<&str>) -> Result<WorldId> {
        let world_path = match world {
            Some(world) => Some(
                parse_use_path(world)
                    .with_context(|| format!("failed to parse world specifier `{world}`"))?,
            ),
            None => None,
        };

        let (pkg, world_name) = match world_path {
            Some(ParsedUsePath::Name(name)) => (package, name),
            Some(ParsedUsePath::Package(pkg, interface)) => {
                let pkg = match self.package_names.get(&pkg) {
                    Some(pkg) => *pkg,
                    None => {
                        let mut candidates = self.package_names.iter().filter(|(name, _)| {
                            pkg.version.is_none()
                                && pkg.name == name.name
                                && pkg.namespace == name.namespace
                                && name.version.is_some()
                        });
                        let candidate = candidates.next();
                        if let Some((c2, _)) = candidates.next() {
                            let (c1, _) = candidate.unwrap();
                            bail!(
                                "package name `{pkg}` is available at both \
                                 versions {} and {} but which is not specified",
                                c1.version.as_ref().unwrap(),
                                c2.version.as_ref().unwrap(),
                            );
                        }
                        match candidate {
                            Some((_, id)) => *id,
                            None => bail!("unknown package `{pkg}`"),
                        }
                    }
                };
                (pkg, interface.to_string())
            }
            None => {
                let pkg = &self.packages[package];
                let worlds = pkg
                    .worlds
                    .values()
                    .map(|world| (package, *world))
                    .collect::<Vec<_>>();

                match &worlds[..] {
                    [] => bail!("The main package `{}` contains no worlds", pkg.name),
                    [(_, world)] => return Ok(*world),
                    _ => bail!(
                        "multiple worlds found; one must be explicitly chosen:{}",
                        worlds
                            .iter()
                            .map(|(pkg, world)| format!(
                                "\n  {}/{}",
                                self.packages[*pkg].name, self.worlds[*world].name
                            ))
                            .collect::<String>()
                    ),
                }
            }
        };
        let pkg = &self.packages[pkg];
        pkg.worlds
            .get(&world_name)
            .copied()
            .ok_or_else(|| anyhow!("no world named `{world_name}` in package"))
    }

    /// Assigns a human readable name to the `WorldKey` specified.
    pub fn name_world_key(&self, key: &WorldKey) -> String {
        match key {
            WorldKey::Name(s) => s.to_string(),
            WorldKey::Interface(i) => self.id_of(*i).expect("unexpected anonymous interface"),
        }
    }

    /// Same as [`Resolve::name_world_key`] except that `WorldKey::Interfaces`
    /// uses [`Resolve::canonicalized_id_of`].
    pub fn name_canonicalized_world_key(&self, key: &WorldKey) -> String {
        match key {
            WorldKey::Name(s) => s.to_string(),
            WorldKey::Interface(i) => self
                .canonicalized_id_of(*i)
                .expect("unexpected anonymous interface"),
        }
    }

    /// Returns the interface that `id` uses a type from, if it uses a type from
    /// a different interface than `id` is defined within.
    ///
    /// If `id` is not a use-of-a-type or it's using a type in the same
    /// interface then `None` is returned.
    pub fn type_interface_dep(&self, id: TypeId) -> Option<InterfaceId> {
        let ty = &self.types[id];
        let dep = match ty.kind {
            TypeDefKind::Type(Type::Id(id)) => id,
            _ => return None,
        };
        let other = &self.types[dep];
        if ty.owner == other.owner {
            None
        } else {
            match other.owner {
                TypeOwner::Interface(id) => Some(id),
                _ => unreachable!(),
            }
        }
    }

    /// Returns an iterator of all interfaces that the interface `id` depends
    /// on.
    ///
    /// Interfaces may depend on others for type information to resolve type
    /// imports.
    ///
    /// Note that the returned iterator may yield the same interface as a
    /// dependency multiple times. Additionally only direct dependencies of `id`
    /// are yielded, not transitive dependencies.
    pub fn interface_direct_deps(&self, id: InterfaceId) -> impl Iterator<Item = InterfaceId> + '_ {
        self.interfaces[id]
            .types
            .iter()
            .filter_map(move |(_name, ty)| self.type_interface_dep(*ty))
    }

    /// Returns an iterator of all packages that the package `id` depends
    /// on.
    ///
    /// Packages may depend on others for type information to resolve type
    /// imports or interfaces to resolve worlds.
    ///
    /// Note that the returned iterator may yield the same package as a
    /// dependency multiple times. Additionally only direct dependencies of `id`
    /// are yielded, not transitive dependencies.
    pub fn package_direct_deps(&self, id: PackageId) -> impl Iterator<Item = PackageId> + '_ {
        let pkg = &self.packages[id];

        pkg.interfaces
            .iter()
            .flat_map(move |(_name, id)| self.interface_direct_deps(*id))
            .chain(pkg.worlds.iter().flat_map(move |(_name, id)| {
                let world = &self.worlds[*id];
                world
                    .imports
                    .iter()
                    .chain(world.exports.iter())
                    .filter_map(move |(_name, item)| match item {
                        WorldItem::Interface { id, .. } => Some(*id),
                        WorldItem::Function(_) => None,
                        WorldItem::Type(t) => self.type_interface_dep(*t),
                    })
            }))
            .filter_map(move |iface_id| {
                let pkg = self.interfaces[iface_id].package?;
                if pkg == id {
                    None
                } else {
                    Some(pkg)
                }
            })
    }

    /// Returns a topological ordering of packages contained in this `Resolve`.
    ///
    /// This returns a list of `PackageId` such that when visited in order it's
    /// guaranteed that all dependencies will have been defined by prior items
    /// in the list.
    pub fn topological_packages(&self) -> Vec<PackageId> {
        let mut pushed = vec![false; self.packages.len()];
        let mut order = Vec::new();
        for (id, _) in self.packages.iter() {
            self.build_topological_package_ordering(id, &mut pushed, &mut order);
        }
        order
    }

    fn build_topological_package_ordering(
        &self,
        id: PackageId,
        pushed: &mut Vec<bool>,
        order: &mut Vec<PackageId>,
    ) {
        if pushed[id.index()] {
            return;
        }
        for dep in self.package_direct_deps(id) {
            self.build_topological_package_ordering(dep, pushed, order);
        }
        order.push(id);
        pushed[id.index()] = true;
    }

    #[doc(hidden)]
    pub fn assert_valid(&self) {
        let mut package_interfaces = Vec::new();
        let mut package_worlds = Vec::new();
        for (id, pkg) in self.packages.iter() {
            let mut interfaces = HashSet::new();
            for (name, iface) in pkg.interfaces.iter() {
                assert!(interfaces.insert(*iface));
                let iface = &self.interfaces[*iface];
                assert_eq!(name, iface.name.as_ref().unwrap());
                assert_eq!(iface.package.unwrap(), id);
            }
            package_interfaces.push(pkg.interfaces.values().copied().collect::<HashSet<_>>());
            let mut worlds = HashSet::new();
            for (name, world) in pkg.worlds.iter() {
                assert!(worlds.insert(*world));
                let world = &self.worlds[*world];
                assert_eq!(*name, world.name);
                assert_eq!(world.package.unwrap(), id);
            }
            package_worlds.push(pkg.worlds.values().copied().collect::<HashSet<_>>());
        }

        let mut interface_types = Vec::new();
        for (id, iface) in self.interfaces.iter() {
            assert!(self.packages.get(iface.package.unwrap()).is_some());
            if iface.name.is_some() {
                assert!(package_interfaces[iface.package.unwrap().index()].contains(&id));
            }

            for (name, ty) in iface.types.iter() {
                let ty = &self.types[*ty];
                assert_eq!(ty.name.as_ref(), Some(name));
                assert_eq!(ty.owner, TypeOwner::Interface(id));
            }
            interface_types.push(iface.types.values().copied().collect::<HashSet<_>>());
            for (name, f) in iface.functions.iter() {
                assert_eq!(*name, f.name);
            }
        }

        let mut world_types = Vec::new();
        for (id, world) in self.worlds.iter() {
            log::debug!("validating world {}", &world.name);
            if let Some(package) = world.package {
                assert!(self.packages.get(package).is_some());
                assert!(package_worlds[package.index()].contains(&id));
            }
            assert!(world.includes.is_empty());

            let mut types = HashSet::new();
            for (name, item) in world.imports.iter().chain(world.exports.iter()) {
                log::debug!("validating world item: {}", self.name_world_key(name));
                match item {
                    WorldItem::Interface { id, .. } => {
                        // anonymous interfaces must belong to the same package
                        // as the world's package.
                        if matches!(name, WorldKey::Name(_)) {
                            assert_eq!(self.interfaces[*id].package, world.package);
                        }
                    }
                    WorldItem::Function(f) => {
                        assert!(!matches!(name, WorldKey::Interface(_)));
                        assert_eq!(f.name, name.clone().unwrap_name());
                    }
                    WorldItem::Type(ty) => {
                        assert!(!matches!(name, WorldKey::Interface(_)));
                        assert!(types.insert(*ty));
                        let ty = &self.types[*ty];
                        assert_eq!(ty.name, Some(name.clone().unwrap_name()));
                        assert_eq!(ty.owner, TypeOwner::World(id));
                    }
                }
            }
            self.assert_world_elaborated(world);
            world_types.push(types);
        }

        for (ty_id, ty) in self.types.iter() {
            match ty.owner {
                TypeOwner::Interface(id) => {
                    assert!(self.interfaces.get(id).is_some());
                    assert!(interface_types[id.index()].contains(&ty_id));
                }
                TypeOwner::World(id) => {
                    assert!(self.worlds.get(id).is_some());
                    assert!(world_types[id.index()].contains(&ty_id));
                }
                TypeOwner::None => {}
            }
        }

        self.assert_topologically_sorted();
    }

    fn assert_topologically_sorted(&self) {
        let mut positions = IndexMap::new();
        for id in self.topological_packages() {
            let pkg = &self.packages[id];
            log::debug!("pkg {}", pkg.name);
            let prev = positions.insert(Some(id), IndexSet::new());
            assert!(prev.is_none());
        }
        positions.insert(None, IndexSet::new());

        for (id, iface) in self.interfaces.iter() {
            log::debug!("iface {:?}", iface.name);
            let ok = positions.get_mut(&iface.package).unwrap().insert(id);
            assert!(ok);
        }

        for (_, world) in self.worlds.iter() {
            log::debug!("world {:?}", world.name);

            let my_package = world.package;
            let my_package_pos = positions.get_index_of(&my_package).unwrap();

            for (_, item) in world.imports.iter().chain(&world.exports) {
                let id = match item {
                    WorldItem::Interface { id, .. } => *id,
                    _ => continue,
                };
                let other_package = self.interfaces[id].package;
                let other_package_pos = positions.get_index_of(&other_package).unwrap();

                assert!(other_package_pos <= my_package_pos);
            }
        }

        for (_id, ty) in self.types.iter() {
            log::debug!("type {:?} {:?}", ty.name, ty.owner);
            let other_id = match ty.kind {
                TypeDefKind::Type(Type::Id(ty)) => ty,
                _ => continue,
            };
            let other = &self.types[other_id];
            if ty.kind == other.kind {
                continue;
            }
            let my_interface = match ty.owner {
                TypeOwner::Interface(id) => id,
                _ => continue,
            };
            let other_interface = match other.owner {
                TypeOwner::Interface(id) => id,
                _ => continue,
            };

            let my_package = self.interfaces[my_interface].package;
            let other_package = self.interfaces[other_interface].package;
            let my_package_pos = positions.get_index_of(&my_package).unwrap();
            let other_package_pos = positions.get_index_of(&other_package).unwrap();

            if my_package_pos == other_package_pos {
                let interfaces = &positions[&my_package];
                let my_interface_pos = interfaces.get_index_of(&my_interface).unwrap();
                let other_interface_pos = interfaces.get_index_of(&other_interface).unwrap();
                assert!(other_interface_pos <= my_interface_pos);
            } else {
                assert!(other_package_pos < my_package_pos);
            }
        }
    }

<<<<<<< HEAD
    pub fn add_future_and_stream_results(&mut self) {
        let err = Some(Type::Id(self.types.alloc(TypeDef {
            kind: TypeDefKind::Error,
            name: None,
            docs: Docs::default(),
            owner: TypeOwner::None,
            stability: Stability::Unknown,
        })));

        self.types.alloc(TypeDef {
            kind: TypeDefKind::Result(Result_ { ok: None, err }),
            name: None,
            docs: Docs::default(),
            owner: TypeOwner::None,
            stability: Stability::Unknown,
        });

        let types = self
            .types
            .iter()
            .filter_map(|(id, ty)| match &ty.kind {
                TypeDefKind::Future(_) | TypeDefKind::Stream(_) => Some(id),
                _ => None,
            })
            .collect::<Vec<_>>();

        for id in types {
            match self.types[id].kind.clone() {
                TypeDefKind::Future(ty) => {
                    self.types.alloc(TypeDef {
                        kind: TypeDefKind::Result(Result_ { ok: ty, err }),
                        name: None,
                        docs: Docs::default(),
                        owner: TypeOwner::None,
                        stability: Stability::Unknown,
                    });
                }
                TypeDefKind::Stream(ty) => {
                    let ok = Some(Type::Id(self.types.alloc(TypeDef {
                        kind: TypeDefKind::List(ty),
                        name: None,
                        docs: Docs::default(),
                        owner: TypeOwner::None,
                        stability: Stability::Unknown,
                    })));
                    let result = Type::Id(self.types.alloc(TypeDef {
                        kind: TypeDefKind::Result(Result_ { ok, err }),
                        name: None,
                        docs: Docs::default(),
                        owner: TypeOwner::None,
                        stability: Stability::Unknown,
                    }));
                    self.types.alloc(TypeDef {
                        kind: TypeDefKind::Option(result),
                        name: None,
                        docs: Docs::default(),
                        owner: TypeOwner::None,
                        stability: Stability::Unknown,
                    });
                }
                _ => unreachable!(),
            }
        }
    }

    pub fn find_future_and_stream_results(&self) -> (Option<TypeId>, HashMap<TypeId, TypeId>) {
        #[derive(Copy, Clone, Hash, PartialEq, Eq)]
        enum PayloadType {
            Future(Option<Type>),
            Stream(Type),
        }

        let mut unit_result = None;

        let mut types = HashMap::<_, HashSet<_>>::new();
        for (id, ty) in &self.types {
            match &ty.kind {
                TypeDefKind::Future(ty) => {
                    types
                        .entry(PayloadType::Future(*ty))
                        .or_default()
                        .insert(id);
                }
                TypeDefKind::Stream(ty) => {
                    types
                        .entry(PayloadType::Stream(*ty))
                        .or_default()
                        .insert(id);
                }
                _ => {}
            }
        }

        let mut payload_results = HashMap::new();
        for (id, ty) in &self.types {
            match &ty.kind {
                TypeDefKind::Option(Type::Id(ty)) => {
                    if let TypeDefKind::Result(Result_ {
                        ok: Some(Type::Id(ok)),
                        err: Some(Type::Id(err)),
                    }) = &self.types[*ty].kind
                    {
                        if let (TypeDefKind::List(ok), TypeDefKind::Error) =
                            (&self.types[*ok].kind, &self.types[*err].kind)
                        {
                            if let Some(types) = types.get(&PayloadType::Stream(*ok)) {
                                for ty in types {
                                    payload_results.insert(*ty, id);
                                }
                            }
                        }
                    }
                }
                TypeDefKind::Result(Result_ {
                    ok,
                    err: Some(Type::Id(err)),
                }) => {
                    if let TypeDefKind::Error = &self.types[*err].kind {
                        if let Some(types) = types.get(&PayloadType::Future(*ok)) {
                            for ty in types {
                                payload_results.insert(*ty, id);
                            }
                        }
                        if ok.is_none() {
                            unit_result = Some(id);
                        }
                    }
                }
                _ => (),
            }
        }

        if unit_result.is_none() {
            eprintln!("couldn't find unit result in {:#?}", self.types);
        }

        (unit_result, payload_results)
    }
=======
    fn assert_world_elaborated(&self, world: &World) {
        for (key, item) in world.imports.iter() {
            log::debug!(
                "asserting elaborated world import {}",
                self.name_world_key(key)
            );
            match item {
                WorldItem::Type(t) => self.assert_world_imports_type_deps(world, key, *t),

                // All types referred to must be imported.
                WorldItem::Function(f) => self.assert_world_function_imports_types(world, key, f),

                // All direct dependencies of this interface must be imported.
                WorldItem::Interface { id, .. } => {
                    for dep in self.interface_direct_deps(*id) {
                        assert!(
                            world.imports.contains_key(&WorldKey::Interface(dep)),
                            "world import of {} is missing transitive dep of {}",
                            self.name_world_key(key),
                            self.id_of(dep).unwrap(),
                        );
                    }
                }
            }
        }
        for (key, item) in world.exports.iter() {
            log::debug!(
                "asserting elaborated world export {}",
                self.name_world_key(key)
            );
            match item {
                // Types referred to by this function must be imported.
                WorldItem::Function(f) => self.assert_world_function_imports_types(world, key, f),

                // Dependencies of exported interfaces must also be exported, or
                // if imported then that entire chain of imports must be
                // imported and not exported.
                WorldItem::Interface { id, .. } => {
                    for dep in self.interface_direct_deps(*id) {
                        let dep_key = WorldKey::Interface(dep);
                        if world.exports.contains_key(&dep_key) {
                            continue;
                        }
                        self.foreach_interface_dep(dep, &mut |dep| {
                            let dep_key = WorldKey::Interface(dep);
                            assert!(
                                world.imports.contains_key(&dep_key),
                                "world should import {} (required by {})",
                                self.name_world_key(&dep_key),
                                self.name_world_key(key),
                            );
                            assert!(
                                !world.exports.contains_key(&dep_key),
                                "world should not export {} (required by {})",
                                self.name_world_key(&dep_key),
                                self.name_world_key(key),
                            );
                        });
                    }
                }

                // exported types not allowed at this time
                WorldItem::Type(_) => unreachable!(),
            }
        }
    }

    fn assert_world_imports_type_deps(&self, world: &World, key: &WorldKey, ty: TypeId) {
        // If this is a `use` statement then the referred-to interface must be
        // imported into this world.
        let ty = &self.types[ty];
        if let TypeDefKind::Type(Type::Id(other)) = ty.kind {
            if let TypeOwner::Interface(id) = self.types[other].owner {
                let key = WorldKey::Interface(id);
                assert!(world.imports.contains_key(&key));
                return;
            }
        }

        // ... otherwise any named type that this type refers to, one level
        // deep, must be imported into this world under that name.

        let mut visitor = MyVisit(self, Vec::new());
        visitor.visit_type_def(self, ty);
        for ty in visitor.1 {
            let ty = &self.types[ty];
            let Some(name) = ty.name.clone() else {
                continue;
            };
            let dep_key = WorldKey::Name(name);
            assert!(
                world.imports.contains_key(&dep_key),
                "world import `{}` should also force an import of `{}`",
                self.name_world_key(key),
                self.name_world_key(&dep_key),
            );
        }

        struct MyVisit<'a>(&'a Resolve, Vec<TypeId>);

        impl TypeIdVisitor for MyVisit<'_> {
            fn before_visit_type_id(&mut self, id: TypeId) -> bool {
                self.1.push(id);
                // recurse into unnamed types to look at all named types
                self.0.types[id].name.is_none()
            }
        }
    }

    /// This asserts that all types referred to by `func` are imported into
    /// `world` under `WorldKey::Name`. Note that this is only applicable to
    /// named type
    fn assert_world_function_imports_types(&self, world: &World, key: &WorldKey, func: &Function) {
        for ty in func
            .parameter_and_result_types()
            .chain(func.kind.resource().map(Type::Id))
        {
            let Type::Id(id) = ty else {
                continue;
            };
            self.assert_world_imports_type_deps(world, key, id);
        }
    }

>>>>>>> 6a76d04f
    fn include_stability(&self, stability: &Stability, pkg_id: &PackageId) -> Result<bool> {
        Ok(match stability {
            Stability::Unknown => true,
            // NOTE: deprecations are intentionally omitted -- an existing `@since` takes precedence over `@deprecated`
            Stability::Stable { since, .. } => {
                let Some(p) = self.packages.get(*pkg_id) else {
                    // We can't check much without a package (possibly dealing with an item in an `UnresolvedPackage`),
                    // @since version & deprecations can't be checked because there's no package version to compare to.
                    //
                    // Feature requirements on stabilized features are ignored in resolved packages, so we do the same here.
                    return Ok(true);
                };

                // Use of feature gating with version specifiers inside a package that is not versioned is not allowed
                let package_version = p.name.version.as_ref().with_context(|| format!("package [{}] contains a feature gate with a version specifier, so it must have a version", p.name))?;

                // If the version on the feature gate is:
                // - released, then we can include it
                // - unreleased, then we must check the feature (if present)
                ensure!(
                    since <= package_version,
                    "feature gate cannot reference unreleased version {since} of package [{}] (current version {package_version})",
                    p.name
                );

                true
            }
            Stability::Unstable { feature, .. } => {
                self.features.contains(feature) || self.all_features
            }
        })
    }
<<<<<<< HEAD

    /// Invert imports and exports, used by symmetric mode testing in wit-bindgen
    pub fn invert_direction(&mut self, world_id: WorldId) {
        if let Some(world) = self.worlds.get_mut(world_id) {
            std::mem::swap(&mut world.exports, &mut world.imports);
        }
    }
}
=======
>>>>>>> 6a76d04f

    /// Performs the "elaboration process" necessary for the `world_id`
    /// specified to ensure that all of its transitive imports are listed.
    ///
    /// This function will take the unordered lists of the specified world's
    /// imports and exports and "elaborate" them to ensure that they're
    /// topographically sorted where all transitively required interfaces by
    /// imports, or exports, are listed. This will additionally validate that
    /// the exports are all valid and present, specifically with the restriction
    /// noted on `elaborate_world_exports`.
    ///
    /// The world is mutated in-place in this `Resolve`.
    fn elaborate_world(&mut self, world_id: WorldId) -> Result<()> {
        // First process all imports. This is easier than exports since the only
        // requirement here is that all interfaces need to be added with a
        // topological order between them.
        let mut new_imports = IndexMap::new();
        let world = &self.worlds[world_id];
        for (name, item) in world.imports.iter() {
            match item {
                // Interfaces get their dependencies added first followed by the
                // interface itself.
                WorldItem::Interface { id, stability } => {
                    self.elaborate_world_import(&mut new_imports, name.clone(), *id, &stability);
                }

                // Functions are added as-is since their dependence on types in
                // the world should already be satisfied.
                WorldItem::Function(_) => {
                    let prev = new_imports.insert(name.clone(), item.clone());
                    assert!(prev.is_none());
                }

                // Types may depend on an interface, in which case a (possibly)
                // recursive addition of that interface happens here. Afterwards
                // the type itself can be added safely.
                WorldItem::Type(id) => {
                    if let Some(dep) = self.type_interface_dep(*id) {
                        self.elaborate_world_import(
                            &mut new_imports,
                            WorldKey::Interface(dep),
                            dep,
                            &self.types[*id].stability,
                        );
                    }
                    let prev = new_imports.insert(name.clone(), item.clone());
                    assert!(prev.is_none());
                }
            }
        }

        // Exports are trickier than imports, notably to uphold the invariant
        // required by `elaborate_world_exports`. To do this the exports are
        // partitioned into interfaces/functions. All functions are added to
        // the new exports list during this loop but interfaces are all deferred
        // to be handled in the `elaborate_world_exports` function.
        let mut new_exports = IndexMap::new();
        let mut export_interfaces = IndexMap::new();
        for (name, item) in world.exports.iter() {
            match item {
                WorldItem::Interface { id, stability } => {
                    let prev = export_interfaces.insert(*id, (name.clone(), stability));
                    assert!(prev.is_none());
                }
                WorldItem::Function(_) => {
                    let prev = new_exports.insert(name.clone(), item.clone());
                    assert!(prev.is_none());
                }
                WorldItem::Type(_) => unreachable!(),
            }
        }

        self.elaborate_world_exports(&export_interfaces, &mut new_imports, &mut new_exports)?;

        // And with all that done the world is updated in-place with
        // imports/exports.
        log::trace!("imports = {:?}", new_imports);
        log::trace!("exports = {:?}", new_exports);
        let world = &mut self.worlds[world_id];
        world.imports = new_imports;
        world.exports = new_exports;

        Ok(())
    }

    fn elaborate_world_import(
        &self,
        imports: &mut IndexMap<WorldKey, WorldItem>,
        key: WorldKey,
        id: InterfaceId,
        stability: &Stability,
    ) {
        if imports.contains_key(&key) {
            return;
        }
        for dep in self.interface_direct_deps(id) {
            self.elaborate_world_import(imports, WorldKey::Interface(dep), dep, stability);
        }
        let prev = imports.insert(
            key,
            WorldItem::Interface {
                id,
                stability: stability.clone(),
            },
        );
        assert!(prev.is_none());
    }

    /// This function adds all of the interfaces in `export_interfaces` to the
    /// list of exports of the `world` specified.
    ///
    /// This method is more involved than adding imports because it is fallible.
    /// Chiefly what can happen is that the dependencies of all exports must be
    /// satisfied by other exports or imports, but not both. For example given a
    /// situation such as:
    ///
    /// ```wit
    /// interface a {
    ///     type t = u32
    /// }
    /// interface b {
    ///     use a.{t}
    /// }
    /// interface c {
    ///     use a.{t}
    ///     use b.{t as t2}
    /// }
    /// ```
    ///
    /// where `c` depends on `b` and `a` where `b` depends on `a`, then the
    /// purpose of this method is to reject this world:
    ///
    /// ```wit
    /// world foo {
    ///     export a
    ///     export c
    /// }
    /// ```
    ///
    /// The reasoning here is unfortunately subtle and is additionally the
    /// subject of WebAssembly/component-model#208. Effectively the `c`
    /// interface depends on `b`, but it's not listed explicitly as an import,
    /// so it's then implicitly added as an import. This then transitively
    /// depends on `a` so it's also added as an import. At this point though `c`
    /// also depends on `a`, and it's also exported, so naively it should depend
    /// on the export and not implicitly add an import. This means though that
    /// `c` has access to two copies of `a`, one imported and one exported. This
    /// is not valid, especially in the face of resource types.
    ///
    /// Overall this method is tasked with rejecting the above world by walking
    /// over all the exports and adding their dependencies. Each dependency is
    /// recorded with whether it's required to be imported, and then if an
    /// export is added for something that's required to be an error then the
    /// operation fails.
    fn elaborate_world_exports(
        &self,
        export_interfaces: &IndexMap<InterfaceId, (WorldKey, &Stability)>,
        imports: &mut IndexMap<WorldKey, WorldItem>,
        exports: &mut IndexMap<WorldKey, WorldItem>,
    ) -> Result<()> {
        let mut required_imports = HashSet::new();
        for (id, (key, stability)) in export_interfaces.iter() {
            let name = self.name_world_key(&key);
            let ok = add_world_export(
                self,
                imports,
                exports,
                export_interfaces,
                &mut required_imports,
                *id,
                key,
                true,
                stability,
            );
            if !ok {
                bail!(
                    // FIXME: this is not a great error message and basically no
                    // one will know what to do when it gets printed. Improving
                    // this error message, however, is a chunk of work that may
                    // not be best spent doing this at this time, so I'm writing
                    // this comment instead.
                    //
                    // More-or-less what should happen here is that a "path"
                    // from this interface to the conflicting interface should
                    // be printed. It should be explained why an import is being
                    // injected, why that's conflicting with an export, and
                    // ideally with a suggestion of "add this interface to the
                    // export list to fix this error".
                    //
                    // That's a lot of info that's not easy to get at without
                    // more refactoring, so it's left to a future date in the
                    // hopes that most folks won't actually run into this for
                    // the time being.
                    InvalidTransitiveDependency(name),
                );
            }
        }
        return Ok(());

        fn add_world_export(
            resolve: &Resolve,
            imports: &mut IndexMap<WorldKey, WorldItem>,
            exports: &mut IndexMap<WorldKey, WorldItem>,
            export_interfaces: &IndexMap<InterfaceId, (WorldKey, &Stability)>,
            required_imports: &mut HashSet<InterfaceId>,
            id: InterfaceId,
            key: &WorldKey,
            add_export: bool,
            stability: &Stability,
        ) -> bool {
            if exports.contains_key(key) {
                if add_export {
                    return true;
                } else {
                    return false;
                }
            }
            // If this is an import and it's already in the `required_imports`
            // set then we can skip it as we've already visited this interface.
            if !add_export && required_imports.contains(&id) {
                return true;
            }
            let ok = resolve.interface_direct_deps(id).all(|dep| {
                let key = WorldKey::Interface(dep);
                let add_export = add_export && export_interfaces.contains_key(&dep);
                add_world_export(
                    resolve,
                    imports,
                    exports,
                    export_interfaces,
                    required_imports,
                    dep,
                    &key,
                    add_export,
                    stability,
                )
            });
            if !ok {
                return false;
            }
            let item = WorldItem::Interface {
                id,
                stability: stability.clone(),
            };
            if add_export {
                if required_imports.contains(&id) {
                    return false;
                }
                exports.insert(key.clone(), item);
            } else {
                required_imports.insert(id);
                imports.insert(key.clone(), item);
            }
            true
        }
    }

    /// Remove duplicate imports from a world if they import from the same
    /// interface with semver-compatible versions.
    ///
    /// This will merge duplicate interfaces present at multiple versions in
    /// both a world by selecting the larger version of the two interfaces. This
    /// requires that the interfaces are indeed semver-compatible and it means
    /// that some imports might be removed and replaced. Note that this is only
    /// done within a single semver track, for example the world imports 0.2.0
    /// and 0.2.1 then the result afterwards will be that it imports
    /// 0.2.1. If, however, 0.3.0 where imported then the final result would
    /// import both 0.2.0 and 0.3.0.
    pub fn merge_world_imports_based_on_semver(&mut self, world_id: WorldId) -> Result<()> {
        let world = &self.worlds[world_id];

        // The first pass here is to build a map of "semver tracks" where they
        // key is per-interface and the value is the maximal version found in
        // that semver-compatible-track plus the interface which is the maximal
        // version.
        //
        // At the same time a `to_remove` set is maintained to remember what
        // interfaces are being removed from `from` and `into`. All of
        // `to_remove` are placed with a known other version.
        let mut semver_tracks = HashMap::new();
        let mut to_remove = HashSet::new();
        for (key, _) in world.imports.iter() {
            let iface_id = match key {
                WorldKey::Interface(id) => *id,
                WorldKey::Name(_) => continue,
            };
            let (track, version) = match self.semver_track(iface_id) {
                Some(track) => track,
                None => continue,
            };
            log::debug!(
                "{} is on track {}/{}",
                self.id_of(iface_id).unwrap(),
                track.0,
                track.1,
            );
            match semver_tracks.entry(track.clone()) {
                hash_map::Entry::Vacant(e) => {
                    e.insert((version, iface_id));
                }
                hash_map::Entry::Occupied(mut e) => match version.cmp(&e.get().0) {
                    Ordering::Greater => {
                        to_remove.insert(e.get().1);
                        e.insert((version, iface_id));
                    }
                    Ordering::Equal => {}
                    Ordering::Less => {
                        to_remove.insert(iface_id);
                    }
                },
            }
        }

        // Build a map of "this interface is replaced with this interface" using
        // the results of the loop above.
        let mut replacements = HashMap::new();
        for id in to_remove {
            let (track, _) = self.semver_track(id).unwrap();
            let (_, latest) = semver_tracks[&track];
            let prev = replacements.insert(id, latest);
            assert!(prev.is_none());
        }

        // Validate that `merge_world_item` succeeds for merging all removed
        // interfaces with their replacement. This is a double-check that the
        // semver version is actually correct and all items present in the old
        // interface are in the new.
        for (to_replace, replace_with) in replacements.iter() {
            self.merge_world_item(
                &WorldItem::Interface {
                    id: *to_replace,
                    stability: Default::default(),
                },
                &WorldItem::Interface {
                    id: *replace_with,
                    stability: Default::default(),
                },
            )
            .with_context(|| {
                let old_name = self.id_of(*to_replace).unwrap();
                let new_name = self.id_of(*replace_with).unwrap();
                format!(
                    "failed to upgrade `{old_name}` to `{new_name}`, was \
                     this semver-compatible update not semver compatible?"
                )
            })?;
        }

        for (to_replace, replace_with) in replacements.iter() {
            log::debug!(
                "REPLACE {} => {}",
                self.id_of(*to_replace).unwrap(),
                self.id_of(*replace_with).unwrap(),
            );
        }

        // Finally perform the actual transformation of the imports/exports.
        // Here all imports are removed if they're replaced and otherwise all
        // imports have their dependencies updated, possibly transitively, to
        // point to the new interfaces in `replacements`.
        //
        // Afterwards exports are additionally updated, but only their
        // dependencies on imports which were remapped. Exports themselves are
        // not deduplicated and/or removed.
        for (key, item) in mem::take(&mut self.worlds[world_id].imports) {
            if let WorldItem::Interface { id, .. } = item {
                if replacements.contains_key(&id) {
                    continue;
                }
            }

            self.update_interface_deps_of_world_item(&item, &replacements);

            let prev = self.worlds[world_id].imports.insert(key, item);
            assert!(prev.is_none());
        }
        for (key, item) in mem::take(&mut self.worlds[world_id].exports) {
            self.update_interface_deps_of_world_item(&item, &replacements);
            let prev = self.worlds[world_id].exports.insert(key, item);
            assert!(prev.is_none());
        }

        // Run through `elaborate_world` to reorder imports as appropriate and
        // fill anything back in if it's actually required by exports. For now
        // this doesn't tamper with exports at all. Also note that this is
        // applied to all worlds in this `Resolve` because interfaces were
        // modified directly.
        let ids = self.worlds.iter().map(|(id, _)| id).collect::<Vec<_>>();
        for world_id in ids {
            self.elaborate_world(world_id).with_context(|| {
                let name = &self.worlds[world_id].name;
                format!(
                    "failed to elaborate world `{name}` after deduplicating imports \
                     based on semver"
                )
            })?;
        }

        #[cfg(debug_assertions)]
        self.assert_valid();

        Ok(())
    }

    fn update_interface_deps_of_world_item(
        &mut self,
        item: &WorldItem,
        replacements: &HashMap<InterfaceId, InterfaceId>,
    ) {
        match *item {
            WorldItem::Type(t) => self.update_interface_dep_of_type(t, &replacements),
            WorldItem::Interface { id, .. } => {
                let types = self.interfaces[id]
                    .types
                    .values()
                    .copied()
                    .collect::<Vec<_>>();
                for ty in types {
                    self.update_interface_dep_of_type(ty, &replacements);
                }
            }
            WorldItem::Function(_) => {}
        }
    }

    /// Returns the "semver track" of an interface plus the interface's version.
    ///
    /// This function returns `None` if the interface `id` has a package without
    /// a version. If the version is present, however, the first element of the
    /// tuple returned is a "semver track" for the specific interface. The
    /// version listed in `PackageName` will be modified so all
    /// semver-compatible versions are listed the same way.
    ///
    /// The second element in the returned tuple is this interface's package's
    /// version.
    fn semver_track(&self, id: InterfaceId) -> Option<((PackageName, String), &Version)> {
        let iface = &self.interfaces[id];
        let pkg = &self.packages[iface.package?];
        let version = pkg.name.version.as_ref()?;
        let mut name = pkg.name.clone();
        name.version = Some(PackageName::version_compat_track(version));
        Some(((name, iface.name.clone()?), version))
    }

    /// If `ty` is a definition where it's a `use` from another interface, then
    /// change what interface it's using from according to the pairs in the
    /// `replacements` map.
    fn update_interface_dep_of_type(
        &mut self,
        ty: TypeId,
        replacements: &HashMap<InterfaceId, InterfaceId>,
    ) {
        let to_replace = match self.type_interface_dep(ty) {
            Some(id) => id,
            None => return,
        };
        let replace_with = match replacements.get(&to_replace) {
            Some(id) => id,
            None => return,
        };
        let dep = match self.types[ty].kind {
            TypeDefKind::Type(Type::Id(id)) => id,
            _ => return,
        };
        let name = self.types[dep].name.as_ref().unwrap();
        // Note the infallible name indexing happening here. This should be
        // previously validated with `merge_world_item` to succeed.
        let replacement_id = self.interfaces[*replace_with].types[name];
        self.types[ty].kind = TypeDefKind::Type(Type::Id(replacement_id));
    }

    /// Returns the core wasm module/field names for the specified `import`.
    ///
    /// This function will return the core wasm module/field that can be used to
    /// use `import` with the name `mangling` scheme specified as well. This can
    /// be useful for bindings generators, for example, and these names are
    /// recognized by `wit-component` and `wasm-tools component new`.
    pub fn wasm_import_name(&self, mangling: Mangling, import: WasmImport<'_>) -> (String, String) {
        match mangling {
            Mangling::Standard32 => match import {
                WasmImport::Func { interface, func } => {
                    let module = match interface {
                        Some(key) => format!("cm32p2|{}", self.name_canonicalized_world_key(key)),
                        None => format!("cm32p2"),
                    };
                    (module, func.name.clone())
                }
                WasmImport::ResourceIntrinsic {
                    interface,
                    resource,
                    intrinsic,
                } => {
                    let name = self.types[resource].name.as_ref().unwrap();
                    let (prefix, name) = match intrinsic {
                        ResourceIntrinsic::ImportedDrop => ("", format!("{name}_drop")),
                        ResourceIntrinsic::ExportedDrop => ("_ex_", format!("{name}_drop")),
                        ResourceIntrinsic::ExportedNew => ("_ex_", format!("{name}_new")),
                        ResourceIntrinsic::ExportedRep => ("_ex_", format!("{name}_rep")),
                    };
                    let module = match interface {
                        Some(key) => {
                            format!("cm32p2|{prefix}{}", self.name_canonicalized_world_key(key))
                        }
                        None => {
                            assert_eq!(prefix, "");
                            format!("cm32p2")
                        }
                    };
                    (module, name)
                }
            },
            Mangling::Legacy => match import {
                WasmImport::Func { interface, func } => {
                    let module = match interface {
                        Some(key) => self.name_world_key(key),
                        None => format!("$root"),
                    };
                    (module, func.name.clone())
                }
                WasmImport::ResourceIntrinsic {
                    interface,
                    resource,
                    intrinsic,
                } => {
                    let name = self.types[resource].name.as_ref().unwrap();
                    let (prefix, name) = match intrinsic {
                        ResourceIntrinsic::ImportedDrop => ("", format!("[resource-drop]{name}")),
                        ResourceIntrinsic::ExportedDrop => {
                            ("[export]", format!("[resource-drop]{name}"))
                        }
                        ResourceIntrinsic::ExportedNew => {
                            ("[export]", format!("[resource-new]{name}"))
                        }
                        ResourceIntrinsic::ExportedRep => {
                            ("[export]", format!("[resource-rep]{name}"))
                        }
                    };
                    let module = match interface {
                        Some(key) => format!("{prefix}{}", self.name_world_key(key)),
                        None => {
                            assert_eq!(prefix, "");
                            format!("$root")
                        }
                    };
                    (module, name)
                }
            },
        }
    }

    /// Returns the core wasm export name for the specified `import`.
    ///
    /// This is the same as [`Resovle::wasm_import_name`], except for exports.
    pub fn wasm_export_name(&self, mangling: Mangling, import: WasmExport<'_>) -> String {
        match mangling {
            Mangling::Standard32 => match import {
                WasmExport::Func {
                    interface,
                    func,
                    post_return,
                } => {
                    let mut name = String::from("cm32p2|");
                    if let Some(interface) = interface {
                        let s = self.name_canonicalized_world_key(interface);
                        name.push_str(&s);
                    }
                    name.push_str("|");
                    name.push_str(&func.name);
                    if post_return {
                        name.push_str("_post");
                    }
                    name
                }
                WasmExport::ResourceDtor {
                    interface,
                    resource,
                } => {
                    let name = self.types[resource].name.as_ref().unwrap();
                    let interface = self.name_canonicalized_world_key(interface);
                    format!("cm32p2|{interface}|{name}_dtor")
                }
                WasmExport::Memory => "cm32p2_memory".to_string(),
                WasmExport::Initialize => "cm32p2_initialize".to_string(),
                WasmExport::Realloc => "cm32p2_realloc".to_string(),
            },
            Mangling::Legacy => match import {
                WasmExport::Func {
                    interface,
                    func,
                    post_return,
                } => {
                    let mut name = String::new();
                    if post_return {
                        name.push_str("cabi_post_");
                    }
                    if let Some(interface) = interface {
                        let s = self.name_world_key(interface);
                        name.push_str(&s);
                        name.push_str("#");
                    }
                    name.push_str(&func.name);
                    name
                }
                WasmExport::ResourceDtor {
                    interface,
                    resource,
                } => {
                    let name = self.types[resource].name.as_ref().unwrap();
                    let interface = self.name_world_key(interface);
                    format!("{interface}#[dtor]{name}")
                }
                WasmExport::Memory => "memory".to_string(),
                WasmExport::Initialize => "_initialize".to_string(),
                WasmExport::Realloc => "cabi_realloc".to_string(),
            },
        }
    }
}

/// Possible imports that can be passed to [`Resolve::wasm_import_name`].
#[derive(Debug)]
pub enum WasmImport<'a> {
    /// A WIT function is being imported. Optionally from an interface.
    Func {
        /// The name of the interface that the function is being imported from.
        ///
        /// If the function is imported directly from the world then this is
        /// `Noen`.
        interface: Option<&'a WorldKey>,

        /// The function being imported.
        func: &'a Function,
    },

    /// A resource-related intrinsic is being imported.
    ResourceIntrinsic {
        /// The optional interface to import from, same as `WasmImport::Func`.
        interface: Option<&'a WorldKey>,

        /// The resource that's being operated on.
        resource: TypeId,

        /// The intrinsic that's being imported.
        intrinsic: ResourceIntrinsic,
    },
}

/// Intrinsic definitions to go with [`WasmImport::ResourceIntrinsic`] which
/// also goes with [`Resolve::wasm_import_name`].
#[derive(Debug)]
pub enum ResourceIntrinsic {
    ImportedDrop,
    ExportedDrop,
    ExportedNew,
    ExportedRep,
}

/// Different kinds of exports that can be passed to
/// [`Resolve::wasm_export_name`] to export from core wasm modules.
#[derive(Debug)]
pub enum WasmExport<'a> {
    /// A WIT function is being exported, optionally from an interface.
    Func {
        /// An optional interface which owns `func`. Use `None` for top-level
        /// world function.
        interface: Option<&'a WorldKey>,

        /// The function being exported.
        func: &'a Function,

        /// Whether or not this is a post-return function or not.
        post_return: bool,
    },

    /// A destructor for a resource exported from this module.
    ResourceDtor {
        /// The interface that owns the resource.
        interface: &'a WorldKey,
        /// The resource itself that the destructor is for.
        resource: TypeId,
    },

    /// Linear memory, the one that the canonical ABI uses.
    Memory,

    /// An initialization function (not the core wasm `start`).
    Initialize,

    /// The general-purpose realloc hook.
    Realloc,
}

/// Structure returned by [`Resolve::merge`] which contains mappings from
/// old-ids to new-ids after the merge.
#[derive(Default)]
pub struct Remap {
    pub types: Vec<Option<TypeId>>,
    pub interfaces: Vec<Option<InterfaceId>>,
    pub worlds: Vec<Option<WorldId>>,
    pub packages: Vec<PackageId>,

    /// A cache of anonymous `own<T>` handles for resource types.
    ///
    /// The appending operation of `Remap` is the one responsible for
    /// translating references to `T` where `T` is a resource into `own<T>`
    /// instead. This map is used to deduplicate the `own<T>` types generated
    /// to generate as few as possible.
    ///
    /// The key of this map is the resource id `T` in the new resolve, and
    /// the value is the `own<T>` type pointing to `T`.
    own_handles: HashMap<TypeId, TypeId>,

    type_has_borrow: Vec<Option<bool>>,
}

fn apply_map<T>(map: &[Option<Id<T>>], id: Id<T>, desc: &str, span: Option<Span>) -> Result<Id<T>> {
    match map.get(id.index()) {
        Some(Some(id)) => Ok(*id),
        Some(None) => {
            let msg = format!(
                "found a reference to a {desc} which is excluded \
                 due to its feature not being activated"
            );
            match span {
                Some(span) => Err(Error::new(span, msg).into()),
                None => bail!("{msg}"),
            }
        }
        None => panic!("request to remap a {desc} that has not yet been registered"),
    }
}

impl Remap {
    pub fn map_type(&self, id: TypeId, span: Option<Span>) -> Result<TypeId> {
        apply_map(&self.types, id, "type", span)
    }

    pub fn map_interface(&self, id: InterfaceId, span: Option<Span>) -> Result<InterfaceId> {
        apply_map(&self.interfaces, id, "interface", span)
    }

    pub fn map_world(&self, id: WorldId, span: Option<Span>) -> Result<WorldId> {
        apply_map(&self.worlds, id, "world", span)
    }

    fn append(
        &mut self,
        resolve: &mut Resolve,
        unresolved: UnresolvedPackage,
    ) -> Result<PackageId> {
        self.process_foreign_deps(resolve, &unresolved)?;

        let foreign_types = self.types.len();
        let foreign_interfaces = self.interfaces.len();
        let foreign_worlds = self.worlds.len();

        let pkgid = resolve.packages.alloc(Package {
            name: unresolved.name.clone(),
            docs: unresolved.docs.clone(),
            interfaces: Default::default(),
            worlds: Default::default(),
        });
        let prev = resolve.package_names.insert(unresolved.name.clone(), pkgid);
        assert!(prev.is_none());

        // Copy over all types first, updating any intra-type references. Note
        // that types are sorted topologically which means this iteration
        // order should be sufficient. Also note though that the interface
        // owner of a type isn't updated here due to interfaces not being known
        // yet.
        assert_eq!(unresolved.types.len(), unresolved.type_spans.len());
        for ((id, mut ty), span) in unresolved
            .types
            .into_iter()
            .zip(&unresolved.type_spans)
            .skip(foreign_types)
        {
            if !resolve
                .include_stability(&ty.stability, &pkgid)
                .with_context(|| {
                    format!(
                        "failed to process feature gate for type [{}] in package [{}]",
                        ty.name.as_ref().map(String::as_str).unwrap_or("<unknown>"),
                        resolve.packages[pkgid].name,
                    )
                })?
            {
                self.types.push(None);
                continue;
            }

            self.update_typedef(resolve, &mut ty, Some(*span))?;
            let new_id = resolve.types.alloc(ty);
            assert_eq!(self.types.len(), id.index());

            let new_id = match resolve.types[new_id] {
                // If this is an `own<T>` handle then either replace it with a
                // preexisting `own<T>` handle which may have been generated in
                // `update_ty`. If that doesn't exist though then insert it into
                // the `own_handles` cache.
                TypeDef {
                    name: None,
                    owner: TypeOwner::None,
                    kind: TypeDefKind::Handle(Handle::Own(id)),
                    docs: _,
                    stability: _,
                } => *self.own_handles.entry(id).or_insert(new_id),

                // Everything not-related to `own<T>` doesn't get its ID
                // modified.
                _ => new_id,
            };
            self.types.push(Some(new_id));
        }

        // Next transfer all interfaces into `Resolve`, updating type ids
        // referenced along the way.
        assert_eq!(
            unresolved.interfaces.len(),
            unresolved.interface_spans.len()
        );
        for ((id, mut iface), span) in unresolved
            .interfaces
            .into_iter()
            .zip(&unresolved.interface_spans)
            .skip(foreign_interfaces)
        {
            if !resolve
                .include_stability(&iface.stability, &pkgid)
                .with_context(|| {
                    format!(
                        "failed to process feature gate for interface [{}] in package [{}]",
                        iface
                            .name
                            .as_ref()
                            .map(String::as_str)
                            .unwrap_or("<unknown>"),
                        resolve.packages[pkgid].name,
                    )
                })?
            {
                self.interfaces.push(None);
                continue;
            }
            assert!(iface.package.is_none());
            iface.package = Some(pkgid);
            self.update_interface(resolve, &mut iface, Some(span))?;
            let new_id = resolve.interfaces.alloc(iface);
            assert_eq!(self.interfaces.len(), id.index());
            self.interfaces.push(Some(new_id));
        }

        // Now that interfaces are identified go back through the types and
        // update their interface owners.
        for (i, id) in self.types.iter().enumerate().skip(foreign_types) {
            let id = match id {
                Some(id) => *id,
                None => continue,
            };
            match &mut resolve.types[id].owner {
                TypeOwner::Interface(id) => {
                    let span = unresolved.type_spans[i];
                    *id = self.map_interface(*id, Some(span))
                        .with_context(|| {
                            "this type is not gated by a feature but its interface is gated by a feature"
                        })?;
                }
                TypeOwner::World(_) | TypeOwner::None => {}
            }
        }

        // Perform a weighty step of full resolution of worlds. This will fully
        // expand imports/exports for a world and create the topological
        // ordering necessary for this.
        //
        // This is done after types/interfaces are fully settled so the
        // transitive relation between interfaces, through types, is understood
        // here.
        assert_eq!(unresolved.worlds.len(), unresolved.world_spans.len());
        for ((id, mut world), span) in unresolved
            .worlds
            .into_iter()
            .zip(&unresolved.world_spans)
            .skip(foreign_worlds)
        {
            if !resolve
                .include_stability(&world.stability, &pkgid)
                .with_context(|| {
                    format!(
                        "failed to process feature gate for world [{}] in package [{}]",
                        world.name, resolve.packages[pkgid].name,
                    )
                })?
            {
                self.worlds.push(None);
                continue;
            }
            self.update_world(&mut world, resolve, &pkgid, &span)?;

            let new_id = resolve.worlds.alloc(world);
            assert_eq!(self.worlds.len(), id.index());
            self.worlds.push(Some(new_id));

            resolve.elaborate_world(new_id).with_context(|| {
                Error::new(
                    span.span,
                    format!(
                        "failed to elaborate world imports/exports of `{}`",
                        resolve.worlds[new_id].name
                    ),
                )
            })?;
        }

        // As with interfaces, now update the ids of world-owned types.
        for (i, id) in self.types.iter().enumerate().skip(foreign_types) {
            let id = match id {
                Some(id) => *id,
                None => continue,
            };
            match &mut resolve.types[id].owner {
                TypeOwner::World(id) => {
                    let span = unresolved.type_spans[i];
                    *id = self.map_world(*id, Some(span))
                        .with_context(|| {
                            "this type is not gated by a feature but its interface is gated by a feature"
                        })?;
                }
                TypeOwner::Interface(_) | TypeOwner::None => {}
            }
        }

        // Fixup "parent" ids now that everything has been identified
        for id in self.interfaces.iter().skip(foreign_interfaces) {
            let id = match id {
                Some(id) => *id,
                None => continue,
            };
            let iface = &mut resolve.interfaces[id];
            iface.package = Some(pkgid);
            if let Some(name) = &iface.name {
                let prev = resolve.packages[pkgid].interfaces.insert(name.clone(), id);
                assert!(prev.is_none());
            }
        }
        for id in self.worlds.iter().skip(foreign_worlds) {
            let id = match id {
                Some(id) => *id,
                None => continue,
            };
            let world = &mut resolve.worlds[id];
            world.package = Some(pkgid);
            let prev = resolve.packages[pkgid]
                .worlds
                .insert(world.name.clone(), id);
            assert!(prev.is_none());
        }
        Ok(pkgid)
    }

    fn process_foreign_deps(
        &mut self,
        resolve: &mut Resolve,
        unresolved: &UnresolvedPackage,
    ) -> Result<()> {
        // Invert the `foreign_deps` map to be keyed by world id to get
        // used in the loops below.
        let mut world_to_package = HashMap::new();
        let mut interface_to_package = HashMap::new();
        for (i, (pkg_name, worlds_or_ifaces)) in unresolved.foreign_deps.iter().enumerate() {
            for (name, item) in worlds_or_ifaces {
                match item {
                    AstItem::Interface(unresolved_interface_id) => {
                        let prev = interface_to_package.insert(
                            *unresolved_interface_id,
                            (pkg_name, name, unresolved.foreign_dep_spans[i]),
                        );
                        assert!(prev.is_none());
                    }
                    AstItem::World(unresolved_world_id) => {
                        let prev = world_to_package.insert(
                            *unresolved_world_id,
                            (pkg_name, name, unresolved.foreign_dep_spans[i]),
                        );
                        assert!(prev.is_none());
                    }
                }
            }
        }

        // Connect all interfaces referred to in `interface_to_package`, which
        // are at the front of `unresolved.interfaces`, to interfaces already
        // contained within `resolve`.
        self.process_foreign_interfaces(unresolved, &interface_to_package, resolve)?;

        // Connect all worlds referred to in `world_to_package`, which
        // are at the front of `unresolved.worlds`, to worlds already
        // contained within `resolve`.
        self.process_foreign_worlds(unresolved, &world_to_package, resolve)?;

        // Finally, iterate over all foreign-defined types and determine
        // what they map to.
        self.process_foreign_types(unresolved, resolve)?;

        for (id, span) in unresolved.required_resource_types.iter() {
            let mut id = self.map_type(*id, Some(*span))?;
            loop {
                match resolve.types[id].kind {
                    TypeDefKind::Type(Type::Id(i)) => id = i,
                    TypeDefKind::Resource => break,
                    _ => bail!(Error::new(
                        *span,
                        format!("type used in a handle must be a resource"),
                    )),
                }
            }
        }

        #[cfg(debug_assertions)]
        resolve.assert_valid();

        Ok(())
    }

    fn process_foreign_interfaces(
        &mut self,
        unresolved: &UnresolvedPackage,
        interface_to_package: &HashMap<InterfaceId, (&PackageName, &String, Span)>,
        resolve: &mut Resolve,
    ) -> Result<(), anyhow::Error> {
        for (unresolved_iface_id, unresolved_iface) in unresolved.interfaces.iter() {
            let (pkg_name, interface, span) = match interface_to_package.get(&unresolved_iface_id) {
                Some(items) => *items,
                // All foreign interfaces are defined first, so the first one
                // which is defined in a non-foreign document means that all
                // further interfaces will be non-foreign as well.
                None => break,
            };
            let pkgid = resolve
                .package_names
                .get(pkg_name)
                .copied()
                .ok_or_else(|| {
                    PackageNotFoundError::new(
                        span,
                        pkg_name.clone(),
                        resolve.package_names.keys().cloned().collect(),
                    )
                })?;

            // Functions can't be imported so this should be empty.
            assert!(unresolved_iface.functions.is_empty());

            let pkg = &resolve.packages[pkgid];
            let span = &unresolved.interface_spans[unresolved_iface_id.index()];
            let iface_id = pkg
                .interfaces
                .get(interface)
                .copied()
                .ok_or_else(|| Error::new(span.span, "interface not found in package"))?;
            assert_eq!(self.interfaces.len(), unresolved_iface_id.index());
            self.interfaces.push(Some(iface_id));
        }
        for (id, _) in unresolved.interfaces.iter().skip(self.interfaces.len()) {
            assert!(
                interface_to_package.get(&id).is_none(),
                "found foreign interface after local interface"
            );
        }
        Ok(())
    }

    fn process_foreign_worlds(
        &mut self,
        unresolved: &UnresolvedPackage,
        world_to_package: &HashMap<WorldId, (&PackageName, &String, Span)>,
        resolve: &mut Resolve,
    ) -> Result<(), anyhow::Error> {
        for (unresolved_world_id, _) in unresolved.worlds.iter() {
            let (pkg_name, world, span) = match world_to_package.get(&unresolved_world_id) {
                Some(items) => *items,
                // Same as above, all worlds are foreign until we find a
                // non-foreign one.
                None => break,
            };

            let pkgid = resolve
                .package_names
                .get(pkg_name)
                .copied()
                .ok_or_else(|| Error::new(span, "package not found"))?;
            let pkg = &resolve.packages[pkgid];
            let span = &unresolved.world_spans[unresolved_world_id.index()];
            let world_id = pkg
                .worlds
                .get(world)
                .copied()
                .ok_or_else(|| Error::new(span.span, "world not found in package"))?;
            assert_eq!(self.worlds.len(), unresolved_world_id.index());
            self.worlds.push(Some(world_id));
        }
        for (id, _) in unresolved.worlds.iter().skip(self.worlds.len()) {
            assert!(
                world_to_package.get(&id).is_none(),
                "found foreign world after local world"
            );
        }
        Ok(())
    }

    fn process_foreign_types(
        &mut self,
        unresolved: &UnresolvedPackage,
        resolve: &mut Resolve,
    ) -> Result<(), anyhow::Error> {
        for (unresolved_type_id, unresolved_ty) in unresolved.types.iter() {
            // All "Unknown" types should appear first so once we're no longer
            // in unknown territory it's package-defined types so break out of
            // this loop.
            match unresolved_ty.kind {
                TypeDefKind::Unknown => {}
                _ => break,
            }
            let unresolved_iface_id = match unresolved_ty.owner {
                TypeOwner::Interface(id) => id,
                _ => unreachable!(),
            };
            let iface_id = self.map_interface(unresolved_iface_id, None)?;
            let name = unresolved_ty.name.as_ref().unwrap();
            let span = unresolved.unknown_type_spans[unresolved_type_id.index()];
            let type_id = *resolve.interfaces[iface_id]
                .types
                .get(name)
                .ok_or_else(|| {
                    Error::new(span, format!("type `{name}` not defined in interface"))
                })?;
            assert_eq!(self.types.len(), unresolved_type_id.index());
            self.types.push(Some(type_id));
        }
        for (_, ty) in unresolved.types.iter().skip(self.types.len()) {
            if let TypeDefKind::Unknown = ty.kind {
                panic!("unknown type after defined type");
            }
        }
        Ok(())
    }

    fn update_typedef(
        &mut self,
        resolve: &mut Resolve,
        ty: &mut TypeDef,
        span: Option<Span>,
    ) -> Result<()> {
        // NB: note that `ty.owner` is not updated here since interfaces
        // haven't been mapped yet and that's done in a separate step.
        use crate::TypeDefKind::*;
        match &mut ty.kind {
            Handle(handle) => match handle {
                crate::Handle::Own(ty) | crate::Handle::Borrow(ty) => {
                    self.update_type_id(ty, span)?
                }
            },
            Resource => {}
            Record(r) => {
                for field in r.fields.iter_mut() {
                    self.update_ty(resolve, &mut field.ty, span)
                        .with_context(|| format!("failed to update field `{}`", field.name))?;
                }
            }
            Tuple(t) => {
                for ty in t.types.iter_mut() {
                    self.update_ty(resolve, ty, span)?;
                }
            }
            Variant(v) => {
                for case in v.cases.iter_mut() {
                    if let Some(t) = &mut case.ty {
                        self.update_ty(resolve, t, span)?;
                    }
                }
            }
            Option(t) | Stream(t) => self.update_ty(resolve, t, span)?,
            Result(r) => {
                if let Some(ty) = &mut r.ok {
                    self.update_ty(resolve, ty, span)?;
                }
                if let Some(ty) = &mut r.err {
                    self.update_ty(resolve, ty, span)?;
                }
            }
            Error => {}
            List(t) => self.update_ty(resolve, t, span)?,
            Future(Some(t)) => self.update_ty(resolve, t, span)?,

            // Note that `update_ty` is specifically not used here as typedefs
            // because for the `type a = b` form that doesn't force `a` to be a
            // handle type if `b` is a resource type, instead `a` is
            // simultaneously usable as a resource and a handle type
            Type(crate::Type::Id(id)) => self.update_type_id(id, span)?,
            Type(_) => {}

            // nothing to do for these as they're just names or empty
            Flags(_) | Enum(_) | Future(None) => {}

            Unknown => unreachable!(),
        }

        Ok(())
    }

    fn update_ty(
        &mut self,
        resolve: &mut Resolve,
        ty: &mut Type,
        span: Option<Span>,
    ) -> Result<()> {
        let id = match ty {
            Type::Id(id) => id,
            _ => return Ok(()),
        };
        self.update_type_id(id, span)?;

        // If `id` points to a `Resource` type then this means that what was
        // just discovered was a reference to what will implicitly become an
        // `own<T>` handle. This `own` handle is implicitly allocated here
        // and handled during the merging process.
        let mut cur = *id;
        let points_to_resource = loop {
            match resolve.types[cur].kind {
                TypeDefKind::Type(Type::Id(id)) => cur = id,
                TypeDefKind::Resource => break true,
                _ => break false,
            }
        };

        if points_to_resource {
            *id = *self.own_handles.entry(*id).or_insert_with(|| {
                resolve.types.alloc(TypeDef {
                    name: None,
                    owner: TypeOwner::None,
                    kind: TypeDefKind::Handle(Handle::Own(*id)),
                    docs: Default::default(),
                    stability: Default::default(),
                })
            });
        }
        Ok(())
    }

    fn update_type_id(&self, id: &mut TypeId, span: Option<Span>) -> Result<()> {
        *id = self.map_type(*id, span)?;
        Ok(())
    }

    fn update_interface(
        &mut self,
        resolve: &mut Resolve,
        iface: &mut Interface,
        spans: Option<&InterfaceSpan>,
    ) -> Result<()> {
        iface.types.retain(|_, ty| self.types[ty.index()].is_some());
        let iface_pkg_id = iface.package.as_ref().unwrap_or_else(|| {
            panic!(
                "unexpectedly missing package on interface [{}]",
                iface
                    .name
                    .as_ref()
                    .map(String::as_str)
                    .unwrap_or("<unknown>"),
            )
        });

        // NB: note that `iface.doc` is not updated here since interfaces
        // haven't been mapped yet and that's done in a separate step.
        for (_name, ty) in iface.types.iter_mut() {
            self.update_type_id(ty, spans.map(|s| s.span))?;
        }
        if let Some(spans) = spans {
            assert_eq!(iface.functions.len(), spans.funcs.len());
        }
        for (i, (func_name, func)) in iface.functions.iter_mut().enumerate() {
            if !resolve
                .include_stability(&func.stability, iface_pkg_id)
                .with_context(|| {
                    format!(
                        "failed to process feature gate for function [{func_name}] in package [{}]",
                        resolve.packages[*iface_pkg_id].name,
                    )
                })?
            {
                continue;
            }
            let span = spans.map(|s| s.funcs[i]);
            self.update_function(resolve, func, span)
                .with_context(|| format!("failed to update function `{}`", func.name))?;
        }

        // Filter out all of the existing functions in interface which fail the
        // `include_stability()` check, as they shouldn't be available.
        for (name, func) in mem::take(&mut iface.functions) {
            if resolve.include_stability(&func.stability, iface_pkg_id)? {
                iface.functions.insert(name, func);
            }
        }

        Ok(())
    }

    fn update_function(
        &mut self,
        resolve: &mut Resolve,
        func: &mut Function,
        span: Option<Span>,
    ) -> Result<()> {
        match &mut func.kind {
            FunctionKind::Freestanding => {}
            FunctionKind::Method(id) | FunctionKind::Constructor(id) | FunctionKind::Static(id) => {
                self.update_type_id(id, span)?;
            }
        }
        for (_, ty) in func.params.iter_mut() {
            self.update_ty(resolve, ty, span)?;
        }
        match &mut func.results {
            Results::Named(named) => {
                for (_, ty) in named.iter_mut() {
                    self.update_ty(resolve, ty, span)?;
                }
            }
            Results::Anon(ty) => self.update_ty(resolve, ty, span)?,
        }

        for ty in func.results.iter_types() {
            if !self.type_has_borrow(resolve, ty) {
                continue;
            }
            match span {
                Some(span) => {
                    bail!(Error::new(
                        span,
                        format!(
                            "function returns a type which contains \
                             a `borrow<T>` which is not supported"
                        )
                    ))
                }
                None => unreachable!(),
            }
        }

        Ok(())
    }

    fn update_world(
        &mut self,
        world: &mut World,
        resolve: &mut Resolve,
        pkg_id: &PackageId,
        spans: &WorldSpan,
    ) -> Result<()> {
        assert_eq!(world.imports.len(), spans.imports.len());
        assert_eq!(world.exports.len(), spans.exports.len());

        // Rewrite imports/exports with their updated versions. Note that this
        // may involve updating the key of the imports/exports maps so this
        // starts by emptying them out and then everything is re-inserted.
        let imports = mem::take(&mut world.imports).into_iter();
        let imports = imports.zip(&spans.imports).map(|p| (p, true));
        let exports = mem::take(&mut world.exports).into_iter();
        let exports = exports.zip(&spans.exports).map(|p| (p, false));
        for (((mut name, mut item), span), import) in imports.chain(exports) {
            // Update the `id` eagerly here so `item.stability(..)` below
            // works.
            if let WorldItem::Type(id) = &mut item {
                *id = self.map_type(*id, Some(*span))?;
            }
            let stability = item.stability(resolve);
            if !resolve
                .include_stability(stability, pkg_id)
                .with_context(|| {
                    format!(
                        "failed to process imported world item type [{}] in package [{}]",
                        resolve.name_world_key(&name),
                        resolve.packages[*pkg_id].name,
                    )
                })?
            {
                continue;
            }
            self.update_world_key(&mut name, Some(*span))?;
            match &mut item {
                WorldItem::Interface { id, .. } => {
                    *id = self.map_interface(*id, Some(*span))?;
                }
                WorldItem::Function(f) => {
                    self.update_function(resolve, f, Some(*span))?;
                }
                WorldItem::Type(_) => {
                    // already mapped above
                }
            }

            let dst = if import {
                &mut world.imports
            } else {
                &mut world.exports
            };
            let prev = dst.insert(name, item);
            assert!(prev.is_none());
        }

        // Resolve all `include` statements of the world which will add more
        // entries to the imports/exports list for this world.
        assert_eq!(world.includes.len(), spans.includes.len());
        let includes = mem::take(&mut world.includes);
        let include_names = mem::take(&mut world.include_names);
        for (((stability, include_world), span), names) in includes
            .into_iter()
            .zip(&spans.includes)
            .zip(&include_names)
        {
            if !resolve
                .include_stability(&stability, pkg_id)
                .with_context(|| {
                    format!(
                        "failed to process feature gate for included world [{}] in package [{}]",
                        resolve.worlds[include_world].name.as_str(),
                        resolve.packages[*pkg_id].name
                    )
                })?
            {
                continue;
            }
            self.resolve_include(world, include_world, names, *span, resolve)?;
        }

        Ok(())
    }

    fn update_world_key(&self, key: &mut WorldKey, span: Option<Span>) -> Result<()> {
        match key {
            WorldKey::Name(_) => {}
            WorldKey::Interface(id) => {
                *id = self.map_interface(*id, span)?;
            }
        }
        Ok(())
    }

    fn resolve_include(
        &self,
        world: &mut World,
        include_world: WorldId,
        names: &[IncludeName],
        span: Span,
        resolve: &Resolve,
    ) -> Result<()> {
        let include_world_id = self.map_world(include_world, Some(span))?;
        let include_world = &resolve.worlds[include_world_id];
        let mut names_ = names.to_owned();

        // remove all imports and exports that match the names we're including
        for import in include_world.imports.iter() {
            self.remove_matching_name(import, &mut names_);
        }
        for export in include_world.exports.iter() {
            self.remove_matching_name(export, &mut names_);
        }
        if !names_.is_empty() {
            bail!(Error::new(
                span,
                format!("no import or export kebab-name `{}`. Note that an ID does not support renaming", names_[0].name),
            ));
        }

        // copy the imports and exports from the included world into the current world
        for import in include_world.imports.iter() {
            self.resolve_include_item(names, &mut world.imports, import, span, "import")?;
        }

        for export in include_world.exports.iter() {
            self.resolve_include_item(names, &mut world.exports, export, span, "export")?;
        }
        Ok(())
    }

    fn resolve_include_item(
        &self,
        names: &[IncludeName],
        items: &mut IndexMap<WorldKey, WorldItem>,
        item: (&WorldKey, &WorldItem),
        span: Span,
        item_type: &str,
    ) -> Result<()> {
        match item.0 {
            WorldKey::Name(n) => {
                let n = if let Some(found) = names
                    .into_iter()
                    .find(|include_name| include_name.name == n.clone())
                {
                    found.as_.clone()
                } else {
                    n.clone()
                };

                let prev = items.insert(WorldKey::Name(n.clone()), item.1.clone());
                if prev.is_some() {
                    bail!(Error::new(
                        span,
                        format!("{item_type} of `{n}` shadows previously {item_type}ed items"),
                    ))
                }
            }
            key @ WorldKey::Interface(_) => {
                let prev = items.entry(key.clone()).or_insert(item.1.clone());
                match (&item.1, prev) {
                    (
                        WorldItem::Interface {
                            id: aid,
                            stability: astability,
                        },
                        WorldItem::Interface {
                            id: bid,
                            stability: bstability,
                        },
                    ) => {
                        assert_eq!(*aid, *bid);
                        update_stability(astability, bstability)?;
                    }
                    (WorldItem::Interface { .. }, _) => unreachable!(),
                    (WorldItem::Function(_), _) => unreachable!(),
                    (WorldItem::Type(_), _) => unreachable!(),
                }
            }
        };
        Ok(())
    }

    fn remove_matching_name(&self, item: (&WorldKey, &WorldItem), names: &mut Vec<IncludeName>) {
        match item.0 {
            WorldKey::Name(n) => {
                names.retain(|name| name.name != n.clone());
            }
            _ => {}
        }
    }

    fn type_has_borrow(&mut self, resolve: &Resolve, ty: &Type) -> bool {
        let id = match ty {
            Type::Id(id) => *id,
            _ => return false,
        };

        if let Some(Some(has_borrow)) = self.type_has_borrow.get(id.index()) {
            return *has_borrow;
        }

        let result = self.typedef_has_borrow(resolve, &resolve.types[id]);
        if self.type_has_borrow.len() <= id.index() {
            self.type_has_borrow.resize(id.index() + 1, None);
        }
        self.type_has_borrow[id.index()] = Some(result);
        result
    }

    fn typedef_has_borrow(&mut self, resolve: &Resolve, ty: &TypeDef) -> bool {
        match &ty.kind {
            TypeDefKind::Type(t) => self.type_has_borrow(resolve, t),
            TypeDefKind::Variant(v) => v
                .cases
                .iter()
                .filter_map(|case| case.ty.as_ref())
                .any(|ty| self.type_has_borrow(resolve, ty)),
            TypeDefKind::Handle(Handle::Borrow(_)) => true,
            TypeDefKind::Handle(Handle::Own(_)) => false,
            TypeDefKind::Resource => false,
            TypeDefKind::Record(r) => r
                .fields
                .iter()
                .any(|case| self.type_has_borrow(resolve, &case.ty)),
            TypeDefKind::Flags(_) => false,
            TypeDefKind::Tuple(t) => t.types.iter().any(|t| self.type_has_borrow(resolve, t)),
            TypeDefKind::Enum(_) => false,
            TypeDefKind::List(ty) | TypeDefKind::Future(Some(ty)) | TypeDefKind::Option(ty) => {
                self.type_has_borrow(resolve, ty)
            }
            TypeDefKind::Result(r) => [&r.ok, &r.err]
                .iter()
                .filter_map(|t| t.as_ref())
                .any(|t| self.type_has_borrow(resolve, t)),
            TypeDefKind::Stream(r) => self.type_has_borrow(resolve, r),
            TypeDefKind::Future(None) => false,
            TypeDefKind::Unknown => unreachable!(),
            TypeDefKind::Error => todo!(),
        }
    }
}

struct MergeMap<'a> {
    /// A map of package ids in `from` to those in `into` for those that are
    /// found to be equivalent.
    package_map: HashMap<PackageId, PackageId>,

    /// A map of interface ids in `from` to those in `into` for those that are
    /// found to be equivalent.
    interface_map: HashMap<InterfaceId, InterfaceId>,

    /// A map of type ids in `from` to those in `into` for those that are
    /// found to be equivalent.
    type_map: HashMap<TypeId, TypeId>,

    /// A map of world ids in `from` to those in `into` for those that are
    /// found to be equivalent.
    world_map: HashMap<WorldId, WorldId>,

    /// A list of documents that need to be added to packages in `into`.
    ///
    /// The elements here are:
    ///
    /// * The name of the interface/world
    /// * The ID within `into` of the package being added to
    /// * The ID within `from` of the item being added.
    interfaces_to_add: Vec<(String, PackageId, InterfaceId)>,
    worlds_to_add: Vec<(String, PackageId, WorldId)>,

    /// Which `Resolve` is being merged from.
    from: &'a Resolve,

    /// Which `Resolve` is being merged into.
    into: &'a Resolve,
}

impl<'a> MergeMap<'a> {
    fn new(from: &'a Resolve, into: &'a Resolve) -> MergeMap<'a> {
        MergeMap {
            package_map: Default::default(),
            interface_map: Default::default(),
            type_map: Default::default(),
            world_map: Default::default(),
            interfaces_to_add: Default::default(),
            worlds_to_add: Default::default(),
            from,
            into,
        }
    }

    fn build(&mut self) -> Result<()> {
        for from_id in self.from.topological_packages() {
            let from = &self.from.packages[from_id];
            let into_id = match self.into.package_names.get(&from.name) {
                Some(id) => *id,

                // This package, according to its name and url, is not present
                // in `self` so it needs to get added below.
                None => {
                    log::trace!("adding unique package {}", from.name);
                    continue;
                }
            };
            log::trace!("merging duplicate package {}", from.name);

            self.build_package(from_id, into_id).with_context(|| {
                format!("failed to merge package `{}` into existing copy", from.name)
            })?;
        }

        Ok(())
    }

    fn build_package(&mut self, from_id: PackageId, into_id: PackageId) -> Result<()> {
        let prev = self.package_map.insert(from_id, into_id);
        assert!(prev.is_none());

        let from = &self.from.packages[from_id];
        let into = &self.into.packages[into_id];

        // If an interface is present in `from_id` but not present in `into_id`
        // then it can be copied over wholesale. That copy is scheduled to
        // happen within the `self.interfaces_to_add` list.
        for (name, from_interface_id) in from.interfaces.iter() {
            let into_interface_id = match into.interfaces.get(name) {
                Some(id) => *id,
                None => {
                    log::trace!("adding unique interface {}", name);
                    self.interfaces_to_add
                        .push((name.clone(), into_id, *from_interface_id));
                    continue;
                }
            };

            log::trace!("merging duplicate interfaces {}", name);
            self.build_interface(*from_interface_id, into_interface_id)
                .with_context(|| format!("failed to merge interface `{name}`"))?;
        }

        for (name, from_world_id) in from.worlds.iter() {
            let into_world_id = match into.worlds.get(name) {
                Some(id) => *id,
                None => {
                    log::trace!("adding unique world {}", name);
                    self.worlds_to_add
                        .push((name.clone(), into_id, *from_world_id));
                    continue;
                }
            };

            log::trace!("merging duplicate worlds {}", name);
            self.build_world(*from_world_id, into_world_id)
                .with_context(|| format!("failed to merge world `{name}`"))?;
        }

        Ok(())
    }

    fn build_interface(&mut self, from_id: InterfaceId, into_id: InterfaceId) -> Result<()> {
        let prev = self.interface_map.insert(from_id, into_id);
        assert!(prev.is_none());

        let from_interface = &self.from.interfaces[from_id];
        let into_interface = &self.into.interfaces[into_id];

        // Unlike documents/interfaces above if an interface in `from`
        // differs from the interface in `into` then that's considered an
        // error. Changing interfaces can reflect changes in imports/exports
        // which may not be expected so it's currently required that all
        // interfaces, when merged, exactly match.
        //
        // One case to consider here, for example, is that if a world in
        // `into` exports the interface `into_id` then if `from_id` were to
        // add more items into `into` then it would unexpectedly require more
        // items to be exported which may not work. In an import context this
        // might work since it's "just more items available for import", but
        // for now a conservative route of "interfaces must match" is taken.

        for (name, from_type_id) in from_interface.types.iter() {
            let into_type_id = *into_interface
                .types
                .get(name)
                .ok_or_else(|| anyhow!("expected type `{name}` to be present"))?;
            let prev = self.type_map.insert(*from_type_id, into_type_id);
            assert!(prev.is_none());

            self.build_type_id(*from_type_id, into_type_id)
                .with_context(|| format!("mismatch in type `{name}`"))?;
        }

        for (name, from_func) in from_interface.functions.iter() {
            let into_func = match into_interface.functions.get(name) {
                Some(func) => func,
                None => bail!("expected function `{name}` to be present"),
            };
            self.build_function(from_func, into_func)
                .with_context(|| format!("mismatch in function `{name}`"))?;
        }

        Ok(())
    }

    fn build_type_id(&mut self, from_id: TypeId, into_id: TypeId) -> Result<()> {
        // FIXME: ideally the types should be "structurally
        // equal" but that's not trivial to do in the face of
        // resources.
        let _ = from_id;
        let _ = into_id;
        Ok(())
    }

    fn build_type(&mut self, from_ty: &Type, into_ty: &Type) -> Result<()> {
        match (from_ty, into_ty) {
            (Type::Id(from), Type::Id(into)) => {
                self.build_type_id(*from, *into)?;
            }
            (from, into) if from != into => bail!("different kinds of types"),
            _ => {}
        }
        Ok(())
    }

    fn build_function(&mut self, from_func: &Function, into_func: &Function) -> Result<()> {
        if from_func.name != into_func.name {
            bail!(
                "different function names `{}` and `{}`",
                from_func.name,
                into_func.name
            );
        }
        match (&from_func.kind, &into_func.kind) {
            (FunctionKind::Freestanding, FunctionKind::Freestanding) => {}

            (FunctionKind::Method(from), FunctionKind::Method(into))
            | (FunctionKind::Constructor(from), FunctionKind::Constructor(into))
            | (FunctionKind::Static(from), FunctionKind::Static(into)) => self
                .build_type_id(*from, *into)
                .context("different function kind types")?,

            (FunctionKind::Method(_), _)
            | (FunctionKind::Constructor(_), _)
            | (FunctionKind::Static(_), _)
            | (FunctionKind::Freestanding, _) => {
                bail!("different function kind types")
            }
        }

        if from_func.params.len() != into_func.params.len() {
            bail!("different number of function parameters");
        }
        for ((from_name, from_ty), (into_name, into_ty)) in
            from_func.params.iter().zip(&into_func.params)
        {
            if from_name != into_name {
                bail!("different function parameter names: {from_name} != {into_name}");
            }
            self.build_type(from_ty, into_ty)
                .with_context(|| format!("different function parameter types for `{from_name}`"))?;
        }
        if from_func.results.len() != into_func.results.len() {
            bail!("different number of function results");
        }
        for (from_ty, into_ty) in from_func
            .results
            .iter_types()
            .zip(into_func.results.iter_types())
        {
            self.build_type(from_ty, into_ty)
                .context("different function result types")?;
        }
        Ok(())
    }

    fn build_world(&mut self, from_id: WorldId, into_id: WorldId) -> Result<()> {
        let prev = self.world_map.insert(from_id, into_id);
        assert!(prev.is_none());

        let from_world = &self.from.worlds[from_id];
        let into_world = &self.into.worlds[into_id];

        // Same as interfaces worlds are expected to exactly match to avoid
        // unexpectedly changing a particular component's view of imports and
        // exports.
        //
        // FIXME: this should probably share functionality with
        // `Resolve::merge_worlds` to support adding imports but not changing
        // exports.

        if from_world.imports.len() != into_world.imports.len() {
            bail!("world contains different number of imports than expected");
        }
        if from_world.exports.len() != into_world.exports.len() {
            bail!("world contains different number of exports than expected");
        }

        for (from_name, from) in from_world.imports.iter() {
            let into_name = self.map_name(from_name);
            let name_str = self.from.name_world_key(from_name);
            let into = into_world
                .imports
                .get(&into_name)
                .ok_or_else(|| anyhow!("import `{name_str}` not found in target world"))?;
            self.match_world_item(from, into)
                .with_context(|| format!("import `{name_str}` didn't match target world"))?;
        }

        for (from_name, from) in from_world.exports.iter() {
            let into_name = self.map_name(from_name);
            let name_str = self.from.name_world_key(from_name);
            let into = into_world
                .exports
                .get(&into_name)
                .ok_or_else(|| anyhow!("export `{name_str}` not found in target world"))?;
            self.match_world_item(from, into)
                .with_context(|| format!("export `{name_str}` didn't match target world"))?;
        }

        Ok(())
    }

    fn map_name(&self, from_name: &WorldKey) -> WorldKey {
        match from_name {
            WorldKey::Name(s) => WorldKey::Name(s.clone()),
            WorldKey::Interface(id) => {
                WorldKey::Interface(self.interface_map.get(id).copied().unwrap_or(*id))
            }
        }
    }

    fn match_world_item(&mut self, from: &WorldItem, into: &WorldItem) -> Result<()> {
        match (from, into) {
            (WorldItem::Interface { id: from, .. }, WorldItem::Interface { id: into, .. }) => {
                match (
                    &self.from.interfaces[*from].name,
                    &self.into.interfaces[*into].name,
                ) {
                    // If one interface is unnamed then they must both be
                    // unnamed and they must both have the same structure for
                    // now.
                    (None, None) => self.build_interface(*from, *into)?,

                    // Otherwise both interfaces must be named and they must
                    // have been previously found to be equivalent. Note that
                    // if either is unnamed it won't be present in
                    // `interface_map` so this'll return an error.
                    _ => {
                        if self.interface_map.get(&from) != Some(&into) {
                            bail!("interfaces are not the same");
                        }
                    }
                }
            }
            (WorldItem::Function(from), WorldItem::Function(into)) => {
                let _ = (from, into);
                // FIXME: should assert an check that `from` structurally
                // matches `into`
            }
            (WorldItem::Type(from), WorldItem::Type(into)) => {
                // FIXME: should assert an check that `from` structurally
                // matches `into`
                let prev = self.type_map.insert(*from, *into);
                assert!(prev.is_none());
            }

            (WorldItem::Interface { .. }, _)
            | (WorldItem::Function(_), _)
            | (WorldItem::Type(_), _) => {
                bail!("world items do not have the same type")
            }
        }
        Ok(())
    }
}

/// Updates stability annotations when merging `from` into `into`.
///
/// This is done to keep up-to-date stability information if possible.
/// Components for example don't carry stability information but WIT does so
/// this tries to move from "unknown" to stable/unstable if possible.
fn update_stability(from: &Stability, into: &mut Stability) -> Result<()> {
    // If `from` is unknown or the two stability annotations are equal then
    // there's nothing to do here.
    if from == into || from.is_unknown() {
        return Ok(());
    }
    // Otherwise if `into` is unknown then inherit the stability listed in
    // `from`.
    if into.is_unknown() {
        *into = from.clone();
        return Ok(());
    }

    // Failing all that this means that the two attributes are different so
    // generate an error.
    bail!("mismatch in stability attributes")
}

/// An error that can be returned during "world elaboration" during various
/// [`Resolve`] operations.
///
/// Methods on [`Resolve`] which mutate its internals, such as
/// [`Resolve::push_dir`] or [`Resolve::importize`] can fail if `world` imports
/// in WIT packages are invalid. This error indicates one of these situations
/// where an invalid dependency graph between imports and exports are detected.
///
/// Note that at this time this error is subtle and not easy to understand, and
/// work needs to be done to explain this better and additionally provide a
/// better error message. For now though this type enables callers to test for
/// the exact kind of error emitted.
#[derive(Debug, Clone)]
pub struct InvalidTransitiveDependency(String);

impl fmt::Display for InvalidTransitiveDependency {
    fn fmt(&self, f: &mut fmt::Formatter<'_>) -> fmt::Result {
        write!(
            f,
            "interface `{}` transitively depends on an interface in \
             incompatible ways",
            self.0
        )
    }
}

impl std::error::Error for InvalidTransitiveDependency {}

#[cfg(test)]
mod tests {
    use crate::Resolve;
    use anyhow::Result;

    #[test]
    fn select_world() -> Result<()> {
        let mut resolve = Resolve::default();
        resolve.push_str(
            "test.wit",
            r#"
                package foo:bar@0.1.0;

                world foo {}
            "#,
        )?;
        resolve.push_str(
            "test.wit",
            r#"
                package foo:baz@0.1.0;

                world foo {}
            "#,
        )?;
        resolve.push_str(
            "test.wit",
            r#"
                package foo:baz@0.2.0;

                world foo {}
            "#,
        )?;

        let dummy = resolve.push_str(
            "test.wit",
            r#"
                package foo:dummy;

                world foo {}
            "#,
        )?;

        assert!(resolve.select_world(dummy, None).is_ok());
        assert!(resolve.select_world(dummy, Some("xx")).is_err());
        assert!(resolve.select_world(dummy, Some("")).is_err());
        assert!(resolve.select_world(dummy, Some("foo:bar/foo")).is_ok());
        assert!(resolve
            .select_world(dummy, Some("foo:bar/foo@0.1.0"))
            .is_ok());
        assert!(resolve.select_world(dummy, Some("foo:baz/foo")).is_err());
        assert!(resolve
            .select_world(dummy, Some("foo:baz/foo@0.1.0"))
            .is_ok());
        assert!(resolve
            .select_world(dummy, Some("foo:baz/foo@0.2.0"))
            .is_ok());
        Ok(())
    }
}<|MERGE_RESOLUTION|>--- conflicted
+++ resolved
@@ -18,15 +18,9 @@
 use crate::serde_::{serialize_arena, serialize_id_map};
 use crate::{
     AstItem, Docs, Error, Function, FunctionKind, Handle, IncludeName, Interface, InterfaceId,
-<<<<<<< HEAD
-    InterfaceSpan, PackageName, Result_, Results, SourceMap, Stability, Type, TypeDef, TypeDefKind,
-    TypeId, TypeOwner, UnresolvedPackage, UnresolvedPackageGroup, World, WorldId, WorldItem,
-    WorldKey, WorldSpan,
-=======
-    InterfaceSpan, Mangling, PackageName, PackageNotFoundError, Results, SourceMap, Stability,
+    InterfaceSpan, Mangling, PackageName, PackageNotFoundError, Result_, Results, SourceMap, Stability,
     Type, TypeDef, TypeDefKind, TypeId, TypeIdVisitor, TypeOwner, UnresolvedPackage,
     UnresolvedPackageGroup, World, WorldId, WorldItem, WorldKey, WorldSpan,
->>>>>>> 6a76d04f
 };
 
 mod clone;
@@ -1655,7 +1649,6 @@
         }
     }
 
-<<<<<<< HEAD
     pub fn add_future_and_stream_results(&mut self) {
         let err = Some(Type::Id(self.types.alloc(TypeDef {
             kind: TypeDefKind::Error,
@@ -1721,80 +1714,6 @@
         }
     }
 
-    pub fn find_future_and_stream_results(&self) -> (Option<TypeId>, HashMap<TypeId, TypeId>) {
-        #[derive(Copy, Clone, Hash, PartialEq, Eq)]
-        enum PayloadType {
-            Future(Option<Type>),
-            Stream(Type),
-        }
-
-        let mut unit_result = None;
-
-        let mut types = HashMap::<_, HashSet<_>>::new();
-        for (id, ty) in &self.types {
-            match &ty.kind {
-                TypeDefKind::Future(ty) => {
-                    types
-                        .entry(PayloadType::Future(*ty))
-                        .or_default()
-                        .insert(id);
-                }
-                TypeDefKind::Stream(ty) => {
-                    types
-                        .entry(PayloadType::Stream(*ty))
-                        .or_default()
-                        .insert(id);
-                }
-                _ => {}
-            }
-        }
-
-        let mut payload_results = HashMap::new();
-        for (id, ty) in &self.types {
-            match &ty.kind {
-                TypeDefKind::Option(Type::Id(ty)) => {
-                    if let TypeDefKind::Result(Result_ {
-                        ok: Some(Type::Id(ok)),
-                        err: Some(Type::Id(err)),
-                    }) = &self.types[*ty].kind
-                    {
-                        if let (TypeDefKind::List(ok), TypeDefKind::Error) =
-                            (&self.types[*ok].kind, &self.types[*err].kind)
-                        {
-                            if let Some(types) = types.get(&PayloadType::Stream(*ok)) {
-                                for ty in types {
-                                    payload_results.insert(*ty, id);
-                                }
-                            }
-                        }
-                    }
-                }
-                TypeDefKind::Result(Result_ {
-                    ok,
-                    err: Some(Type::Id(err)),
-                }) => {
-                    if let TypeDefKind::Error = &self.types[*err].kind {
-                        if let Some(types) = types.get(&PayloadType::Future(*ok)) {
-                            for ty in types {
-                                payload_results.insert(*ty, id);
-                            }
-                        }
-                        if ok.is_none() {
-                            unit_result = Some(id);
-                        }
-                    }
-                }
-                _ => (),
-            }
-        }
-
-        if unit_result.is_none() {
-            eprintln!("couldn't find unit result in {:#?}", self.types);
-        }
-
-        (unit_result, payload_results)
-    }
-=======
     fn assert_world_elaborated(&self, world: &World) {
         for (key, item) in world.imports.iter() {
             log::debug!(
@@ -1862,6 +1781,79 @@
         }
     }
 
+    pub fn find_future_and_stream_results(&self) -> (Option<TypeId>, HashMap<TypeId, TypeId>) {
+        #[derive(Copy, Clone, Hash, PartialEq, Eq)]
+        enum PayloadType {
+            Future(Option<Type>),
+            Stream(Type),
+        }
+
+        let mut unit_result = None;
+
+        let mut types = HashMap::<_, HashSet<_>>::new();
+        for (id, ty) in &self.types {
+            match &ty.kind {
+                TypeDefKind::Future(ty) => {
+                    types
+                        .entry(PayloadType::Future(*ty))
+                        .or_default()
+                        .insert(id);
+                }
+                TypeDefKind::Stream(ty) => {
+                    types
+                        .entry(PayloadType::Stream(*ty))
+                        .or_default()
+                        .insert(id);
+                }
+                _ => {}
+            }
+        }
+
+        let mut payload_results = HashMap::new();
+        for (id, ty) in &self.types {
+            match &ty.kind {
+                TypeDefKind::Option(Type::Id(ty)) => {
+                    if let TypeDefKind::Result(Result_ {
+                        ok: Some(Type::Id(ok)),
+                        err: Some(Type::Id(err)),
+                    }) = &self.types[*ty].kind
+                    {
+                        if let (TypeDefKind::List(ok), TypeDefKind::Error) =
+                            (&self.types[*ok].kind, &self.types[*err].kind)
+                        {
+                            if let Some(types) = types.get(&PayloadType::Stream(*ok)) {
+                                for ty in types {
+                                    payload_results.insert(*ty, id);
+                                }
+                            }
+                        }
+                    }
+                }
+                TypeDefKind::Result(Result_ {
+                    ok,
+                    err: Some(Type::Id(err)),
+                }) => {
+                    if let TypeDefKind::Error = &self.types[*err].kind {
+                        if let Some(types) = types.get(&PayloadType::Future(*ok)) {
+                            for ty in types {
+                                payload_results.insert(*ty, id);
+                            }
+                        }
+                        if ok.is_none() {
+                            unit_result = Some(id);
+                        }
+                    }
+                }
+                _ => (),
+            }
+        }
+
+        if unit_result.is_none() {
+            eprintln!("couldn't find unit result in {:#?}", self.types);
+        }
+
+        (unit_result, payload_results)
+    }
     fn assert_world_imports_type_deps(&self, world: &World, key: &WorldKey, ty: TypeId) {
         // If this is a `use` statement then the referred-to interface must be
         // imported into this world.
@@ -1919,7 +1911,6 @@
         }
     }
 
->>>>>>> 6a76d04f
     fn include_stability(&self, stability: &Stability, pkg_id: &PackageId) -> Result<bool> {
         Ok(match stability {
             Stability::Unknown => true,
@@ -1952,7 +1943,6 @@
             }
         })
     }
-<<<<<<< HEAD
 
     /// Invert imports and exports, used by symmetric mode testing in wit-bindgen
     pub fn invert_direction(&mut self, world_id: WorldId) {
@@ -1960,10 +1950,6 @@
             std::mem::swap(&mut world.exports, &mut world.imports);
         }
     }
-}
-=======
->>>>>>> 6a76d04f
-
     /// Performs the "elaboration process" necessary for the `world_id`
     /// specified to ensure that all of its transitive imports are listed.
     ///
