--- conflicted
+++ resolved
@@ -3130,11 +3130,7 @@
                     }
                 }
             }
-<<<<<<< HEAD
-            Option(t) | Stream(t) => self.update_ty(resolve, t, span)?,
-=======
             Option(t) | List(t) | Stream(t) => self.update_ty(resolve, t, span)?,
->>>>>>> 1da8e36d
             Result(r) => {
                 if let Some(ty) = &mut r.ok {
                     self.update_ty(resolve, ty, span)?;
@@ -3143,14 +3139,8 @@
                     self.update_ty(resolve, ty, span)?;
                 }
             }
-<<<<<<< HEAD
-            Error => {}
-            List(t) => self.update_ty(resolve, t, span)?,
-            Future(Some(t)) => self.update_ty(resolve, t, span)?,
-=======
             Future(Some(t)) => self.update_ty(resolve, t, span)?,
             Error => {}
->>>>>>> 1da8e36d
 
             // Note that `update_ty` is specifically not used here as typedefs
             // because for the `type a = b` form that doesn't force `a` to be a
@@ -3549,12 +3539,7 @@
                 .iter()
                 .filter_map(|t| t.as_ref())
                 .any(|t| self.type_has_borrow(resolve, t)),
-<<<<<<< HEAD
-            TypeDefKind::Stream(r) => self.type_has_borrow(resolve, r),
-            TypeDefKind::Future(None) => false,
-=======
             TypeDefKind::Future(None) | TypeDefKind::Error => false,
->>>>>>> 1da8e36d
             TypeDefKind::Unknown => unreachable!(),
             TypeDefKind::Error => todo!(),
         }
