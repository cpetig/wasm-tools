--- conflicted
+++ resolved
@@ -573,11 +573,7 @@
                 | TypeDefKind::Result(_)
                 | TypeDefKind::Future(_)
                 | TypeDefKind::Stream(_)
-<<<<<<< HEAD
-                | TypeDefKind::Error => false,
-=======
                 | TypeDefKind::ErrorContext => false,
->>>>>>> 27bb59a1
                 TypeDefKind::Type(t) => self.all_bits_valid(t),
 
                 TypeDefKind::Handle(h) => match h {
@@ -3011,11 +3007,7 @@
                 }
             }
             Future(Some(t)) => self.update_ty(resolve, t, span)?,
-<<<<<<< HEAD
-            Error => {}
-=======
             ErrorContext => {}
->>>>>>> 27bb59a1
 
             // Note that `update_ty` is specifically not used here as typedefs
             // because for the `type a = b` form that doesn't force `a` to be a
@@ -3414,11 +3406,7 @@
                 .iter()
                 .filter_map(|t| t.as_ref())
                 .any(|t| self.type_has_borrow(resolve, t)),
-<<<<<<< HEAD
-            TypeDefKind::Future(None) | TypeDefKind::Error => false,
-=======
             TypeDefKind::Future(None) | TypeDefKind::ErrorContext => false,
->>>>>>> 27bb59a1
             TypeDefKind::Unknown => unreachable!(),
         }
     }
