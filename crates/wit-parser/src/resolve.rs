use std::collections::{BTreeMap, HashMap, HashSet};
use std::mem;
use std::path::{Path, PathBuf};

use anyhow::{anyhow, bail, ensure, Context, Result};
use id_arena::{Arena, Id};
use indexmap::{IndexMap, IndexSet};
#[cfg(feature = "serde")]
use serde_derive::Serialize;

use crate::ast::lex::Span;
use crate::ast::{parse_use_path, ParsedUsePath};
#[cfg(feature = "serde")]
use crate::serde_::{serialize_arena, serialize_id_map};
use crate::{
    AstItem, Docs, Error, Function, FunctionKind, Handle, IncludeName, Interface, InterfaceId,
    InterfaceSpan, PackageName, Result_, Results, SourceMap, Stability, Type, TypeDef, TypeDefKind,
    TypeId, TypeOwner, UnresolvedPackage, UnresolvedPackageGroup, World, WorldId, WorldItem,
    WorldKey, WorldSpan,
};

/// Representation of a fully resolved set of WIT packages.
///
/// This structure contains a graph of WIT packages and all of their contents
/// merged together into the contained arenas. All items are sorted
/// topologically and everything here is fully resolved, so with a `Resolve` no
/// name lookups are necessary and instead everything is index-based.
///
/// Working with a WIT package requires inserting it into a `Resolve` to ensure
/// that all of its dependencies are satisfied. This will give the full picture
/// of that package's types and such.
///
/// Each item in a `Resolve` has a parent link to trace it back to the original
/// package as necessary.
#[derive(Default, Clone, Debug)]
#[cfg_attr(feature = "serde", derive(Serialize))]
pub struct Resolve {
    /// All knowns worlds within this `Resolve`.
    ///
    /// Each world points at a `PackageId` which is stored below. No ordering is
    /// guaranteed between this list of worlds.
    #[cfg_attr(feature = "serde", serde(serialize_with = "serialize_arena"))]
    pub worlds: Arena<World>,

    /// All knowns interfaces within this `Resolve`.
    ///
    /// Each interface points at a `PackageId` which is stored below. No
    /// ordering is guaranteed between this list of interfaces.
    #[cfg_attr(feature = "serde", serde(serialize_with = "serialize_arena"))]
    pub interfaces: Arena<Interface>,

    /// All knowns types within this `Resolve`.
    ///
    /// Types are topologically sorted such that any type referenced from one
    /// type is guaranteed to be defined previously. Otherwise though these are
    /// not sorted by interface for example.
    #[cfg_attr(feature = "serde", serde(serialize_with = "serialize_arena"))]
    pub types: Arena<TypeDef>,

    /// All knowns packages within this `Resolve`.
    ///
    /// This list of packages is not sorted. Sorted packages can be queried
    /// through [`Resolve::topological_packages`].
    #[cfg_attr(feature = "serde", serde(serialize_with = "serialize_arena"))]
    pub packages: Arena<Package>,

    /// A map of package names to the ID of the package with that name.
    #[cfg_attr(feature = "serde", serde(skip))]
    pub package_names: IndexMap<PackageName, PackageId>,

    /// Activated features for this [`Resolve`].
    ///
    /// This set of features is empty by default. This is consulted for
    /// `@unstable` annotations in loaded WIT documents. Any items with
    /// `@unstable` are filtered out unless their feature is present within this
    /// set.
    #[cfg_attr(feature = "serde", serde(skip))]
    pub features: IndexSet<String>,

    /// Activate all features for this [`Resolve`].
    #[cfg_attr(feature = "serde", serde(skip))]
    pub all_features: bool,
}

/// A WIT package within a `Resolve`.
///
/// A package is a collection of interfaces and worlds. Packages additionally
/// have a unique identifier that affects generated components and uniquely
/// identifiers this particular package.
#[derive(Clone, Debug)]
#[cfg_attr(feature = "serde", derive(Serialize))]
pub struct Package {
    /// A unique name corresponding to this package.
    pub name: PackageName,

    /// Documentation associated with this package.
    #[cfg_attr(feature = "serde", serde(skip_serializing_if = "Docs::is_empty"))]
    pub docs: Docs,

    /// All interfaces contained in this packaged, keyed by the interface's
    /// name.
    #[cfg_attr(feature = "serde", serde(serialize_with = "serialize_id_map"))]
    pub interfaces: IndexMap<String, InterfaceId>,

    /// All worlds contained in this package, keyed by the world's name.
    #[cfg_attr(feature = "serde", serde(serialize_with = "serialize_id_map"))]
    pub worlds: IndexMap<String, WorldId>,
}

pub type PackageId = Id<Package>;

enum ParsedFile {
    #[cfg(feature = "decoding")]
    Package(PackageId),
    Unresolved(UnresolvedPackageGroup),
}

/// Visitor helper for performing topological sort on a group of packages.
fn visit<'a>(
    pkg: &'a UnresolvedPackage,
    pkg_details_map: &'a BTreeMap<PackageName, (UnresolvedPackage, usize)>,
    order: &mut IndexSet<PackageName>,
    visiting: &mut HashSet<&'a PackageName>,
    source_maps: &[SourceMap],
) -> Result<()> {
    if order.contains(&pkg.name) {
        return Ok(());
    }

    match pkg_details_map.get(&pkg.name) {
        Some(pkg_details) => {
            let (_, source_maps_index) = pkg_details;
            source_maps[*source_maps_index].rewrite_error(|| {
                for (i, (dep, _)) in pkg.foreign_deps.iter().enumerate() {
                    let span = pkg.foreign_dep_spans[i];
                    if !visiting.insert(dep) {
                        bail!(Error::new(span, "package depends on itself"));
                    }
                    if let Some(dep) = pkg_details_map.get(dep) {
                        let (dep_pkg, _) = dep;
                        visit(dep_pkg, pkg_details_map, order, visiting, source_maps)?;
                    }
                    assert!(visiting.remove(dep));
                }
                assert!(order.insert(pkg.name.clone()));
                Ok(())
            })
        }
        None => panic!("No pkg_details found for package when doing topological sort"),
    }
}

impl Resolve {
    /// Creates a new [`Resolve`] with no packages/items inside of it.
    pub fn new() -> Resolve {
        Resolve::default()
    }

    /// Parse WIT packages from the input `path`.
    ///
    /// The input `path` can be one of:
    ///
    /// * A directory containing a WIT package with an optional `deps` directory
    ///   for any dependent WIT packages it references.
    /// * A single standalone WIT file.
    /// * A wasm-encoded WIT package as a single file in the wasm binary format.
    /// * A wasm-encoded WIT package as a single file in the wasm text format.
    ///
    /// In all of these cases packages are allowed to depend on previously
    /// inserted packages into this `Resolve`. Resolution for packages is based
    /// on the name of each package and reference.
    ///
    /// This method returns a list of `PackageId` elements and additionally a
    /// list of `PathBuf` elements. The `PackageId` elements represent the "main
    /// package" that was parsed. For example if a single WIT file was specified
    /// this will be all the packages found in the file. For a directory this
    /// will be all the packages in the directory itself, but not in the `deps`
    /// directory. The list of `PackageId` values is useful to pass to
    /// [`Resolve::select_world`] to take a user-specified world in a
    /// conventional fashion and select which to use for bindings generation.
    ///
    /// The returned list of `PathBuf` elements represents all files parsed
    /// during this operation. This can be useful for systems that want to
    /// rebuild or regenerate bindings based on files modified.
    ///
    /// More information can also be found at [`Resolve::push_dir`] and
    /// [`Resolve::push_file`].
    pub fn push_path(&mut self, path: impl AsRef<Path>) -> Result<(PackageId, Vec<PathBuf>)> {
        self._push_path(path.as_ref())
    }

    fn _push_path(&mut self, path: &Path) -> Result<(PackageId, Vec<PathBuf>)> {
        if path.is_dir() {
            self.push_dir(path).with_context(|| {
                format!(
                    "failed to resolve directory while parsing WIT for path [{}]",
                    path.display()
                )
            })
        } else {
            let id = self.push_file(path)?;
            Ok((id, vec![path.to_path_buf()]))
        }
    }

    fn sort_unresolved_packages(
        &mut self,
        main: UnresolvedPackageGroup,
        deps: Vec<UnresolvedPackageGroup>,
    ) -> Result<(PackageId, Vec<PathBuf>)> {
        let mut pkg_details_map = BTreeMap::new();
        let mut source_maps = Vec::new();

        let mut insert = |group: UnresolvedPackageGroup| {
            let UnresolvedPackageGroup {
                main,
                nested,
                source_map,
            } = group;
            let i = source_maps.len();
            source_maps.push(source_map);

            for pkg in nested.into_iter().chain([main]) {
                let name = pkg.name.clone();
                let my_span = pkg.package_name_span;
                let (prev_pkg, prev_i) = match pkg_details_map.insert(name.clone(), (pkg, i)) {
                    Some(pair) => pair,
                    None => continue,
                };
                let loc1 = source_maps[i].render_location(my_span);
                let loc2 = source_maps[prev_i].render_location(prev_pkg.package_name_span);
                bail!(
                    "\
package {name} is defined in two different locations:\n\
  * {loc1}\n\
  * {loc2}\n\
                     "
                )
            }
            Ok(())
        };

        let main_name = main.main.name.clone();
        insert(main)?;
        for dep in deps {
            insert(dep)?;
        }

        // Perform a simple topological sort which will bail out on cycles
        // and otherwise determine the order that packages must be added to
        // this `Resolve`.
        let mut order = IndexSet::new();
        let mut visiting = HashSet::new();
        for pkg_details in pkg_details_map.values() {
            let (pkg, _) = pkg_details;
            visit(
                pkg,
                &pkg_details_map,
                &mut order,
                &mut visiting,
                &source_maps,
            )?;
        }

        // Ensure that the final output is topologically sorted. Use a set to ensure that we render
        // the buffers for each `SourceMap` only once, even though multiple packages may references
        // the same `SourceMap`.
        let mut main_pkg_id = None;
        for name in order {
            let (pkg, source_map_index) = pkg_details_map.remove(&name).unwrap();
            let source_map = &source_maps[source_map_index];
            let is_main = pkg.name == main_name;
            let id = self.push(pkg, source_map)?;
            if is_main {
                assert!(main_pkg_id.is_none());
                main_pkg_id = Some(id);
            }
        }

        let path_bufs = source_maps
            .iter()
            .flat_map(|s| s.source_files())
            .map(|p| p.to_path_buf())
            .collect();

        Ok((main_pkg_id.unwrap(), path_bufs))
    }

    /// Parses the filesystem directory at `path` as a WIT package and returns
    /// a fully resolved [`PackageId`] list as a result.
    ///
    /// The directory itself is parsed with [`UnresolvedPackageGroup::parse_dir`]
    /// and then all packages found are inserted into this `Resolve`. The `path`
    /// specified may have a `deps` subdirectory which is probed automatically
    /// for any other WIT dependencies.
    ///
    /// The `deps` folder may contain:
    ///
    /// * `$path/deps/my-package/*.wit` - a directory that may contain multiple
    ///   WIT files. This is parsed with [`UnresolvedPackageGroup::parse_dir`]
    ///   and then inserted into this [`Resolve`]. Note that cannot recursively
    ///   contain a `deps` directory.
    /// * `$path/deps/my-package.wit` - a single-file WIT package. This is
    ///   parsed with [`Resolve::push_file`] and then added to `self` for
    ///   name reoslution.
    /// * `$path/deps/my-package.{wasm,wat}` - a wasm-encoded WIT package either
    ///   in the text for binary format.
    ///
    /// In all cases entries in the `deps` folder are added to `self` first
    /// before adding files found in `path` itself. All WIT packages found are
    /// candidates for name-based resolution that other packages may used.
    ///
    /// This function returns a tuple of two values. The first value is a list
    /// of [`PackageId`] values which represents the WIT packages found within
    /// `path`, but not those within `deps`. The `path` provided may contain
    /// only a single WIT package but might also use the multi-package form of
    /// WIT, and the returned list will indicate which was used. This argument
    /// is useful for passing to [`Resolve::select_world`] for choosing
    /// something to bindgen with.
    ///
    /// The second value returned here is the list of paths that were parsed
    /// when generating the return value. This can be useful for build systems
    /// that want to rebuild bindings whenever one of the files change.
    pub fn push_dir(&mut self, path: impl AsRef<Path>) -> Result<(PackageId, Vec<PathBuf>)> {
        self._push_dir(path.as_ref())
    }

    fn _push_dir(&mut self, path: &Path) -> Result<(PackageId, Vec<PathBuf>)> {
        let top_pkg = UnresolvedPackageGroup::parse_dir(path)
            .with_context(|| format!("failed to parse package: {}", path.display()))?;
        let deps = path.join("deps");
        let deps = self
            .parse_deps_dir(&deps)
            .with_context(|| format!("failed to parse dependency directory: {}", deps.display()))?;

        self.sort_unresolved_packages(top_pkg, deps)
    }

    fn parse_deps_dir(&mut self, path: &Path) -> Result<Vec<UnresolvedPackageGroup>> {
        let mut ret = Vec::new();
        if !path.exists() {
            return Ok(ret);
        }
        let mut entries = path
            .read_dir()
            .and_then(|i| i.collect::<std::io::Result<Vec<_>>>())
            .context("failed to read directory")?;
        entries.sort_by_key(|e| e.file_name());
        for dep in entries {
            let path = dep.path();
            let pkg = if dep.file_type()?.is_dir() || path.metadata()?.is_dir() {
                // If this entry is a directory or a symlink point to a
                // directory then always parse it as an `UnresolvedPackage`
                // since it's intentional to not support recursive `deps`
                // directories.
                UnresolvedPackageGroup::parse_dir(&path)
                    .with_context(|| format!("failed to parse package: {}", path.display()))?
            } else {
                // If this entry is a file then we may want to ignore it but
                // this may also be a standalone WIT file or a `*.wasm` or
                // `*.wat` encoded package.
                let filename = dep.file_name();
                match Path::new(&filename).extension().and_then(|s| s.to_str()) {
                    Some("wit") | Some("wat") | Some("wasm") => match self._push_file(&path)? {
                        #[cfg(feature = "decoding")]
                        ParsedFile::Package(_) => continue,
                        ParsedFile::Unresolved(pkg) => pkg,
                    },

                    // Other files in deps dir are ignored for now to avoid
                    // accidentally including things like `.DS_Store` files in
                    // the call below to `parse_dir`.
                    _ => continue,
                }
            };
            ret.push(pkg);
        }
        Ok(ret)
    }

    /// Parses the contents of `path` from the filesystem and pushes the result
    /// into this `Resolve`.
    ///
    /// The `path` referenced here can be one of:
    ///
    /// * A WIT file. Note that in this case this single WIT file will be the
    ///   entire package and any dependencies it has must already be in `self`.
    /// * A WIT package encoded as WebAssembly, either in text or binary form.
    ///   In this the package and all of its dependencies are automatically
    ///   inserted into `self`.
    ///
    /// In both situations the `PackageId`s of the resulting resolved packages
    /// are returned from this method. The return value is mostly useful in
    /// conjunction with [`Resolve::select_world`].
    pub fn push_file(&mut self, path: impl AsRef<Path>) -> Result<PackageId> {
        match self._push_file(path.as_ref())? {
            #[cfg(feature = "decoding")]
            ParsedFile::Package(id) => Ok(id),
            ParsedFile::Unresolved(pkg) => self.push_group(pkg),
        }
    }

    fn _push_file(&mut self, path: &Path) -> Result<ParsedFile> {
        let contents = std::fs::read(path)
            .with_context(|| format!("failed to read path for WIT [{}]", path.display()))?;

        // If decoding is enabled at compile time then try to see if this is a
        // wasm file.
        #[cfg(feature = "decoding")]
        {
            use crate::decoding::{decode, DecodedWasm};

            #[cfg(feature = "wat")]
            let is_wasm = wat::Detect::from_bytes(&contents).is_wasm();
            #[cfg(not(feature = "wat"))]
            let is_wasm = wasmparser::Parser::is_component(&contents);

            if is_wasm {
                #[cfg(feature = "wat")]
                let contents = wat::parse_bytes(&contents).map_err(|mut e| {
                    e.set_path(path);
                    e
                })?;

                match decode(&contents)? {
                    DecodedWasm::Component(..) => {
                        bail!("found an actual component instead of an encoded WIT package in wasm")
                    }
                    DecodedWasm::WitPackage(resolve, pkg) => {
                        let remap = self.merge(resolve)?;
                        return Ok(ParsedFile::Package(remap.packages[pkg.index()]));
                    }
                }
            }
        }

        // If this wasn't a wasm file then assume it's a WIT file.
        let text = match std::str::from_utf8(&contents) {
            Ok(s) => s,
            Err(_) => bail!("input file is not valid utf-8 [{}]", path.display()),
        };
        let pkgs = UnresolvedPackageGroup::parse(path, text)?;
        Ok(ParsedFile::Unresolved(pkgs))
    }

    /// Appends a new [`UnresolvedPackage`] to this [`Resolve`], creating a
    /// fully resolved package with no dangling references.
    ///
    /// All the dependencies of `unresolved` must already have been loaded
    /// within this `Resolve` via previous calls to `push` or other methods such
    /// as [`Resolve::push_path`].
    ///
    /// Any dependency resolution error or otherwise world-elaboration error
    /// will be returned here, if successful a package identifier is returned
    /// which corresponds to the package that was just inserted.
    pub fn push(
        &mut self,
        unresolved: UnresolvedPackage,
        source_map: &SourceMap,
    ) -> Result<PackageId> {
        source_map.rewrite_error(|| Remap::default().append(self, unresolved))
    }

    /// Appends new [`UnresolvedPackageGroup`] to this [`Resolve`], creating a
    /// fully resolved package with no dangling references.
    ///
    /// Any dependency resolution error or otherwise world-elaboration error
    /// will be returned here, if successful a package identifier is returned
    /// which corresponds to the package that was just inserted.
    ///
    /// The returned [`PackageId`]s are listed in topologically sorted order.
    pub fn push_group(&mut self, unresolved_group: UnresolvedPackageGroup) -> Result<PackageId> {
        let (pkg_id, _) = self.sort_unresolved_packages(unresolved_group, Vec::new())?;
        Ok(pkg_id)
    }

    /// Convenience method for combining [`UnresolvedPackageGroup::parse`] and
    /// [`Resolve::push_group`].
    ///
    /// The `path` provided is used for error messages but otherwise is not
    /// read. This method does not touch the filesystem. The `contents` provided
    /// are the contents of a WIT package.
    pub fn push_str(&mut self, path: impl AsRef<Path>, contents: &str) -> Result<PackageId> {
        self.push_group(UnresolvedPackageGroup::parse(path.as_ref(), contents)?)
    }

    pub fn all_bits_valid(&self, ty: &Type) -> bool {
        match ty {
            Type::U8
            | Type::S8
            | Type::U16
            | Type::S16
            | Type::U32
            | Type::S32
            | Type::U64
            | Type::S64
            | Type::F32
            | Type::F64 => true,

            Type::Bool | Type::Char | Type::String => false,

            Type::Id(id) => match &self.types[*id].kind {
                TypeDefKind::List(_)
                | TypeDefKind::Variant(_)
                | TypeDefKind::Enum(_)
                | TypeDefKind::Option(_)
                | TypeDefKind::Result(_)
                | TypeDefKind::Future(_)
                | TypeDefKind::Stream(_)
                | TypeDefKind::Error => false,
                TypeDefKind::Type(t) => self.all_bits_valid(t),

                TypeDefKind::Handle(h) => match h {
                    crate::Handle::Own(_) => true,
                    crate::Handle::Borrow(_) => true,
                },

                TypeDefKind::Resource => false,
                TypeDefKind::Record(r) => r.fields.iter().all(|f| self.all_bits_valid(&f.ty)),
                TypeDefKind::Tuple(t) => t.types.iter().all(|t| self.all_bits_valid(t)),

                // FIXME: this could perhaps be `true` for multiples-of-32 but
                // seems better to probably leave this as unconditionally
                // `false` for now, may want to reconsider later?
                TypeDefKind::Flags(_) => false,

                TypeDefKind::Unknown => unreachable!(),
            },
        }
    }

    /// Merges all the contents of a different `Resolve` into this one. The
    /// `Remap` structure returned provides a mapping from all old indices to
    /// new indices
    ///
    /// This operation can fail if `resolve` disagrees with `self` about the
    /// packages being inserted. Otherwise though this will additionally attempt
    /// to "union" packages found in `resolve` with those found in `self`.
    /// Unioning packages is keyed on the name/url of packages for those with
    /// URLs present. If found then it's assumed that both `Resolve` instances
    /// were originally created from the same contents and are two views
    /// of the same package.
    pub fn merge(&mut self, resolve: Resolve) -> Result<Remap> {
        log::trace!(
            "merging {} packages into {} packages",
            resolve.packages.len(),
            self.packages.len()
        );

        let mut map = MergeMap::new(&resolve, &self);
        map.build()?;
        let MergeMap {
            package_map,
            interface_map,
            type_map,
            world_map,
            interfaces_to_add,
            worlds_to_add,
            ..
        } = map;

        // With a set of maps from ids in `resolve` to ids in `self` the next
        // operation is to start moving over items and building a `Remap` to
        // update ids.
        //
        // Each component field of `resolve` is moved into `self` so long as
        // its ID is not within one of the maps above. If it's present in a map
        // above then that means the item is already present in `self` so a new
        // one need not be added. If it's not present in a map that means it's
        // not present in `self` so it must be added to an arena.
        //
        // When adding an item to an arena one of the `remap.update_*` methods
        // is additionally called to update all identifiers from pointers within
        // `resolve` to becoming pointers within `self`.
        //
        // Altogether this should weave all the missing items in `self` from
        // `resolve` into one structure while updating all identifiers to
        // be local within `self`.

        let mut remap = Remap::default();
        let Resolve {
            types,
            worlds,
            interfaces,
            packages,
            package_names,
            features: _,
            ..
        } = resolve;

        let mut moved_types = Vec::new();
        for (id, mut ty) in types {
            let new_id = match type_map.get(&id).copied() {
                Some(id) => {
                    update_stability(&ty.stability, &mut self.types[id].stability)?;
                    id
                }
                None => {
                    log::debug!("moving type {:?}", ty.name);
                    moved_types.push(id);
                    remap.update_typedef(self, &mut ty, None)?;
                    self.types.alloc(ty)
                }
            };
            assert_eq!(remap.types.len(), id.index());
            remap.types.push(Some(new_id));
        }

        let mut moved_interfaces = Vec::new();
        for (id, mut iface) in interfaces {
            let new_id = match interface_map.get(&id).copied() {
                Some(id) => {
                    update_stability(&iface.stability, &mut self.interfaces[id].stability)?;
                    id
                }
                None => {
                    log::debug!("moving interface {:?}", iface.name);
                    moved_interfaces.push(id);
                    remap.update_interface(self, &mut iface, None)?;
                    self.interfaces.alloc(iface)
                }
            };
            assert_eq!(remap.interfaces.len(), id.index());
            remap.interfaces.push(Some(new_id));
        }

        let mut moved_worlds = Vec::new();
        for (id, mut world) in worlds {
            let new_id = match world_map.get(&id).copied() {
                Some(id) => {
                    update_stability(&world.stability, &mut self.worlds[id].stability)?;
                    id
                }
                None => {
                    log::debug!("moving world {}", world.name);
                    moved_worlds.push(id);
                    let mut update = |map: &mut IndexMap<WorldKey, WorldItem>| -> Result<_> {
                        for (mut name, mut item) in mem::take(map) {
                            remap.update_world_key(&mut name, None)?;
                            match &mut item {
                                WorldItem::Function(f) => remap.update_function(self, f, None)?,
                                WorldItem::Interface { id, .. } => {
                                    *id = remap.map_interface(*id, None)?
                                }
                                WorldItem::Type(i) => *i = remap.map_type(*i, None)?,
                            }
                            map.insert(name, item);
                        }
                        Ok(())
                    };
                    update(&mut world.imports)?;
                    update(&mut world.exports)?;
                    self.worlds.alloc(world)
                }
            };
            assert_eq!(remap.worlds.len(), id.index());
            remap.worlds.push(Some(new_id));
        }

        for (id, mut pkg) in packages {
            let new_id = match package_map.get(&id).copied() {
                Some(id) => id,
                None => {
                    for (_, id) in pkg.interfaces.iter_mut() {
                        *id = remap.map_interface(*id, None)?;
                    }
                    for (_, id) in pkg.worlds.iter_mut() {
                        *id = remap.map_world(*id, None)?;
                    }
                    self.packages.alloc(pkg)
                }
            };
            assert_eq!(remap.packages.len(), id.index());
            remap.packages.push(new_id);
        }

        for (name, id) in package_names {
            let id = remap.packages[id.index()];
            if let Some(prev) = self.package_names.insert(name, id) {
                assert_eq!(prev, id);
            }
        }

        // Fixup all "parent" links now.
        //
        // Note that this is only done for items that are actually moved from
        // `resolve` into `self`, which is tracked by the various `moved_*`
        // lists built incrementally above. The ids in the `moved_*` lists
        // are ids within `resolve`, so they're translated through `remap` to
        // ids within `self`.
        for id in moved_worlds {
            let id = remap.map_world(id, None)?;
            let pkg = self.worlds[id].package.as_mut().unwrap();
            *pkg = remap.packages[pkg.index()];
        }
        for id in moved_interfaces {
            let id = remap.map_interface(id, None)?;
            let pkg = self.interfaces[id].package.as_mut().unwrap();
            *pkg = remap.packages[pkg.index()];
        }
        for id in moved_types {
            let id = remap.map_type(id, None)?;
            match &mut self.types[id].owner {
                TypeOwner::Interface(id) => *id = remap.map_interface(*id, None)?,
                TypeOwner::World(id) => *id = remap.map_world(*id, None)?,
                TypeOwner::None => {}
            }
        }

        // And finally process items that were present in `resolve` but were
        // not present in `self`. This is only done for merged packages as
        // documents may be added to `self.documents` but wouldn't otherwise be
        // present in the `documents` field of the corresponding package.
        for (name, pkg, iface) in interfaces_to_add {
            let prev = self.packages[pkg]
                .interfaces
                .insert(name, remap.map_interface(iface, None)?);
            assert!(prev.is_none());
        }
        for (name, pkg, world) in worlds_to_add {
            let prev = self.packages[pkg]
                .worlds
                .insert(name, remap.map_world(world, None)?);
            assert!(prev.is_none());
        }

        log::trace!("now have {} packages", self.packages.len());
        Ok(remap)
    }

    /// Merges the world `from` into the world `into`.
    ///
    /// This will attempt to merge one world into another, unioning all of its
    /// imports and exports together. This is an operation performed by
    /// `wit-component`, for example where two different worlds from two
    /// different libraries were linked into the same core wasm file and are
    /// producing a singular world that will be the final component's
    /// interface.
    ///
    /// This operation can fail if the imports/exports overlap.
    pub fn merge_worlds(&mut self, from: WorldId, into: WorldId) -> Result<()> {
        let mut new_imports = Vec::new();
        let mut new_exports = Vec::new();

        let from_world = &self.worlds[from];
        let into_world = &self.worlds[into];

        // First walk over all the imports of `from` world and figure out what
        // to do with them.
        //
        // If the same item exists in `from` and `into` then merge it together
        // below with `merge_world_item` which basically asserts they're the
        // same. Otherwise queue up a new import since if `from` has more
        // imports than `into` then it's fine to add new imports.
        for (name, from_import) in from_world.imports.iter() {
            match into_world.imports.get(name) {
                Some(into_import) => {
                    let name = self.name_world_key(name);
                    self.merge_world_item(from_import, into_import)
                        .with_context(|| format!("failed to merge world import {name}"))?;
                }
                None => {
                    new_imports.push((name.clone(), from_import.clone()));
                }
            }
        }

        // Next walk over exports of `from` and process these similarly to
        // imports.
        for (name, from_export) in from_world.exports.iter() {
            match into_world.exports.get(name) {
                Some(into_export) => {
                    let name = self.name_world_key(name);
                    self.merge_world_item(from_export, into_export)
                        .with_context(|| format!("failed to merge world export {name}"))?;
                }
                None => {
                    // See comments in `ensure_can_add_world_export` for why
                    // this is slightly different than imports.
                    self.ensure_can_add_world_export(into_world, name, from_export)
                        .with_context(|| {
                            format!("failed to add export `{}`", self.name_world_key(name))
                        })?;
                    new_exports.push((name.clone(), from_export.clone()));
                }
            }
        }

        // Insert any new imports and new exports found first.
        let into = &mut self.worlds[into];
        for (name, import) in new_imports {
            let prev = into.imports.insert(name, import);
            assert!(prev.is_none());
        }
        for (name, export) in new_exports {
            let prev = into.exports.insert(name, export);
            assert!(prev.is_none());
        }

        Ok(())
    }

    fn merge_world_item(&self, from: &WorldItem, into: &WorldItem) -> Result<()> {
        let mut map = MergeMap::new(self, self);
        match (from, into) {
            (WorldItem::Interface { id: from, .. }, WorldItem::Interface { id: into, .. }) => {
                // If these imports are the same that can happen, for
                // example, when both worlds to `import foo:bar/baz;`. That
                // foreign interface will point to the same interface within
                // `Resolve`.
                if from == into {
                    return Ok(());
                }

                // .. otherwise this MUST be a case of
                // `import foo: interface { ... }`. If `from != into` but
                // both `from` and `into` have the same name then the
                // `WorldKey::Interface` case is ruled out as otherwise
                // they'd have different names.
                //
                // In the case of an anonymous interface all we can do is
                // ensure that the interfaces both match, so use `MergeMap`
                // for that.
                map.build_interface(*from, *into)
                    .context("failed to merge interfaces")?;
            }

            // Like `WorldKey::Name` interfaces for functions and types the
            // structure is asserted to be the same.
            (WorldItem::Function(from), WorldItem::Function(into)) => {
                map.build_function(from, into)
                    .context("failed to merge functions")?;
            }
            (WorldItem::Type(from), WorldItem::Type(into)) => {
                map.build_type_id(*from, *into)
                    .context("failed to merge types")?;
            }

            // Kind-level mismatches are caught here.
            (WorldItem::Interface { .. }, _)
            | (WorldItem::Function { .. }, _)
            | (WorldItem::Type { .. }, _) => {
                bail!("different kinds of items");
            }
        }
        assert!(map.interfaces_to_add.is_empty());
        assert!(map.worlds_to_add.is_empty());
        Ok(())
    }

    /// This method ensures that the world export of `name` and `item` can be
    /// added to the world `into` without changing the meaning of `into`.
    ///
    /// This is somewhat tricky due to how exports/imports are elaborated today
    /// but the basic idea is that the transitive dependencies of an `export`
    /// will be implicitly `import`ed if they're not otherwise listed as
    /// exports. That means that if a transitive dependency of a preexisting
    /// export is added as a new export it might change the meaning of an
    /// existing import if it was otherwise already hooked up to an import.
    ///
    /// This method rules out this situation.
    fn ensure_can_add_world_export(
        &self,
        into: &World,
        name: &WorldKey,
        item: &WorldItem,
    ) -> Result<()> {
        assert!(!into.exports.contains_key(name));
        let interface = match name {
            // Top-level exports always depend on imports, so these are always
            // allowed to be added.
            WorldKey::Name(_) => return Ok(()),

            // This is the case we're worried about. Here if the key is an
            // interface then the item must also be an interface.
            WorldKey::Interface(key) => {
                match item {
                    WorldItem::Interface { id, .. } => assert_eq!(id, key),
                    _ => unreachable!(),
                }
                *key
            }
        };

        // For `interface` to be added as a new export of `into` then it must be
        // the case that no previous export of `into` depends on `interface`.
        // Test that by walking all interface exports and seeing if any types
        // refer to this interface.
        for (export_name, export) in into.exports.iter() {
            let export_interface = match export_name {
                WorldKey::Name(_) => continue,
                WorldKey::Interface(key) => {
                    match export {
                        WorldItem::Interface { id, .. } => assert_eq!(id, key),
                        _ => unreachable!(),
                    }
                    *key
                }
            };
            assert!(export_interface != interface);
            let iface = &self.interfaces[export_interface];
            for (name, ty) in iface.types.iter() {
                let other_ty = match self.types[*ty].kind {
                    TypeDefKind::Type(Type::Id(ty)) => ty,
                    _ => continue,
                };
                if self.types[other_ty].owner != TypeOwner::Interface(interface) {
                    continue;
                }

                let export_name = self.name_world_key(export_name);
                bail!(
                    "export `{export_name}` has a type `{name}` which could \
                     change meaning if this world export were added"
                )
            }
        }

        Ok(())
    }

    /// Returns the ID of the specified `interface`.
    ///
    /// Returns `None` for unnamed interfaces.
    pub fn id_of(&self, interface: InterfaceId) -> Option<String> {
        let interface = &self.interfaces[interface];
        Some(self.id_of_name(interface.package.unwrap(), interface.name.as_ref()?))
    }

    /// Returns the ID of the specified `name` within the `pkg`.
    pub fn id_of_name(&self, pkg: PackageId, name: &str) -> String {
        let package = &self.packages[pkg];
        let mut base = String::new();
        base.push_str(&package.name.namespace);
        base.push_str(":");
        base.push_str(&package.name.name);
        base.push_str("/");
        base.push_str(name);
        if let Some(version) = &package.name.version {
            base.push_str(&format!("@{version}"));
        }
        base
    }

    /// Attempts to locate a world given the "default" set of `packages` and the
    /// optional string specifier `world`.
    ///
    /// This method is intended to be used by bindings generation tools to
    /// select a world from either `packages` or a package in this `Resolve`.
    /// The `packages` list is a return value from methods such as
    /// [`push_path`](Resolve::push_path), [`push_dir`](Resolve::push_dir),
    /// [`push_file`](Resolve::push_file), [`push_group`](Resolve::push_group),
    /// or [`push_str`](Resolve::push_str). The return values of those methods
    /// are the "main package list" which is specified by the user and is used
    /// as a heuristic for world selection.
    ///
    /// If `world` is `None` then `packages` must have one entry and that
    /// package must have exactly one world. If this is the case then that world
    /// will be returned, otherwise an error will be returned.
    ///
    /// If `world` is `Some` then it can either be:
    ///
    /// * A kebab-name of a world such as `"the-world"`. In this situation
    ///   the `packages` list must have only a single entry. If `packages` has
    ///   no entries or more than one, or if the kebab-name does not exist in
    ///   the one package specified, then an error will be returned.
    ///
    /// * An ID-based form of a world which is selected within this `Resolve`,
    ///   for example `"wasi:http/proxy"`. In this situation the `packages`
    ///   array is ignored and the ID specified is use to lookup a package. Note
    ///   that a version does not need to be specified in this string if there's
    ///   only one package of the same name and it has a version. In this
    ///   situation the version can be omitted.
    ///
    /// If successful the corresponding `WorldId` is returned, otherwise an
    /// error is returned.
    ///
    /// # Examples
    ///
    /// ```
    /// use anyhow::Result;
    /// use wit_parser::Resolve;
    ///
    /// fn main() -> Result<()> {
    ///     let mut resolve = Resolve::default();
    ///
    ///     // For inputs which have a single package and only one world `None`
    ///     // can be specified.
    ///     let id = resolve.push_str(
    ///         "./my-test.wit",
    ///         r#"
    ///             package example:wit1;
    ///
    ///             world foo {
    ///                 // ...
    ///             }
    ///         "#,
    ///     )?;
    ///     assert!(resolve.select_world(id, None).is_ok());
    ///
    ///     // For inputs which have a single package and multiple worlds then
    ///     // a world must be specified.
    ///     let id = resolve.push_str(
    ///         "./my-test.wit",
    ///         r#"
    ///             package example:wit2;
    ///
    ///             world foo { /* ... */ }
    ///
    ///             world bar { /* ... */ }
    ///         "#,
    ///     )?;
    ///     assert!(resolve.select_world(id, None).is_err());
    ///     assert!(resolve.select_world(id, Some("foo")).is_ok());
    ///     assert!(resolve.select_world(id, Some("bar")).is_ok());
    ///
    ///     // For inputs which have more than one package then a fully
    ///     // qualified name must be specified.
    ///
    ///     // Note that the `ids` or `packages` argument is ignored if a fully
    ///     // qualified world specified is provided meaning previous worlds
    ///     // can be selected.
    ///     assert!(resolve.select_world(id, Some("example:wit1/foo")).is_ok());
    ///     assert!(resolve.select_world(id, Some("example:wit2/foo")).is_ok());
    ///
    ///     // When selecting with a version it's ok to drop the version when
    ///     // there's only a single copy of that package in `Resolve`.
    ///     resolve.push_str(
    ///         "./my-test.wit",
    ///         r#"
    ///             package example:wit5@1.0.0;
    ///
    ///             world foo { /* ... */ }
    ///         "#,
    ///     )?;
    ///     assert!(resolve.select_world(id, Some("example:wit5/foo")).is_ok());
    ///
    ///     // However when a single package has multiple versions in a resolve
    ///     // it's required to specify the version to select which one.
    ///     resolve.push_str(
    ///         "./my-test.wit",
    ///         r#"
    ///             package example:wit5@2.0.0;
    ///
    ///             world foo { /* ... */ }
    ///         "#,
    ///     )?;
    ///     assert!(resolve.select_world(id, Some("example:wit5/foo")).is_err());
    ///     assert!(resolve.select_world(id, Some("example:wit5/foo@1.0.0")).is_ok());
    ///     assert!(resolve.select_world(id, Some("example:wit5/foo@2.0.0")).is_ok());
    ///
    ///     Ok(())
    /// }
    /// ```
    pub fn select_world(&self, package: PackageId, world: Option<&str>) -> Result<WorldId> {
        let world_path = match world {
            Some(world) => Some(
                parse_use_path(world)
                    .with_context(|| format!("failed to parse world specifier `{world}`"))?,
            ),
            None => None,
        };

        let (pkg, world_name) = match world_path {
            Some(ParsedUsePath::Name(name)) => (package, name),
            Some(ParsedUsePath::Package(pkg, interface)) => {
                let pkg = match self.package_names.get(&pkg) {
                    Some(pkg) => *pkg,
                    None => {
                        let mut candidates = self.package_names.iter().filter(|(name, _)| {
                            pkg.version.is_none()
                                && pkg.name == name.name
                                && pkg.namespace == name.namespace
                                && name.version.is_some()
                        });
                        let candidate = candidates.next();
                        if let Some((c2, _)) = candidates.next() {
                            let (c1, _) = candidate.unwrap();
                            bail!(
                                "package name `{pkg}` is available at both \
                                 versions {} and {} but which is not specified",
                                c1.version.as_ref().unwrap(),
                                c2.version.as_ref().unwrap(),
                            );
                        }
                        match candidate {
                            Some((_, id)) => *id,
                            None => bail!("unknown package `{pkg}`"),
                        }
                    }
                };
                (pkg, interface.to_string())
            }
            None => {
                let pkg = &self.packages[package];
                let worlds = pkg
                    .worlds
                    .values()
                    .map(|world| (package, *world))
                    .collect::<Vec<_>>();

                match &worlds[..] {
                    [] => bail!("The main package `{}` contains no worlds", pkg.name),
                    [(_, world)] => return Ok(*world),
                    _ => bail!(
                        "multiple worlds found; one must be explicitly chosen:{}",
                        worlds
                            .iter()
                            .map(|(pkg, world)| format!(
                                "\n  {}/{}",
                                self.packages[*pkg].name, self.worlds[*world].name
                            ))
                            .collect::<String>()
                    ),
                }
            }
        };
        let pkg = &self.packages[pkg];
        pkg.worlds
            .get(&world_name)
            .copied()
            .ok_or_else(|| anyhow!("no world named `{world_name}` in package"))
    }

    /// Assigns a human readable name to the `WorldKey` specified.
    pub fn name_world_key(&self, key: &WorldKey) -> String {
        match key {
            WorldKey::Name(s) => s.to_string(),
            WorldKey::Interface(i) => self.id_of(*i).expect("unexpected anonymous interface"),
        }
    }

    /// Returns the interface that `id` uses a type from, if it uses a type from
    /// a different interface than `id` is defined within.
    ///
    /// If `id` is not a use-of-a-type or it's using a type in the same
    /// interface then `None` is returned.
    pub fn type_interface_dep(&self, id: TypeId) -> Option<InterfaceId> {
        let ty = &self.types[id];
        let dep = match ty.kind {
            TypeDefKind::Type(Type::Id(id)) => id,
            _ => return None,
        };
        let other = &self.types[dep];
        if ty.owner == other.owner {
            None
        } else {
            match other.owner {
                TypeOwner::Interface(id) => Some(id),
                _ => unreachable!(),
            }
        }
    }

    /// Returns an iterator of all interfaces that the interface `id` depends
    /// on.
    ///
    /// Interfaces may depend on others for type information to resolve type
    /// imports.
    ///
    /// Note that the returned iterator may yield the same interface as a
    /// dependency multiple times. Additionally only direct dependencies of `id`
    /// are yielded, not transitive dependencies.
    pub fn interface_direct_deps(&self, id: InterfaceId) -> impl Iterator<Item = InterfaceId> + '_ {
        self.interfaces[id]
            .types
            .iter()
            .filter_map(move |(_name, ty)| self.type_interface_dep(*ty))
    }

    /// Returns an iterator of all packages that the package `id` depends
    /// on.
    ///
    /// Packages may depend on others for type information to resolve type
    /// imports or interfaces to resolve worlds.
    ///
    /// Note that the returned iterator may yield the same package as a
    /// dependency multiple times. Additionally only direct dependencies of `id`
    /// are yielded, not transitive dependencies.
    pub fn package_direct_deps(&self, id: PackageId) -> impl Iterator<Item = PackageId> + '_ {
        let pkg = &self.packages[id];

        pkg.interfaces
            .iter()
            .flat_map(move |(_name, id)| self.interface_direct_deps(*id))
            .chain(pkg.worlds.iter().flat_map(move |(_name, id)| {
                let world = &self.worlds[*id];
                world
                    .imports
                    .iter()
                    .chain(world.exports.iter())
                    .filter_map(move |(_name, item)| match item {
                        WorldItem::Interface { id, .. } => Some(*id),
                        WorldItem::Function(_) => None,
                        WorldItem::Type(t) => self.type_interface_dep(*t),
                    })
            }))
            .filter_map(move |iface_id| {
                let pkg = self.interfaces[iface_id].package?;
                if pkg == id {
                    None
                } else {
                    Some(pkg)
                }
            })
    }

    /// Returns a topological ordering of packages contained in this `Resolve`.
    ///
    /// This returns a list of `PackageId` such that when visited in order it's
    /// guaranteed that all dependencies will have been defined by prior items
    /// in the list.
    pub fn topological_packages(&self) -> Vec<PackageId> {
        let mut pushed = vec![false; self.packages.len()];
        let mut order = Vec::new();
        for (id, _) in self.packages.iter() {
            self.build_topological_package_ordering(id, &mut pushed, &mut order);
        }
        order
    }

    fn build_topological_package_ordering(
        &self,
        id: PackageId,
        pushed: &mut Vec<bool>,
        order: &mut Vec<PackageId>,
    ) {
        if pushed[id.index()] {
            return;
        }
        for dep in self.package_direct_deps(id) {
            self.build_topological_package_ordering(dep, pushed, order);
        }
        order.push(id);
        pushed[id.index()] = true;
    }

    #[doc(hidden)]
    pub fn assert_valid(&self) {
        let mut package_interfaces = Vec::new();
        let mut package_worlds = Vec::new();
        for (id, pkg) in self.packages.iter() {
            let mut interfaces = HashSet::new();
            for (name, iface) in pkg.interfaces.iter() {
                assert!(interfaces.insert(*iface));
                let iface = &self.interfaces[*iface];
                assert_eq!(name, iface.name.as_ref().unwrap());
                assert_eq!(iface.package.unwrap(), id);
            }
            package_interfaces.push(pkg.interfaces.values().copied().collect::<HashSet<_>>());
            let mut worlds = HashSet::new();
            for (name, world) in pkg.worlds.iter() {
                assert!(worlds.insert(*world));
                let world = &self.worlds[*world];
                assert_eq!(*name, world.name);
                assert_eq!(world.package.unwrap(), id);
            }
            package_worlds.push(pkg.worlds.values().copied().collect::<HashSet<_>>());
        }

        let mut interface_types = Vec::new();
        for (id, iface) in self.interfaces.iter() {
            assert!(self.packages.get(iface.package.unwrap()).is_some());
            if iface.name.is_some() {
                assert!(package_interfaces[iface.package.unwrap().index()].contains(&id));
            }

            for (name, ty) in iface.types.iter() {
                let ty = &self.types[*ty];
                assert_eq!(ty.name.as_ref(), Some(name));
                assert_eq!(ty.owner, TypeOwner::Interface(id));
            }
            interface_types.push(iface.types.values().copied().collect::<HashSet<_>>());
            for (name, f) in iface.functions.iter() {
                assert_eq!(*name, f.name);
            }
        }

        let mut world_types = Vec::new();
        for (id, world) in self.worlds.iter() {
            log::debug!("validating world {}", &world.name);
            assert!(self.packages.get(world.package.unwrap()).is_some());
            assert!(package_worlds[world.package.unwrap().index()].contains(&id));

            let mut types = HashSet::new();
            for (name, item) in world.imports.iter().chain(world.exports.iter()) {
                log::debug!("validating world item: {}", self.name_world_key(name));
                match item {
                    WorldItem::Interface { .. } => {}
                    WorldItem::Function(f) => {
                        assert_eq!(f.name, name.clone().unwrap_name());
                    }
                    WorldItem::Type(ty) => {
                        assert!(types.insert(*ty));
                        let ty = &self.types[*ty];
                        assert_eq!(ty.name, Some(name.clone().unwrap_name()));

                        // TODO: `Resolve::merge_worlds` doesn't uphold this
                        // invariant, and that should be fixed.
                        if false {
                            assert_eq!(ty.owner, TypeOwner::World(id));
                        }
                    }
                }
            }
            world_types.push(types);
        }

        for (ty_id, ty) in self.types.iter() {
            match ty.owner {
                TypeOwner::Interface(id) => {
                    assert!(self.interfaces.get(id).is_some());
                    assert!(interface_types[id.index()].contains(&ty_id));
                }
                TypeOwner::World(id) => {
                    assert!(self.worlds.get(id).is_some());
                    assert!(world_types[id.index()].contains(&ty_id));
                }
                TypeOwner::None => {}
            }
        }

        self.assert_topologically_sorted();
    }

    fn assert_topologically_sorted(&self) {
        let mut positions = IndexMap::new();
        for id in self.topological_packages() {
            let pkg = &self.packages[id];
            log::debug!("pkg {}", pkg.name);
            let prev = positions.insert(Some(id), IndexSet::new());
            assert!(prev.is_none());
        }
        positions.insert(None, IndexSet::new());

        for (id, iface) in self.interfaces.iter() {
            log::debug!("iface {:?}", iface.name);
            let ok = positions.get_mut(&iface.package).unwrap().insert(id);
            assert!(ok);
        }

        for (_, world) in self.worlds.iter() {
            log::debug!("world {:?}", world.name);

            let my_package = world.package;
            let my_package_pos = positions.get_index_of(&my_package).unwrap();

            for (_, item) in world.imports.iter().chain(&world.exports) {
                let id = match item {
                    WorldItem::Interface { id, .. } => *id,
                    _ => continue,
                };
                let other_package = self.interfaces[id].package;
                let other_package_pos = positions.get_index_of(&other_package).unwrap();

                assert!(other_package_pos <= my_package_pos);
            }
        }

        for (_id, ty) in self.types.iter() {
            log::debug!("type {:?} {:?}", ty.name, ty.owner);
            let other_id = match ty.kind {
                TypeDefKind::Type(Type::Id(ty)) => ty,
                _ => continue,
            };
            let other = &self.types[other_id];
            if ty.kind == other.kind {
                continue;
            }
            let my_interface = match ty.owner {
                TypeOwner::Interface(id) => id,
                _ => continue,
            };
            let other_interface = match other.owner {
                TypeOwner::Interface(id) => id,
                _ => continue,
            };

            let my_package = self.interfaces[my_interface].package;
            let other_package = self.interfaces[other_interface].package;
            let my_package_pos = positions.get_index_of(&my_package).unwrap();
            let other_package_pos = positions.get_index_of(&other_package).unwrap();

            if my_package_pos == other_package_pos {
                let interfaces = &positions[&my_package];
                let my_interface_pos = interfaces.get_index_of(&my_interface).unwrap();
                let other_interface_pos = interfaces.get_index_of(&other_interface).unwrap();
                assert!(other_interface_pos <= my_interface_pos);
            } else {
                assert!(other_package_pos < my_package_pos);
            }
        }
    }

<<<<<<< HEAD
    pub fn add_future_and_stream_results(&mut self) {
        let err = Some(Type::Id(self.types.alloc(TypeDef {
            kind: TypeDefKind::Error,
            name: None,
            docs: Docs::default(),
            owner: TypeOwner::None,
            stability: Stability::Unknown,
        })));

        self.types.alloc(TypeDef {
            kind: TypeDefKind::Result(Result_ { ok: None, err }),
            name: None,
            docs: Docs::default(),
            owner: TypeOwner::None,
            stability: Stability::Unknown,
        });

        let types = self
            .types
            .iter()
            .filter_map(|(id, ty)| match &ty.kind {
                TypeDefKind::Future(_) | TypeDefKind::Stream(_) => Some(id),
                _ => None,
            })
            .collect::<Vec<_>>();

        for id in types {
            match self.types[id].kind.clone() {
                TypeDefKind::Future(ty) => {
                    self.types.alloc(TypeDef {
                        kind: TypeDefKind::Result(Result_ { ok: ty, err }),
                        name: None,
                        docs: Docs::default(),
                        owner: TypeOwner::None,
                        stability: Stability::Unknown,
                    });
                }
                TypeDefKind::Stream(ty) => {
                    let ok = Some(Type::Id(self.types.alloc(TypeDef {
                        kind: TypeDefKind::List(ty),
                        name: None,
                        docs: Docs::default(),
                        owner: TypeOwner::None,
                        stability: Stability::Unknown,
                    })));
                    let result = Type::Id(self.types.alloc(TypeDef {
                        kind: TypeDefKind::Result(Result_ { ok, err }),
                        name: None,
                        docs: Docs::default(),
                        owner: TypeOwner::None,
                        stability: Stability::Unknown,
                    }));
                    self.types.alloc(TypeDef {
                        kind: TypeDefKind::Option(result),
                        name: None,
                        docs: Docs::default(),
                        owner: TypeOwner::None,
                        stability: Stability::Unknown,
                    });
                }
                _ => unreachable!(),
            }
        }
    }

    pub fn find_future_and_stream_results(&self) -> (Option<TypeId>, HashMap<TypeId, TypeId>) {
        #[derive(Copy, Clone, Hash, PartialEq, Eq)]
        enum PayloadType {
            Future(Option<Type>),
            Stream(Type),
        }

        let mut unit_result = None;

        let mut types = HashMap::<_, HashSet<_>>::new();
        for (id, ty) in &self.types {
            match &ty.kind {
                TypeDefKind::Future(ty) => {
                    types
                        .entry(PayloadType::Future(*ty))
                        .or_default()
                        .insert(id);
                }
                TypeDefKind::Stream(ty) => {
                    types
                        .entry(PayloadType::Stream(*ty))
                        .or_default()
                        .insert(id);
                }
                _ => {}
            }
        }

        let mut payload_results = HashMap::new();
        for (id, ty) in &self.types {
            match &ty.kind {
                TypeDefKind::Option(Type::Id(ty)) => {
                    if let TypeDefKind::Result(Result_ {
                        ok: Some(Type::Id(ok)),
                        err: Some(Type::Id(err)),
                    }) = &self.types[*ty].kind
                    {
                        if let (TypeDefKind::List(ok), TypeDefKind::Error) =
                            (&self.types[*ok].kind, &self.types[*err].kind)
                        {
                            if let Some(types) = types.get(&PayloadType::Stream(*ok)) {
                                for ty in types {
                                    payload_results.insert(*ty, id);
                                }
                            }
                        }
                    }
                }
                TypeDefKind::Result(Result_ {
                    ok,
                    err: Some(Type::Id(err)),
                }) => {
                    if let TypeDefKind::Error = &self.types[*err].kind {
                        if let Some(types) = types.get(&PayloadType::Future(*ok)) {
                            for ty in types {
                                payload_results.insert(*ty, id);
                            }
                        }
                        if ok.is_none() {
                            unit_result = Some(id);
                        }
                    }
                }
                _ => (),
            }
        }

        if unit_result.is_none() {
            eprintln!("couldn't find unit result in {:#?}", self.types);
        }

        (unit_result, payload_results)
    }
    fn include_stability(&self, stability: &Stability) -> bool {
        match stability {
            Stability::Stable { .. } | Stability::Unknown => true,
=======
    fn include_stability(&self, stability: &Stability, pkg_id: &PackageId) -> Result<bool> {
        Ok(match stability {
            Stability::Unknown => true,
            // NOTE: deprecations are intentionally omitted -- an existing `@since` takes precedence over `@deprecated`
            Stability::Stable { since, .. } => {
                let Some(p) = self.packages.get(*pkg_id) else {
                    // We can't check much without a package (possibly dealing with an item in an `UnresolvedPackage`),
                    // @since version & deprecations can't be checked because there's no package version to compare to.
                    //
                    // Feature requirements on stabilized features are ignored in resolved packages, so we do the same here.
                    return Ok(true);
                };

                // Use of feature gating with version specifiers inside a package that is not versioned is not allowed
                let package_version = p.name.version.as_ref().with_context(|| format!("package [{}] contains a feature gate with a version specifier, so it must have a version", p.name))?;

                // If the version on the feature gate is:
                // - released, then we can include it
                // - unreleased, then we must check the feature (if present)
                ensure!(
                    since <= package_version,
                    "feature gate cannot reference unreleased version {since} of package [{}] (current version {package_version})",
                    p.name
                );

                true
            }
>>>>>>> 06e7673a
            Stability::Unstable { feature, .. } => {
                self.features.contains(feature) || self.all_features
            }
        })
    }
}

/// Structure returned by [`Resolve::merge`] which contains mappings from
/// old-ids to new-ids after the merge.
#[derive(Default)]
pub struct Remap {
    pub types: Vec<Option<TypeId>>,
    pub interfaces: Vec<Option<InterfaceId>>,
    pub worlds: Vec<Option<WorldId>>,
    pub packages: Vec<PackageId>,

    /// A cache of anonymous `own<T>` handles for resource types.
    ///
    /// The appending operation of `Remap` is the one responsible for
    /// translating references to `T` where `T` is a resource into `own<T>`
    /// instead. This map is used to deduplicate the `own<T>` types generated
    /// to generate as few as possible.
    ///
    /// The key of this map is the resource id `T` in the new resolve, and
    /// the value is the `own<T>` type pointing to `T`.
    own_handles: HashMap<TypeId, TypeId>,

    type_has_borrow: Vec<Option<bool>>,
}

fn apply_map<T>(map: &[Option<Id<T>>], id: Id<T>, desc: &str, span: Option<Span>) -> Result<Id<T>> {
    match map.get(id.index()) {
        Some(Some(id)) => Ok(*id),
        Some(None) => {
            let msg = format!(
                "found a reference to a {desc} which is excluded \
                 due to its feature not being activated"
            );
            match span {
                Some(span) => Err(Error::new(span, msg).into()),
                None => bail!("{msg}"),
            }
        }
        None => panic!("request to remap a {desc} that has not yet been registered"),
    }
}

impl Remap {
    pub fn map_type(&self, id: TypeId, span: Option<Span>) -> Result<TypeId> {
        apply_map(&self.types, id, "type", span)
    }

    pub fn map_interface(&self, id: InterfaceId, span: Option<Span>) -> Result<InterfaceId> {
        apply_map(&self.interfaces, id, "interface", span)
    }

    pub fn map_world(&self, id: WorldId, span: Option<Span>) -> Result<WorldId> {
        apply_map(&self.worlds, id, "world", span)
    }

    fn append(
        &mut self,
        resolve: &mut Resolve,
        unresolved: UnresolvedPackage,
    ) -> Result<PackageId> {
        self.process_foreign_deps(resolve, &unresolved)?;

        let foreign_types = self.types.len();
        let foreign_interfaces = self.interfaces.len();
        let foreign_worlds = self.worlds.len();

        let pkgid = resolve.packages.alloc(Package {
            name: unresolved.name.clone(),
            docs: unresolved.docs.clone(),
            interfaces: Default::default(),
            worlds: Default::default(),
        });
        let prev = resolve.package_names.insert(unresolved.name.clone(), pkgid);
        assert!(prev.is_none());

        // Copy over all types first, updating any intra-type references. Note
        // that types are sorted topologically which means this iteration
        // order should be sufficient. Also note though that the interface
        // owner of a type isn't updated here due to interfaces not being known
        // yet.
        assert_eq!(unresolved.types.len(), unresolved.type_spans.len());
        for ((id, mut ty), span) in unresolved
            .types
            .into_iter()
            .zip(&unresolved.type_spans)
            .skip(foreign_types)
        {
            if !resolve
                .include_stability(&ty.stability, &pkgid)
                .with_context(|| {
                    format!(
                        "failed to process feature gate for type [{}] in package [{}]",
                        ty.name.as_ref().map(String::as_str).unwrap_or("<unknown>"),
                        resolve.packages[pkgid].name,
                    )
                })?
            {
                self.types.push(None);
                continue;
            }

            self.update_typedef(resolve, &mut ty, Some(*span))?;
            let new_id = resolve.types.alloc(ty);
            assert_eq!(self.types.len(), id.index());

            let new_id = match resolve.types[new_id] {
                // If this is an `own<T>` handle then either replace it with a
                // preexisting `own<T>` handle which may have been generated in
                // `update_ty`. If that doesn't exist though then insert it into
                // the `own_handles` cache.
                TypeDef {
                    name: None,
                    owner: TypeOwner::None,
                    kind: TypeDefKind::Handle(Handle::Own(id)),
                    docs: _,
                    stability: _,
                } => *self.own_handles.entry(id).or_insert(new_id),

                // Everything not-related to `own<T>` doesn't get its ID
                // modified.
                _ => new_id,
            };
            self.types.push(Some(new_id));
        }

        // Next transfer all interfaces into `Resolve`, updating type ids
        // referenced along the way.
        assert_eq!(
            unresolved.interfaces.len(),
            unresolved.interface_spans.len()
        );
        for ((id, mut iface), span) in unresolved
            .interfaces
            .into_iter()
            .zip(&unresolved.interface_spans)
            .skip(foreign_interfaces)
        {
            if !resolve
                .include_stability(&iface.stability, &pkgid)
                .with_context(|| {
                    format!(
                        "failed to process feature gate for interface [{}] in package [{}]",
                        iface
                            .name
                            .as_ref()
                            .map(String::as_str)
                            .unwrap_or("<unknown>"),
                        resolve.packages[pkgid].name,
                    )
                })?
            {
                self.interfaces.push(None);
                continue;
            }
            assert!(iface.package.is_none());
            iface.package = Some(pkgid);
            self.update_interface(resolve, &mut iface, Some(span))?;
            let new_id = resolve.interfaces.alloc(iface);
            assert_eq!(self.interfaces.len(), id.index());
            self.interfaces.push(Some(new_id));
        }

        // Now that interfaces are identified go back through the types and
        // update their interface owners.
        for (i, id) in self.types.iter().enumerate().skip(foreign_types) {
            let id = match id {
                Some(id) => *id,
                None => continue,
            };
            match &mut resolve.types[id].owner {
                TypeOwner::Interface(id) => {
                    let span = unresolved.type_spans[i];
                    *id = self.map_interface(*id, Some(span))
                        .with_context(|| {
                            "this type is not gated by a feature but its interface is gated by a feature"
                        })?;
                }
                TypeOwner::World(_) | TypeOwner::None => {}
            }
        }

        // Perform a weighty step of full resolution of worlds. This will fully
        // expand imports/exports for a world and create the topological
        // ordering necessary for this.
        //
        // This is done after types/interfaces are fully settled so the
        // transitive relation between interfaces, through types, is understood
        // here.
        assert_eq!(unresolved.worlds.len(), unresolved.world_spans.len());
        for ((id, mut world), span) in unresolved
            .worlds
            .into_iter()
            .zip(&unresolved.world_spans)
            .skip(foreign_worlds)
        {
            if !resolve
                .include_stability(&world.stability, &pkgid)
                .with_context(|| {
                    format!(
                        "failed to process feature gate for world [{}] in package [{}]",
                        world.name, resolve.packages[pkgid].name,
                    )
                })?
            {
                self.worlds.push(None);
                continue;
            }
            self.update_world(&mut world, resolve, &pkgid, &span)?;

            let new_id = resolve.worlds.alloc(world);
            assert_eq!(self.worlds.len(), id.index());
            self.worlds.push(Some(new_id));
        }

        // As with interfaces, now update the ids of world-owned types.
        for (i, id) in self.types.iter().enumerate().skip(foreign_types) {
            let id = match id {
                Some(id) => *id,
                None => continue,
            };
            match &mut resolve.types[id].owner {
                TypeOwner::World(id) => {
                    let span = unresolved.type_spans[i];
                    *id = self.map_world(*id, Some(span))
                        .with_context(|| {
                            "this type is not gated by a feature but its interface is gated by a feature"
                        })?;
                }
                TypeOwner::Interface(_) | TypeOwner::None => {}
            }
        }

        // Fixup "parent" ids now that everything has been identified
        for id in self.interfaces.iter().skip(foreign_interfaces) {
            let id = match id {
                Some(id) => *id,
                None => continue,
            };
            let iface = &mut resolve.interfaces[id];
            iface.package = Some(pkgid);
            if let Some(name) = &iface.name {
                let prev = resolve.packages[pkgid].interfaces.insert(name.clone(), id);
                assert!(prev.is_none());
            }
        }
        for id in self.worlds.iter().skip(foreign_worlds) {
            let id = match id {
                Some(id) => *id,
                None => continue,
            };
            let world = &mut resolve.worlds[id];
            world.package = Some(pkgid);
            let prev = resolve.packages[pkgid]
                .worlds
                .insert(world.name.clone(), id);
            assert!(prev.is_none());
        }
        Ok(pkgid)
    }

    fn process_foreign_deps(
        &mut self,
        resolve: &mut Resolve,
        unresolved: &UnresolvedPackage,
    ) -> Result<()> {
        // Invert the `foreign_deps` map to be keyed by world id to get
        // used in the loops below.
        let mut world_to_package = HashMap::new();
        let mut interface_to_package = HashMap::new();
        for (i, (pkg_name, worlds_or_ifaces)) in unresolved.foreign_deps.iter().enumerate() {
            for (name, item) in worlds_or_ifaces {
                match item {
                    AstItem::Interface(unresolved_interface_id) => {
                        let prev = interface_to_package.insert(
                            *unresolved_interface_id,
                            (pkg_name, name, unresolved.foreign_dep_spans[i]),
                        );
                        assert!(prev.is_none());
                    }
                    AstItem::World(unresolved_world_id) => {
                        let prev = world_to_package.insert(
                            *unresolved_world_id,
                            (pkg_name, name, unresolved.foreign_dep_spans[i]),
                        );
                        assert!(prev.is_none());
                    }
                }
            }
        }

        // Connect all interfaces referred to in `interface_to_package`, which
        // are at the front of `unresolved.interfaces`, to interfaces already
        // contained within `resolve`.
        self.process_foreign_interfaces(unresolved, &interface_to_package, resolve)?;

        // Connect all worlds referred to in `world_to_package`, which
        // are at the front of `unresolved.worlds`, to worlds already
        // contained within `resolve`.
        self.process_foreign_worlds(unresolved, &world_to_package, resolve)?;

        // Finally, iterate over all foreign-defined types and determine
        // what they map to.
        self.process_foreign_types(unresolved, resolve)?;

        for (id, span) in unresolved.required_resource_types.iter() {
            let mut id = self.map_type(*id, Some(*span))?;
            loop {
                match resolve.types[id].kind {
                    TypeDefKind::Type(Type::Id(i)) => id = i,
                    TypeDefKind::Resource => break,
                    _ => bail!(Error::new(
                        *span,
                        format!("type used in a handle must be a resource"),
                    )),
                }
            }
        }

        Ok(())
    }

    fn process_foreign_interfaces(
        &mut self,
        unresolved: &UnresolvedPackage,
        interface_to_package: &HashMap<InterfaceId, (&PackageName, &String, Span)>,
        resolve: &mut Resolve,
    ) -> Result<(), anyhow::Error> {
        for (unresolved_iface_id, unresolved_iface) in unresolved.interfaces.iter() {
            let (pkg_name, interface, span) = match interface_to_package.get(&unresolved_iface_id) {
                Some(items) => *items,
                // All foreign interfaces are defined first, so the first one
                // which is defined in a non-foreign document means that all
                // further interfaces will be non-foreign as well.
                None => break,
            };
            let pkgid = resolve
                .package_names
                .get(pkg_name)
                .copied()
                .ok_or_else(|| Error::new(span, "package not found"))?;

            // Functions can't be imported so this should be empty.
            assert!(unresolved_iface.functions.is_empty());

            let pkg = &resolve.packages[pkgid];
            let span = &unresolved.interface_spans[unresolved_iface_id.index()];
            let iface_id = pkg
                .interfaces
                .get(interface)
                .copied()
                .ok_or_else(|| Error::new(span.span, "interface not found in package"))?;
            assert_eq!(self.interfaces.len(), unresolved_iface_id.index());
            self.interfaces.push(Some(iface_id));
        }
        for (id, _) in unresolved.interfaces.iter().skip(self.interfaces.len()) {
            assert!(
                interface_to_package.get(&id).is_none(),
                "found foreign interface after local interface"
            );
        }
        Ok(())
    }

    fn process_foreign_worlds(
        &mut self,
        unresolved: &UnresolvedPackage,
        world_to_package: &HashMap<WorldId, (&PackageName, &String, Span)>,
        resolve: &mut Resolve,
    ) -> Result<(), anyhow::Error> {
        for (unresolved_world_id, _) in unresolved.worlds.iter() {
            let (pkg_name, world, span) = match world_to_package.get(&unresolved_world_id) {
                Some(items) => *items,
                // Same as above, all worlds are foreign until we find a
                // non-foreign one.
                None => break,
            };

            let pkgid = resolve
                .package_names
                .get(pkg_name)
                .copied()
                .ok_or_else(|| Error::new(span, "package not found"))?;
            let pkg = &resolve.packages[pkgid];
            let span = &unresolved.world_spans[unresolved_world_id.index()];
            let world_id = pkg
                .worlds
                .get(world)
                .copied()
                .ok_or_else(|| Error::new(span.span, "world not found in package"))?;
            assert_eq!(self.worlds.len(), unresolved_world_id.index());
            self.worlds.push(Some(world_id));
        }
        for (id, _) in unresolved.worlds.iter().skip(self.worlds.len()) {
            assert!(
                world_to_package.get(&id).is_none(),
                "found foreign world after local world"
            );
        }
        Ok(())
    }

    fn process_foreign_types(
        &mut self,
        unresolved: &UnresolvedPackage,
        resolve: &mut Resolve,
    ) -> Result<(), anyhow::Error> {
        for (unresolved_type_id, unresolved_ty) in unresolved.types.iter() {
            // All "Unknown" types should appear first so once we're no longer
            // in unknown territory it's package-defined types so break out of
            // this loop.
            match unresolved_ty.kind {
                TypeDefKind::Unknown => {}
                _ => break,
            }
            let unresolved_iface_id = match unresolved_ty.owner {
                TypeOwner::Interface(id) => id,
                _ => unreachable!(),
            };
            let iface_id = self.map_interface(unresolved_iface_id, None)?;
            let name = unresolved_ty.name.as_ref().unwrap();
            let span = unresolved.unknown_type_spans[unresolved_type_id.index()];
            let type_id = *resolve.interfaces[iface_id]
                .types
                .get(name)
                .ok_or_else(|| {
                    Error::new(span, format!("type `{name}` not defined in interface"))
                })?;
            assert_eq!(self.types.len(), unresolved_type_id.index());
            self.types.push(Some(type_id));
        }
        for (_, ty) in unresolved.types.iter().skip(self.types.len()) {
            if let TypeDefKind::Unknown = ty.kind {
                panic!("unknown type after defined type");
            }
        }
        Ok(())
    }

    fn update_typedef(
        &mut self,
        resolve: &mut Resolve,
        ty: &mut TypeDef,
        span: Option<Span>,
    ) -> Result<()> {
        // NB: note that `ty.owner` is not updated here since interfaces
        // haven't been mapped yet and that's done in a separate step.
        use crate::TypeDefKind::*;
        match &mut ty.kind {
            Handle(handle) => match handle {
                crate::Handle::Own(ty) | crate::Handle::Borrow(ty) => {
                    self.update_type_id(ty, span)?
                }
            },
            Resource => {}
            Record(r) => {
                for field in r.fields.iter_mut() {
                    self.update_ty(resolve, &mut field.ty, span)
                        .with_context(|| format!("failed to update field `{}`", field.name))?;
                }
            }
            Tuple(t) => {
                for ty in t.types.iter_mut() {
                    self.update_ty(resolve, ty, span)?;
                }
            }
            Variant(v) => {
                for case in v.cases.iter_mut() {
                    if let Some(t) = &mut case.ty {
                        self.update_ty(resolve, t, span)?;
                    }
                }
            }
            Option(t) | Stream(t) => self.update_ty(resolve, t, span)?,
            Result(r) => {
                if let Some(ty) = &mut r.ok {
                    self.update_ty(resolve, ty, span)?;
                }
                if let Some(ty) = &mut r.err {
                    self.update_ty(resolve, ty, span)?;
                }
            }
            Error => {}
            List(t) => self.update_ty(resolve, t, span)?,
            Future(Some(t)) => self.update_ty(resolve, t, span)?,

            // Note that `update_ty` is specifically not used here as typedefs
            // because for the `type a = b` form that doesn't force `a` to be a
            // handle type if `b` is a resource type, instead `a` is
            // simultaneously usable as a resource and a handle type
            Type(crate::Type::Id(id)) => self.update_type_id(id, span)?,
            Type(_) => {}

            // nothing to do for these as they're just names or empty
            Flags(_) | Enum(_) | Future(None) => {}

            Unknown => unreachable!(),
        }

        Ok(())
    }

    fn update_ty(
        &mut self,
        resolve: &mut Resolve,
        ty: &mut Type,
        span: Option<Span>,
    ) -> Result<()> {
        let id = match ty {
            Type::Id(id) => id,
            _ => return Ok(()),
        };
        self.update_type_id(id, span)?;

        // If `id` points to a `Resource` type then this means that what was
        // just discovered was a reference to what will implicitly become an
        // `own<T>` handle. This `own` handle is implicitly allocated here
        // and handled during the merging process.
        let mut cur = *id;
        let points_to_resource = loop {
            match resolve.types[cur].kind {
                TypeDefKind::Type(Type::Id(id)) => cur = id,
                TypeDefKind::Resource => break true,
                _ => break false,
            }
        };

        if points_to_resource {
            *id = *self.own_handles.entry(*id).or_insert_with(|| {
                resolve.types.alloc(TypeDef {
                    name: None,
                    owner: TypeOwner::None,
                    kind: TypeDefKind::Handle(Handle::Own(*id)),
                    docs: Default::default(),
                    stability: Default::default(),
                })
            });
        }
        Ok(())
    }

    fn update_type_id(&self, id: &mut TypeId, span: Option<Span>) -> Result<()> {
        *id = self.map_type(*id, span)?;
        Ok(())
    }

    fn update_interface(
        &mut self,
        resolve: &mut Resolve,
        iface: &mut Interface,
        spans: Option<&InterfaceSpan>,
    ) -> Result<()> {
        iface.types.retain(|_, ty| self.types[ty.index()].is_some());
        let iface_pkg_id = iface.package.as_ref().unwrap_or_else(|| {
            panic!(
                "unexpectedly missing package on interface [{}]",
                iface
                    .name
                    .as_ref()
                    .map(String::as_str)
                    .unwrap_or("<unknown>"),
            )
        });

        // NB: note that `iface.doc` is not updated here since interfaces
        // haven't been mapped yet and that's done in a separate step.
        for (_name, ty) in iface.types.iter_mut() {
            self.update_type_id(ty, spans.map(|s| s.span))?;
        }
        if let Some(spans) = spans {
            assert_eq!(iface.functions.len(), spans.funcs.len());
        }
        for (i, (func_name, func)) in iface.functions.iter_mut().enumerate() {
            if !resolve
                .include_stability(&func.stability, iface_pkg_id)
                .with_context(|| {
                    format!(
                        "failed to process feature gate for function [{func_name}] in package [{}]",
                        resolve.packages[*iface_pkg_id].name,
                    )
                })?
            {
                continue;
            }
            let span = spans.map(|s| s.funcs[i]);
            self.update_function(resolve, func, span)
                .with_context(|| format!("failed to update function `{}`", func.name))?;
        }

        // Filter out all of the existing functions in interface which fail the
        // `include_stability()` check, as they shouldn't be available.
        for (name, func) in mem::take(&mut iface.functions) {
            if resolve.include_stability(&func.stability, iface_pkg_id)? {
                iface.functions.insert(name, func);
            }
        }

        Ok(())
    }

    fn update_function(
        &mut self,
        resolve: &mut Resolve,
        func: &mut Function,
        span: Option<Span>,
    ) -> Result<()> {
        match &mut func.kind {
            FunctionKind::Freestanding => {}
            FunctionKind::Method(id) | FunctionKind::Constructor(id) | FunctionKind::Static(id) => {
                self.update_type_id(id, span)?;
            }
        }
        for (_, ty) in func.params.iter_mut() {
            self.update_ty(resolve, ty, span)?;
        }
        match &mut func.results {
            Results::Named(named) => {
                for (_, ty) in named.iter_mut() {
                    self.update_ty(resolve, ty, span)?;
                }
            }
            Results::Anon(ty) => self.update_ty(resolve, ty, span)?,
        }

        for ty in func.results.iter_types() {
            if !self.type_has_borrow(resolve, ty) {
                continue;
            }
            match span {
                Some(span) => {
                    bail!(Error::new(
                        span,
                        format!(
                            "function returns a type which contains \
                             a `borrow<T>` which is not supported"
                        )
                    ))
                }
                None => unreachable!(),
            }
        }

        Ok(())
    }

    fn update_world(
        &mut self,
        world: &mut World,
        resolve: &mut Resolve,
        pkg_id: &PackageId,
        spans: &WorldSpan,
    ) -> Result<()> {
        // NB: this function is more more complicated than the prior versions
        // of merging an item because this is the location that elaboration of
        // imports/exports of a world are fully resolved. With full transitive
        // knowledge of all interfaces a worlds imports, for example, are
        // expanded fully to ensure that all transitive items are necessarily
        // imported.
        assert_eq!(world.imports.len(), spans.imports.len());
        assert_eq!(world.exports.len(), spans.exports.len());

        // First up, process all the `imports` of the world. Note that this
        // starts by gutting the list of imports stored in `world` to get
        // rebuilt iteratively below.
        //
        // Here each import of an interface is recorded and then additionally
        // explicitly named imports of interfaces are recorded as well for
        // determining names later on.
        let mut import_funcs = Vec::new();
        let mut import_types = Vec::new();
        for ((mut name, mut item), span) in mem::take(&mut world.imports)
            .into_iter()
            .zip(&spans.imports)
        {
            // Update the `id` eagerly here so `item.stability(..)` below
            // works.
            if let WorldItem::Type(id) = &mut item {
                *id = self.map_type(*id, Some(*span))?;
            }
            let stability = item.stability(resolve);
            if !resolve
                .include_stability(stability, pkg_id)
                .with_context(|| {
                    format!(
                        "failed to process imported world item type [{}] in package [{}]",
                        resolve.name_world_key(&name),
                        resolve.packages[*pkg_id].name,
                    )
                })?
            {
                continue;
            }
            self.update_world_key(&mut name, Some(*span))?;
            match item {
                WorldItem::Interface { id, stability } => {
                    let id = self.map_interface(id, Some(*span))?;
                    self.add_world_import(resolve, world, name, id, &stability);
                }
                WorldItem::Function(mut f) => {
                    self.update_function(resolve, &mut f, Some(*span))?;
                    import_funcs.push((name.unwrap_name(), f, *span));
                }
                WorldItem::Type(id) => {
                    import_types.push((name.unwrap_name(), id, *span));
                }
            }
        }

        for (_name, id, _span) in import_types.iter() {
            if let TypeDefKind::Type(Type::Id(other)) = resolve.types[*id].kind {
                if let TypeOwner::Interface(owner) = resolve.types[other].owner {
                    let name = WorldKey::Interface(owner);
                    self.add_world_import(
                        resolve,
                        world,
                        name,
                        owner,
                        &resolve.types[*id].stability,
                    );
                }
            }
        }

        let mut export_funcs = Vec::new();
        let mut export_interfaces = IndexMap::new();
        for ((mut name, item), span) in mem::take(&mut world.exports)
            .into_iter()
            .zip(&spans.exports)
        {
            let stability = item.stability(resolve);
            if !resolve
                .include_stability(stability, pkg_id)
                .with_context(|| {
                    format!(
                        "failed to process feature gate for exported item [{}] in package [{}]",
                        resolve.name_world_key(&name),
                        resolve.packages[*pkg_id].name,
                    )
                })?
            {
                continue;
            }
            self.update_world_key(&mut name, Some(*span))?;
            match item {
                WorldItem::Interface { id, stability } => {
                    let id = self.map_interface(id, Some(*span))?;
                    let prev = export_interfaces.insert(id, (name, *span, stability));
                    assert!(prev.is_none());
                }
                WorldItem::Function(mut f) => {
                    self.update_function(resolve, &mut f, Some(*span))?;
                    let name = match name {
                        WorldKey::Name(name) => name,
                        WorldKey::Interface(_) => unreachable!(),
                    };
                    export_funcs.push((name, f, *span));
                }
                WorldItem::Type(_) => unreachable!(),
            }
        }

        self.add_world_exports(resolve, world, &export_interfaces)?;

        // Resolve all includes of the world
        assert_eq!(world.includes.len(), spans.includes.len());
        let includes = mem::take(&mut world.includes);
        let include_names = mem::take(&mut world.include_names);
        for (((stability, include_world), span), names) in includes
            .into_iter()
            .zip(&spans.includes)
            .zip(&include_names)
        {
            if !resolve
                .include_stability(&stability, pkg_id)
                .with_context(|| {
                    format!(
                        "failed to process feature gate for included world [{}] in package [{}]",
                        resolve.worlds[include_world].name.as_str(),
                        resolve.packages[*pkg_id].name
                    )
                })?
            {
                continue;
            }
            self.resolve_include(world, include_world, names, *span, resolve)?;
        }

        for (name, id, span) in import_types {
            let prev = world
                .imports
                .insert(WorldKey::Name(name.clone()), WorldItem::Type(id));
            if prev.is_some() {
                bail!(Error::new(
                    span,
                    format!("export of type `{name}` shadows previously imported interface"),
                ))
            }
        }

        for (name, func, span) in import_funcs {
            let prev = world
                .imports
                .insert(WorldKey::Name(name.clone()), WorldItem::Function(func));
            if prev.is_some() {
                bail!(Error::new(
                    span,
                    format!("import of function `{name}` shadows previously imported interface"),
                ))
            }
        }

        for (name, func, span) in export_funcs {
            let prev = world
                .exports
                .insert(WorldKey::Name(name.clone()), WorldItem::Function(func));
            if prev.is_some() {
                bail!(Error::new(
                    span,
                    format!("export of function `{name}` shadows previously exported interface"),
                ))
            }
        }

        // After all that sort functions in exports to come before interfaces in
        // exports. This is not strictly required for correctness but make
        // iterating over a world much easier for consumers. Exported functions
        // are guaranteed to use types from either imported interfaces or
        // imported types into the world itself. Currently there is no means by
        // which an export function, at the root, can use types from any other
        // exported interfaces (can't be modeled syntactically in WIT). This
        // means that by placing all functions first it guarantees that visitors
        // which visit imports first then exports will walk over types and
        // references in the order of what they're actually using.
        //
        // For example if an interface is both imported and exported and an
        // exported function uses a type from that interface, then a visitor
        // should visit the imported interface, then the exported function, then
        // the exported interface. That way tables about "where was this type
        // defined" will be correct as the last-inserted item will be used and
        // correctly account for this.
        world.exports.sort_by(|_, a, _, b| {
            let rank = |item: &WorldItem| match item {
                WorldItem::Type(_) => unreachable!(),
                WorldItem::Function(_) => 0,
                WorldItem::Interface { .. } => 1,
            };
            rank(a).cmp(&rank(b))
        });

        log::trace!("imports = {:?}", world.imports);
        log::trace!("exports = {:?}", world.exports);

        Ok(())
    }

    fn update_world_key(&self, key: &mut WorldKey, span: Option<Span>) -> Result<()> {
        match key {
            WorldKey::Name(_) => {}
            WorldKey::Interface(id) => {
                *id = self.map_interface(*id, span)?;
            }
        }
        Ok(())
    }

    fn add_world_import(
        &self,
        resolve: &Resolve,
        world: &mut World,
        key: WorldKey,
        id: InterfaceId,
        stability: &Stability,
    ) {
        if world.imports.contains_key(&key) {
            return;
        }
        for dep in resolve.interface_direct_deps(id) {
            self.add_world_import(resolve, world, WorldKey::Interface(dep), dep, stability);
        }
        let prev = world.imports.insert(
            key,
            WorldItem::Interface {
                id,
                stability: stability.clone(),
            },
        );
        assert!(prev.is_none());
    }

    /// This function adds all of the interfaces in `export_interfaces` to the
    /// list of exports of the `world` specified.
    ///
    /// This method is more involved than adding imports because it is fallible.
    /// Chiefly what can happen is that the dependencies of all exports must be
    /// satisfied by other exports or imports, but not both. For example given a
    /// situation such as:
    ///
    /// ```wit
    /// interface a {
    ///     type t = u32
    /// }
    /// interface b {
    ///     use a.{t}
    /// }
    /// interface c {
    ///     use a.{t}
    ///     use b.{t as t2}
    /// }
    /// ```
    ///
    /// where `c` depends on `b` and `a` where `b` depends on `a`, then the
    /// purpose of this method is to reject this world:
    ///
    /// ```wit
    /// world foo {
    ///     export a
    ///     export c
    /// }
    /// ```
    ///
    /// The reasoning here is unfortunately subtle and is additionally the
    /// subject of WebAssembly/component-model#208. Effectively the `c`
    /// interface depends on `b`, but it's not listed explicitly as an import,
    /// so it's then implicitly added as an import. This then transitively
    /// depends on `a` so it's also added as an import. At this point though `c`
    /// also depends on `a`, and it's also exported, so naively it should depend
    /// on the export and not implicitly add an import. This means though that
    /// `c` has access to two copies of `a`, one imported and one exported. This
    /// is not valid, especially in the face of resource types.
    ///
    /// Overall this method is tasked with rejecting the above world by walking
    /// over all the exports and adding their dependencies. Each dependency is
    /// recorded with whether it's required to be imported, and then if an
    /// export is added for something that's required to be an error then the
    /// operation fails.
    fn add_world_exports(
        &self,
        resolve: &Resolve,
        world: &mut World,
        export_interfaces: &IndexMap<InterfaceId, (WorldKey, Span, Stability)>,
    ) -> Result<()> {
        let mut required_imports = HashSet::new();
        for (id, (key, span, stability)) in export_interfaces.iter() {
            let ok = add_world_export(
                resolve,
                world,
                export_interfaces,
                &mut required_imports,
                *id,
                key,
                true,
                &stability,
            );
            if !ok {
                bail!(Error::new(
                    *span,
                    // FIXME: this is not a great error message and basically no
                    // one will know what to do when it gets printed. Improving
                    // this error message, however, is a chunk of work that may
                    // not be best spent doing this at this time, so I'm writing
                    // this comment instead.
                    //
                    // More-or-less what should happen here is that a "path"
                    // from this interface to the conflicting interface should
                    // be printed. It should be explained why an import is being
                    // injected, why that's conflicting with an export, and
                    // ideally with a suggestion of "add this interface to the
                    // export list to fix this error".
                    //
                    // That's a lot of info that's not easy to get at without
                    // more refactoring, so it's left to a future date in the
                    // hopes that most folks won't actually run into this for
                    // the time being.
                    format!(
                        "interface transitively depends on an interface in \
                         incompatible ways",
                    ),
                ));
            }
        }
        return Ok(());

        fn add_world_export(
            resolve: &Resolve,
            world: &mut World,
            export_interfaces: &IndexMap<InterfaceId, (WorldKey, Span, Stability)>,
            required_imports: &mut HashSet<InterfaceId>,
            id: InterfaceId,
            key: &WorldKey,
            add_export: bool,
            stability: &Stability,
        ) -> bool {
            if world.exports.contains_key(key) {
                if add_export {
                    return true;
                } else {
                    return false;
                }
            }
            // If this is an import and it's already in the `required_imports`
            // set then we can skip it as we've already visited this interface.
            if !add_export && required_imports.contains(&id) {
                return true;
            }
            let ok = resolve.interface_direct_deps(id).all(|dep| {
                let key = WorldKey::Interface(dep);
                let add_export = add_export && export_interfaces.contains_key(&dep);
                add_world_export(
                    resolve,
                    world,
                    export_interfaces,
                    required_imports,
                    dep,
                    &key,
                    add_export,
                    stability,
                )
            });
            if !ok {
                return false;
            }
            let item = WorldItem::Interface {
                id,
                stability: stability.clone(),
            };
            if add_export {
                if required_imports.contains(&id) {
                    return false;
                }
                world.exports.insert(key.clone(), item);
            } else {
                required_imports.insert(id);
                world.imports.insert(key.clone(), item);
            }
            true
        }
    }

    fn resolve_include(
        &self,
        world: &mut World,
        include_world: WorldId,
        names: &[IncludeName],
        span: Span,
        resolve: &Resolve,
    ) -> Result<()> {
        let include_world_id = self.map_world(include_world, Some(span))?;
        let include_world = &resolve.worlds[include_world_id];
        let mut names_ = names.to_owned();

        // remove all imports and exports that match the names we're including
        for import in include_world.imports.iter() {
            self.remove_matching_name(import, &mut names_);
        }
        for export in include_world.exports.iter() {
            self.remove_matching_name(export, &mut names_);
        }
        if !names_.is_empty() {
            bail!(Error::new(
                span,
                format!("no import or export kebab-name `{}`. Note that an ID does not support renaming", names_[0].name),
            ));
        }

        // copy the imports and exports from the included world into the current world
        for import in include_world.imports.iter() {
            self.resolve_include_item(names, &mut world.imports, import, span, "import")?;
        }

        for export in include_world.exports.iter() {
            self.resolve_include_item(names, &mut world.exports, export, span, "export")?;
        }
        Ok(())
    }

    fn resolve_include_item(
        &self,
        names: &[IncludeName],
        items: &mut IndexMap<WorldKey, WorldItem>,
        item: (&WorldKey, &WorldItem),
        span: Span,
        item_type: &str,
    ) -> Result<()> {
        match item.0 {
            WorldKey::Name(n) => {
                let n = if let Some(found) = names
                    .into_iter()
                    .find(|include_name| include_name.name == n.clone())
                {
                    found.as_.clone()
                } else {
                    n.clone()
                };

                let prev = items.insert(WorldKey::Name(n.clone()), item.1.clone());
                if prev.is_some() {
                    bail!(Error::new(
                        span,
                        format!("{item_type} of `{n}` shadows previously {item_type}ed items"),
                    ))
                }
            }
            key @ WorldKey::Interface(_) => {
                let prev = items.entry(key.clone()).or_insert(item.1.clone());
                match (&item.1, prev) {
                    (
                        WorldItem::Interface {
                            id: aid,
                            stability: astability,
                        },
                        WorldItem::Interface {
                            id: bid,
                            stability: bstability,
                        },
                    ) => {
                        assert_eq!(*aid, *bid);
                        update_stability(astability, bstability)?;
                    }
                    (WorldItem::Interface { .. }, _) => unreachable!(),
                    (WorldItem::Function(_), _) => unreachable!(),
                    (WorldItem::Type(_), _) => unreachable!(),
                }
            }
        };
        Ok(())
    }

    fn remove_matching_name(&self, item: (&WorldKey, &WorldItem), names: &mut Vec<IncludeName>) {
        match item.0 {
            WorldKey::Name(n) => {
                names.retain(|name| name.name != n.clone());
            }
            _ => {}
        }
    }

    fn type_has_borrow(&mut self, resolve: &Resolve, ty: &Type) -> bool {
        let id = match ty {
            Type::Id(id) => *id,
            _ => return false,
        };

        if let Some(Some(has_borrow)) = self.type_has_borrow.get(id.index()) {
            return *has_borrow;
        }

        let result = self.typedef_has_borrow(resolve, &resolve.types[id]);
        if self.type_has_borrow.len() <= id.index() {
            self.type_has_borrow.resize(id.index() + 1, None);
        }
        self.type_has_borrow[id.index()] = Some(result);
        result
    }

    fn typedef_has_borrow(&mut self, resolve: &Resolve, ty: &TypeDef) -> bool {
        match &ty.kind {
            TypeDefKind::Type(t) => self.type_has_borrow(resolve, t),
            TypeDefKind::Variant(v) => v
                .cases
                .iter()
                .filter_map(|case| case.ty.as_ref())
                .any(|ty| self.type_has_borrow(resolve, ty)),
            TypeDefKind::Handle(Handle::Borrow(_)) => true,
            TypeDefKind::Handle(Handle::Own(_)) => false,
            TypeDefKind::Resource => false,
            TypeDefKind::Record(r) => r
                .fields
                .iter()
                .any(|case| self.type_has_borrow(resolve, &case.ty)),
            TypeDefKind::Flags(_) => false,
            TypeDefKind::Tuple(t) => t.types.iter().any(|t| self.type_has_borrow(resolve, t)),
            TypeDefKind::Enum(_) => false,
            TypeDefKind::List(ty) | TypeDefKind::Future(Some(ty)) | TypeDefKind::Option(ty) => {
                self.type_has_borrow(resolve, ty)
            }
            TypeDefKind::Result(r) => [&r.ok, &r.err]
                .iter()
                .filter_map(|t| t.as_ref())
                .any(|t| self.type_has_borrow(resolve, t)),
            TypeDefKind::Stream(r) => self.type_has_borrow(resolve, r),
            TypeDefKind::Future(None) => false,
            TypeDefKind::Unknown => unreachable!(),
            TypeDefKind::Error => todo!(),
        }
    }
}

struct MergeMap<'a> {
    /// A map of package ids in `from` to those in `into` for those that are
    /// found to be equivalent.
    package_map: HashMap<PackageId, PackageId>,

    /// A map of interface ids in `from` to those in `into` for those that are
    /// found to be equivalent.
    interface_map: HashMap<InterfaceId, InterfaceId>,

    /// A map of type ids in `from` to those in `into` for those that are
    /// found to be equivalent.
    type_map: HashMap<TypeId, TypeId>,

    /// A map of world ids in `from` to those in `into` for those that are
    /// found to be equivalent.
    world_map: HashMap<WorldId, WorldId>,

    /// A list of documents that need to be added to packages in `into`.
    ///
    /// The elements here are:
    ///
    /// * The name of the interface/world
    /// * The ID within `into` of the package being added to
    /// * The ID within `from` of the item being added.
    interfaces_to_add: Vec<(String, PackageId, InterfaceId)>,
    worlds_to_add: Vec<(String, PackageId, WorldId)>,

    /// Which `Resolve` is being merged from.
    from: &'a Resolve,

    /// Which `Resolve` is being merged into.
    into: &'a Resolve,
}

impl<'a> MergeMap<'a> {
    fn new(from: &'a Resolve, into: &'a Resolve) -> MergeMap<'a> {
        MergeMap {
            package_map: Default::default(),
            interface_map: Default::default(),
            type_map: Default::default(),
            world_map: Default::default(),
            interfaces_to_add: Default::default(),
            worlds_to_add: Default::default(),
            from,
            into,
        }
    }

    fn build(&mut self) -> Result<()> {
        for from_id in self.from.topological_packages() {
            let from = &self.from.packages[from_id];
            let into_id = match self.into.package_names.get(&from.name) {
                Some(id) => *id,

                // This package, according to its name and url, is not present
                // in `self` so it needs to get added below.
                None => {
                    log::trace!("adding unique package {}", from.name);
                    continue;
                }
            };
            log::trace!("merging duplicate package {}", from.name);

            self.build_package(from_id, into_id).with_context(|| {
                format!("failed to merge package `{}` into existing copy", from.name)
            })?;
        }

        Ok(())
    }

    fn build_package(&mut self, from_id: PackageId, into_id: PackageId) -> Result<()> {
        let prev = self.package_map.insert(from_id, into_id);
        assert!(prev.is_none());

        let from = &self.from.packages[from_id];
        let into = &self.into.packages[into_id];

        // If an interface is present in `from_id` but not present in `into_id`
        // then it can be copied over wholesale. That copy is scheduled to
        // happen within the `self.interfaces_to_add` list.
        for (name, from_interface_id) in from.interfaces.iter() {
            let into_interface_id = match into.interfaces.get(name) {
                Some(id) => *id,
                None => {
                    log::trace!("adding unique interface {}", name);
                    self.interfaces_to_add
                        .push((name.clone(), into_id, *from_interface_id));
                    continue;
                }
            };

            log::trace!("merging duplicate interfaces {}", name);
            self.build_interface(*from_interface_id, into_interface_id)
                .with_context(|| format!("failed to merge interface `{name}`"))?;
        }

        for (name, from_world_id) in from.worlds.iter() {
            let into_world_id = match into.worlds.get(name) {
                Some(id) => *id,
                None => {
                    log::trace!("adding unique world {}", name);
                    self.worlds_to_add
                        .push((name.clone(), into_id, *from_world_id));
                    continue;
                }
            };

            log::trace!("merging duplicate worlds {}", name);
            self.build_world(*from_world_id, into_world_id)
                .with_context(|| format!("failed to merge world `{name}`"))?;
        }

        Ok(())
    }

    fn build_interface(&mut self, from_id: InterfaceId, into_id: InterfaceId) -> Result<()> {
        let prev = self.interface_map.insert(from_id, into_id);
        assert!(prev.is_none());

        let from_interface = &self.from.interfaces[from_id];
        let into_interface = &self.into.interfaces[into_id];

        // Unlike documents/interfaces above if an interface in `from`
        // differs from the interface in `into` then that's considered an
        // error. Changing interfaces can reflect changes in imports/exports
        // which may not be expected so it's currently required that all
        // interfaces, when merged, exactly match.
        //
        // One case to consider here, for example, is that if a world in
        // `into` exports the interface `into_id` then if `from_id` were to
        // add more items into `into` then it would unexpectedly require more
        // items to be exported which may not work. In an import context this
        // might work since it's "just more items available for import", but
        // for now a conservative route of "interfaces must match" is taken.

        for (name, from_type_id) in from_interface.types.iter() {
            let into_type_id = *into_interface
                .types
                .get(name)
                .ok_or_else(|| anyhow!("expected type `{name}` to be present"))?;
            let prev = self.type_map.insert(*from_type_id, into_type_id);
            assert!(prev.is_none());

            self.build_type_id(*from_type_id, into_type_id)
                .with_context(|| format!("mismatch in type `{name}`"))?;
        }

        for (name, from_func) in from_interface.functions.iter() {
            let into_func = match into_interface.functions.get(name) {
                Some(func) => func,
                None => bail!("expected function `{name}` to be present"),
            };
            self.build_function(from_func, into_func)
                .with_context(|| format!("mismatch in function `{name}`"))?;
        }

        Ok(())
    }

    fn build_type_id(&mut self, from_id: TypeId, into_id: TypeId) -> Result<()> {
        // FIXME: ideally the types should be "structurally
        // equal" but that's not trivial to do in the face of
        // resources.
        let _ = from_id;
        let _ = into_id;
        Ok(())
    }

    fn build_type(&mut self, from_ty: &Type, into_ty: &Type) -> Result<()> {
        match (from_ty, into_ty) {
            (Type::Id(from), Type::Id(into)) => {
                self.build_type_id(*from, *into)?;
            }
            (from, into) if from != into => bail!("different kinds of types"),
            _ => {}
        }
        Ok(())
    }

    fn build_function(&mut self, from_func: &Function, into_func: &Function) -> Result<()> {
        if from_func.name != into_func.name {
            bail!(
                "different function names `{}` and `{}`",
                from_func.name,
                into_func.name
            );
        }
        match (&from_func.kind, &into_func.kind) {
            (FunctionKind::Freestanding, FunctionKind::Freestanding) => {}

            (FunctionKind::Method(from), FunctionKind::Method(into))
            | (FunctionKind::Constructor(from), FunctionKind::Constructor(into))
            | (FunctionKind::Static(from), FunctionKind::Static(into)) => self
                .build_type_id(*from, *into)
                .context("different function kind types")?,

            (FunctionKind::Method(_), _)
            | (FunctionKind::Constructor(_), _)
            | (FunctionKind::Static(_), _)
            | (FunctionKind::Freestanding, _) => {
                bail!("different function kind types")
            }
        }

        if from_func.params.len() != into_func.params.len() {
            bail!("different number of function parameters");
        }
        for ((from_name, from_ty), (into_name, into_ty)) in
            from_func.params.iter().zip(&into_func.params)
        {
            if from_name != into_name {
                bail!("different function parameter names: {from_name} != {into_name}");
            }
            self.build_type(from_ty, into_ty)
                .with_context(|| format!("different function parameter types for `{from_name}`"))?;
        }
        if from_func.results.len() != into_func.results.len() {
            bail!("different number of function results");
        }
        for (from_ty, into_ty) in from_func
            .results
            .iter_types()
            .zip(into_func.results.iter_types())
        {
            self.build_type(from_ty, into_ty)
                .context("different function result types")?;
        }
        Ok(())
    }

    fn build_world(&mut self, from_id: WorldId, into_id: WorldId) -> Result<()> {
        let prev = self.world_map.insert(from_id, into_id);
        assert!(prev.is_none());

        let from_world = &self.from.worlds[from_id];
        let into_world = &self.into.worlds[into_id];

        // Same as interfaces worlds are expected to exactly match to avoid
        // unexpectedly changing a particular component's view of imports and
        // exports.
        //
        // FIXME: this should probably share functionality with
        // `Resolve::merge_worlds` to support adding imports but not changing
        // exports.

        if from_world.imports.len() != into_world.imports.len() {
            bail!("world contains different number of imports than expected");
        }
        if from_world.exports.len() != into_world.exports.len() {
            bail!("world contains different number of exports than expected");
        }

        for (from_name, from) in from_world.imports.iter() {
            let into_name = self.map_name(from_name);
            let name_str = self.from.name_world_key(from_name);
            let into = into_world
                .imports
                .get(&into_name)
                .ok_or_else(|| anyhow!("import `{name_str}` not found in target world"))?;
            self.match_world_item(from, into)
                .with_context(|| format!("import `{name_str}` didn't match target world"))?;
        }

        for (from_name, from) in from_world.exports.iter() {
            let into_name = self.map_name(from_name);
            let name_str = self.from.name_world_key(from_name);
            let into = into_world
                .exports
                .get(&into_name)
                .ok_or_else(|| anyhow!("export `{name_str}` not found in target world"))?;
            self.match_world_item(from, into)
                .with_context(|| format!("export `{name_str}` didn't match target world"))?;
        }

        Ok(())
    }

    fn map_name(&self, from_name: &WorldKey) -> WorldKey {
        match from_name {
            WorldKey::Name(s) => WorldKey::Name(s.clone()),
            WorldKey::Interface(id) => {
                WorldKey::Interface(self.interface_map.get(id).copied().unwrap_or(*id))
            }
        }
    }

    fn match_world_item(&mut self, from: &WorldItem, into: &WorldItem) -> Result<()> {
        match (from, into) {
            (WorldItem::Interface { id: from, .. }, WorldItem::Interface { id: into, .. }) => {
                match (
                    &self.from.interfaces[*from].name,
                    &self.into.interfaces[*into].name,
                ) {
                    // If one interface is unnamed then they must both be
                    // unnamed and they must both have the same structure for
                    // now.
                    (None, None) => self.build_interface(*from, *into)?,

                    // Otherwise both interfaces must be named and they must
                    // have been previously found to be equivalent. Note that
                    // if either is unnamed it won't be present in
                    // `interface_map` so this'll return an error.
                    _ => {
                        if self.interface_map.get(&from) != Some(&into) {
                            bail!("interfaces are not the same");
                        }
                    }
                }
            }
            (WorldItem::Function(from), WorldItem::Function(into)) => {
                let _ = (from, into);
                // FIXME: should assert an check that `from` structurally
                // matches `into`
            }
            (WorldItem::Type(from), WorldItem::Type(into)) => {
                // FIXME: should assert an check that `from` structurally
                // matches `into`
                let prev = self.type_map.insert(*from, *into);
                assert!(prev.is_none());
            }

            (WorldItem::Interface { .. }, _)
            | (WorldItem::Function(_), _)
            | (WorldItem::Type(_), _) => {
                bail!("world items do not have the same type")
            }
        }
        Ok(())
    }
}

/// Updates stability annotations when merging `from` into `into`.
///
/// This is done to keep up-to-date stability information if possible.
/// Components for example don't carry stability information but WIT does so
/// this tries to move from "unknown" to stable/unstable if possible.
fn update_stability(from: &Stability, into: &mut Stability) -> Result<()> {
    // If `from` is unknown or the two stability annotations are equal then
    // there's nothing to do here.
    if from == into || from.is_unknown() {
        return Ok(());
    }
    // Otherwise if `into` is unknown then inherit the stability listed in
    // `from`.
    if into.is_unknown() {
        *into = from.clone();
        return Ok(());
    }

    // Failing all that this means that the two attributes are different so
    // generate an error.
    bail!("mismatch in stability attributes")
}

#[cfg(test)]
mod tests {
    use crate::Resolve;
    use anyhow::Result;

    #[test]
    fn select_world() -> Result<()> {
        let mut resolve = Resolve::default();
        resolve.push_str(
            "test.wit",
            r#"
                package foo:bar@0.1.0;

                world foo {}
            "#,
        )?;
        resolve.push_str(
            "test.wit",
            r#"
                package foo:baz@0.1.0;

                world foo {}
            "#,
        )?;
        resolve.push_str(
            "test.wit",
            r#"
                package foo:baz@0.2.0;

                world foo {}
            "#,
        )?;

        let dummy = resolve.push_str(
            "test.wit",
            r#"
                package foo:dummy;

                world foo {}
            "#,
        )?;

        assert!(resolve.select_world(dummy, None).is_ok());
        assert!(resolve.select_world(dummy, Some("xx")).is_err());
        assert!(resolve.select_world(dummy, Some("")).is_err());
        assert!(resolve.select_world(dummy, Some("foo:bar/foo")).is_ok());
        assert!(resolve
            .select_world(dummy, Some("foo:bar/foo@0.1.0"))
            .is_ok());
        assert!(resolve.select_world(dummy, Some("foo:baz/foo")).is_err());
        assert!(resolve
            .select_world(dummy, Some("foo:baz/foo@0.1.0"))
            .is_ok());
        assert!(resolve
            .select_world(dummy, Some("foo:baz/foo@0.2.0"))
            .is_ok());
        Ok(())
    }
}<|MERGE_RESOLUTION|>--- conflicted
+++ resolved
@@ -1392,7 +1392,6 @@
         }
     }
 
-<<<<<<< HEAD
     pub fn add_future_and_stream_results(&mut self) {
         let err = Some(Type::Id(self.types.alloc(TypeDef {
             kind: TypeDefKind::Error,
@@ -1531,10 +1530,6 @@
 
         (unit_result, payload_results)
     }
-    fn include_stability(&self, stability: &Stability) -> bool {
-        match stability {
-            Stability::Stable { .. } | Stability::Unknown => true,
-=======
     fn include_stability(&self, stability: &Stability, pkg_id: &PackageId) -> Result<bool> {
         Ok(match stability {
             Stability::Unknown => true,
@@ -1562,7 +1557,6 @@
 
                 true
             }
->>>>>>> 06e7673a
             Stability::Unstable { feature, .. } => {
                 self.features.contains(feature) || self.all_features
             }
