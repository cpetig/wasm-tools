use crate::{Error, UnresolvedPackage, UnresolvedPackageGroup};
use anyhow::{bail, Context, Result};
use lex::{Span, Token, Tokenizer};
use semver::Version;
use std::borrow::Cow;
use std::collections::HashSet;
use std::fmt;
use std::path::{Path, PathBuf};

pub mod lex;

pub use resolve::Resolver;
mod resolve;
pub mod toposort;

pub use lex::validate_id;

enum Ast<'a> {
    ExplicitPackages(Vec<ExplicitPackage<'a>>),
    PartialImplicitPackage(PartialImplicitPackage<'a>),
}

pub struct ExplicitPackage<'a> {
    package_id: PackageName<'a>,
    decl_list: DeclList<'a>,
}

pub struct PartialImplicitPackage<'a> {
    package_id: Option<PackageName<'a>>,
    decl_list: DeclList<'a>,
}

/// Stores all of the declarations in a package's scope. In AST terms, this
/// means everything except the `package` declaration that demarcates a package
/// scope. In the traditional implicit format, these are all of the declarations
/// non-`package` declarations in the file:
///
/// ```wit
/// package foo:name;
///
/// /* START DECL LIST */
/// // Some comment...
/// interface i {}
/// world w {}
/// /* END DECL LIST */
/// ```
///
/// In the explicit package style, a [`DeclList`] is everything inside of each
/// `package` element's brackets:
///
/// ```wit
/// package foo:name {
///   /* START FIRST DECL LIST */
///   // Some comment...
///   interface i {}
///   world w {}
///   /* END FIRST DECL LIST */
/// }
///
/// package bar:name {
///   /* START SECOND DECL LIST */
///   // Some comment...
///   interface i {}
///   world w {}
///   /* END SECOND DECL LIST */
/// }
/// ```
pub struct DeclList<'a> {
    items: Vec<AstItem<'a>>,
}

impl<'a> DeclList<'a> {
    fn parse_explicit_package_items(tokens: &mut Tokenizer<'a>) -> Result<DeclList<'a>> {
        let mut items = Vec::new();
        let mut docs = parse_docs(tokens)?;
        loop {
            if tokens.eat(Token::RightBrace)? {
                return Ok(DeclList { items });
            }
            items.push(AstItem::parse(tokens, docs)?);
            docs = parse_docs(tokens)?;
        }
    }

    fn parse_implicit_package_items(
        tokens: &mut Tokenizer<'a>,
        mut docs: Docs<'a>,
    ) -> Result<DeclList<'a>> {
        let mut items = Vec::new();
        while tokens.clone().next()?.is_some() {
            items.push(AstItem::parse(tokens, docs)?);
            docs = parse_docs(tokens)?;
        }
        Ok(DeclList { items })
    }
}

impl<'a> Ast<'a> {
    fn parse(tokens: &mut Tokenizer<'a>) -> Result<Self> {
        let mut maybe_package_id = None;
        let mut packages = Vec::new();
        let mut docs = parse_docs(tokens)?;
        loop {
            if tokens.clone().next()?.is_none() {
                break;
            }
            if !tokens.eat(Token::Package)? {
                if !packages.is_empty() {
                    bail!("WIT files cannot mix top-level explicit `package` declarations with other declaration kinds");
                }
                break;
            }

            let package_id = PackageName::parse(tokens, std::mem::take(&mut docs))?;
            if tokens.eat(Token::LeftBrace)? {
                packages.push(ExplicitPackage {
                    package_id: package_id,
                    decl_list: DeclList::parse_explicit_package_items(tokens)?,
                });
                docs = parse_docs(tokens)?;
            } else {
                maybe_package_id = Some(package_id);
                tokens.expect_semicolon()?;
                if !packages.is_empty() {
                    bail!("WIT files cannot mix top-level explicit `package` declarations with other declaration kinds");
                }
                docs = parse_docs(tokens)?;
                break;
            }
        }

        if packages.is_empty() {
            return Ok(Ast::PartialImplicitPackage(PartialImplicitPackage {
                package_id: maybe_package_id,
                decl_list: DeclList::parse_implicit_package_items(tokens, docs)?,
            }));
        }
        Ok(Ast::ExplicitPackages(packages))
    }
}

impl<'a> DeclList<'a> {
    fn for_each_path<'b>(
        &'b self,
        mut f: impl FnMut(
            Option<&'b Id<'a>>,
            &'b UsePath<'a>,
            Option<&'b [UseName<'a>]>,
            WorldOrInterface,
        ) -> Result<()>,
    ) -> Result<()> {
        for item in self.items.iter() {
            match item {
                AstItem::World(world) => {
                    // Visit imports here first before exports to help preserve
                    // round-tripping of documents because printing a world puts
                    // imports first but textually they can be listed with
                    // exports first.
                    let mut imports = Vec::new();
                    let mut exports = Vec::new();
                    for item in world.items.iter() {
                        match item {
                            WorldItem::Use(u) => {
                                f(None, &u.from, Some(&u.names), WorldOrInterface::Interface)?
                            }
                            WorldItem::Include(i) => {
                                f(Some(&world.name), &i.from, None, WorldOrInterface::World)?
                            }
                            WorldItem::Type(_) => {}
                            WorldItem::Import(Import { kind, .. }) => imports.push(kind),
                            WorldItem::Export(Export { kind, .. }) => exports.push(kind),
                        }
                    }

                    let mut visit_kind = |kind: &'b ExternKind<'a>| match kind {
                        ExternKind::Interface(_, items) => {
                            for item in items {
                                match item {
                                    InterfaceItem::Use(u) => f(
                                        None,
                                        &u.from,
                                        Some(&u.names),
                                        WorldOrInterface::Interface,
                                    )?,
                                    _ => {}
                                }
                            }
                            Ok(())
                        }
                        ExternKind::Path(path) => f(None, path, None, WorldOrInterface::Interface),
                        ExternKind::Func(..) => Ok(()),
                    };

                    for kind in imports {
                        visit_kind(kind)?;
                    }
                    for kind in exports {
                        visit_kind(kind)?;
                    }
                }
                AstItem::Interface(i) => {
                    for item in i.items.iter() {
                        match item {
                            InterfaceItem::Use(u) => f(
                                Some(&i.name),
                                &u.from,
                                Some(&u.names),
                                WorldOrInterface::Interface,
                            )?,
                            _ => {}
                        }
                    }
                }
                AstItem::Use(u) => {
                    // At the top-level, we don't know if this is a world or an interface
                    // It is up to the resolver to decides how to handle this ambiguity.
                    f(None, &u.item, None, WorldOrInterface::Unknown)?;
                }
            }
        }
        Ok(())
    }
}

enum AstItem<'a> {
    Interface(Interface<'a>),
    World(World<'a>),
    Use(ToplevelUse<'a>),
}

impl<'a> AstItem<'a> {
    fn parse(tokens: &mut Tokenizer<'a>, docs: Docs<'a>) -> Result<Self> {
        let attributes = Attribute::parse_list(tokens)?;
        match tokens.clone().next()? {
            Some((_span, Token::Interface)) => {
                Interface::parse(tokens, docs, attributes).map(Self::Interface)
            }
            Some((_span, Token::World)) => World::parse(tokens, docs, attributes).map(Self::World),
            Some((_span, Token::Use)) => ToplevelUse::parse(tokens, attributes).map(Self::Use),
            other => Err(err_expected(tokens, "`world`, `interface` or `use`", other).into()),
        }
    }
}

#[derive(Debug, Clone)]
struct PackageName<'a> {
    docs: Docs<'a>,
    span: Span,
    namespace: Id<'a>,
    name: Id<'a>,
    version: Option<(Span, Version)>,
}

impl<'a> PackageName<'a> {
    fn parse(tokens: &mut Tokenizer<'a>, docs: Docs<'a>) -> Result<Self> {
        let namespace = parse_id(tokens)?;
        tokens.expect(Token::Colon)?;
        let name = parse_id(tokens)?;
        let version = parse_opt_version(tokens)?;
        Ok(PackageName {
            docs,
            span: Span {
                start: namespace.span.start,
                end: version
                    .as_ref()
                    .map(|(s, _)| s.end)
                    .unwrap_or(name.span.end),
            },
            namespace,
            name,
            version,
        })
    }

    fn package_name(&self) -> crate::PackageName {
        crate::PackageName {
            namespace: self.namespace.name.to_string(),
            name: self.name.name.to_string(),
            version: self.version.as_ref().map(|(_, v)| v.clone()),
        }
    }
}

struct ToplevelUse<'a> {
    span: Span,
    attributes: Vec<Attribute<'a>>,
    item: UsePath<'a>,
    as_: Option<Id<'a>>,
}

impl<'a> ToplevelUse<'a> {
    fn parse(tokens: &mut Tokenizer<'a>, attributes: Vec<Attribute<'a>>) -> Result<Self> {
        let span = tokens.expect(Token::Use)?;
        let item = UsePath::parse(tokens)?;
        let as_ = if tokens.eat(Token::As)? {
            Some(parse_id(tokens)?)
        } else {
            None
        };
        tokens.expect_semicolon()?;
        Ok(ToplevelUse {
            span,
            attributes,
            item,
            as_,
        })
    }
}

struct World<'a> {
    docs: Docs<'a>,
    attributes: Vec<Attribute<'a>>,
    name: Id<'a>,
    items: Vec<WorldItem<'a>>,
}

impl<'a> World<'a> {
    fn parse(
        tokens: &mut Tokenizer<'a>,
        docs: Docs<'a>,
        attributes: Vec<Attribute<'a>>,
    ) -> Result<Self> {
        tokens.expect(Token::World)?;
        let name = parse_id(tokens)?;
        let items = Self::parse_items(tokens)?;
        Ok(World {
            docs,
            attributes,
            name,
            items,
        })
    }

    fn parse_items(tokens: &mut Tokenizer<'a>) -> Result<Vec<WorldItem<'a>>> {
        tokens.expect(Token::LeftBrace)?;
        let mut items = Vec::new();
        loop {
            let docs = parse_docs(tokens)?;
            if tokens.eat(Token::RightBrace)? {
                break;
            }
            let attributes = Attribute::parse_list(tokens)?;
            items.push(WorldItem::parse(tokens, docs, attributes)?);
        }
        Ok(items)
    }
}

enum WorldItem<'a> {
    Import(Import<'a>),
    Export(Export<'a>),
    Use(Use<'a>),
    Type(TypeDef<'a>),
    Include(Include<'a>),
}

impl<'a> WorldItem<'a> {
    fn parse(
        tokens: &mut Tokenizer<'a>,
        docs: Docs<'a>,
        attributes: Vec<Attribute<'a>>,
    ) -> Result<WorldItem<'a>> {
        match tokens.clone().next()? {
            Some((_span, Token::Import)) => {
                Import::parse(tokens, docs, attributes).map(WorldItem::Import)
            }
            Some((_span, Token::Export)) => {
                Export::parse(tokens, docs, attributes).map(WorldItem::Export)
            }
            Some((_span, Token::Use)) => Use::parse(tokens, attributes).map(WorldItem::Use),
            Some((_span, Token::Type)) => {
                TypeDef::parse(tokens, docs, attributes).map(WorldItem::Type)
            }
            Some((_span, Token::Flags)) => {
                TypeDef::parse_flags(tokens, docs, attributes).map(WorldItem::Type)
            }
            Some((_span, Token::Resource)) => {
                TypeDef::parse_resource(tokens, docs, attributes).map(WorldItem::Type)
            }
            Some((_span, Token::Record)) => {
                TypeDef::parse_record(tokens, docs, attributes).map(WorldItem::Type)
            }
            Some((_span, Token::Variant)) => {
                TypeDef::parse_variant(tokens, docs, attributes).map(WorldItem::Type)
            }
            Some((_span, Token::Enum)) => {
                TypeDef::parse_enum(tokens, docs, attributes).map(WorldItem::Type)
            }
            Some((_span, Token::Include)) => {
                Include::parse(tokens, attributes).map(WorldItem::Include)
            }
            other => Err(err_expected(
                tokens,
                "`import`, `export`, `include`, `use`, or type definition",
                other,
            )
            .into()),
        }
    }
}

struct Import<'a> {
    docs: Docs<'a>,
    attributes: Vec<Attribute<'a>>,
    kind: ExternKind<'a>,
}

impl<'a> Import<'a> {
    fn parse(
        tokens: &mut Tokenizer<'a>,
        docs: Docs<'a>,
        attributes: Vec<Attribute<'a>>,
    ) -> Result<Import<'a>> {
        tokens.expect(Token::Import)?;
        let kind = ExternKind::parse(tokens)?;
        Ok(Import {
            docs,
            attributes,
            kind,
        })
    }
}

struct Export<'a> {
    docs: Docs<'a>,
    attributes: Vec<Attribute<'a>>,
    kind: ExternKind<'a>,
}

impl<'a> Export<'a> {
    fn parse(
        tokens: &mut Tokenizer<'a>,
        docs: Docs<'a>,
        attributes: Vec<Attribute<'a>>,
    ) -> Result<Export<'a>> {
        tokens.expect(Token::Export)?;
        let kind = ExternKind::parse(tokens)?;
        Ok(Export {
            docs,
            attributes,
            kind,
        })
    }
}

enum ExternKind<'a> {
    Interface(Id<'a>, Vec<InterfaceItem<'a>>),
    Path(UsePath<'a>),
    Func(Id<'a>, Func<'a>),
}

impl<'a> ExternKind<'a> {
    fn parse(tokens: &mut Tokenizer<'a>) -> Result<ExternKind<'a>> {
        // Create a copy of the token stream to test out if this is a function
        // or an interface import. In those situations the token stream gets
        // reset to the state of the clone and we continue down those paths.
        //
        // If neither a function nor an interface appears here though then the
        // clone is thrown away and the original token stream is parsed for an
        // interface. This will redo the original ID parse and the original
        // colon parse, but that shouldn't be too too bad perf-wise.
        let mut clone = tokens.clone();
        let id = parse_id(&mut clone)?;
        if clone.eat(Token::Colon)? {
            // import foo: func(...)
            if clone.clone().eat(Token::Func)? {
                *tokens = clone;
                let ret = ExternKind::Func(id, Func::parse(tokens)?);
                tokens.expect_semicolon()?;
                return Ok(ret);
            }

            // import foo: interface { ... }
            if clone.eat(Token::Interface)? {
                *tokens = clone;
                return Ok(ExternKind::Interface(id, Interface::parse_items(tokens)?));
            }
        }

        // import foo
        // import foo/bar
        // import foo:bar/baz
        let ret = ExternKind::Path(UsePath::parse(tokens)?);
        tokens.expect_semicolon()?;
        Ok(ret)
    }

    fn span(&self) -> Span {
        match self {
            ExternKind::Interface(id, _) => id.span,
            ExternKind::Path(UsePath::Id(id)) => id.span,
            ExternKind::Path(UsePath::Package { name, .. }) => name.span,
            ExternKind::Func(id, _) => id.span,
        }
    }
}

struct Interface<'a> {
    docs: Docs<'a>,
    attributes: Vec<Attribute<'a>>,
    name: Id<'a>,
    items: Vec<InterfaceItem<'a>>,
}

impl<'a> Interface<'a> {
    fn parse(
        tokens: &mut Tokenizer<'a>,
        docs: Docs<'a>,
        attributes: Vec<Attribute<'a>>,
    ) -> Result<Self> {
        tokens.expect(Token::Interface)?;
        let name = parse_id(tokens)?;
        let items = Self::parse_items(tokens)?;
        Ok(Interface {
            docs,
            attributes,
            name,
            items,
        })
    }

    pub(super) fn parse_items(tokens: &mut Tokenizer<'a>) -> Result<Vec<InterfaceItem<'a>>> {
        tokens.expect(Token::LeftBrace)?;
        let mut items = Vec::new();
        loop {
            let docs = parse_docs(tokens)?;
            if tokens.eat(Token::RightBrace)? {
                break;
            }
            let attributes = Attribute::parse_list(tokens)?;
            items.push(InterfaceItem::parse(tokens, docs, attributes)?);
        }
        Ok(items)
    }
}

#[derive(Debug)]
pub enum WorldOrInterface {
    World,
    Interface,
    Unknown,
}

enum InterfaceItem<'a> {
    TypeDef(TypeDef<'a>),
    Func(NamedFunc<'a>),
    Use(Use<'a>),
}

struct Use<'a> {
    attributes: Vec<Attribute<'a>>,
    from: UsePath<'a>,
    names: Vec<UseName<'a>>,
}

#[derive(Debug)]
enum UsePath<'a> {
    Id(Id<'a>),
    Package { id: PackageName<'a>, name: Id<'a> },
}

impl<'a> UsePath<'a> {
    fn parse(tokens: &mut Tokenizer<'a>) -> Result<Self> {
        let id = parse_id(tokens)?;
        if tokens.eat(Token::Colon)? {
            // `foo:bar/baz@1.0`
            let namespace = id;
            let pkg_name = parse_id(tokens)?;
            tokens.expect(Token::Slash)?;
            let name = parse_id(tokens)?;
            let version = parse_opt_version(tokens)?;
            Ok(UsePath::Package {
                id: PackageName {
                    docs: Default::default(),
                    span: Span {
                        start: namespace.span.start,
                        end: pkg_name.span.end,
                    },
                    namespace,
                    name: pkg_name,
                    version,
                },
                name,
            })
        } else {
            // `foo`
            Ok(UsePath::Id(id))
        }
    }

    fn name(&self) -> &Id<'a> {
        match self {
            UsePath::Id(id) => id,
            UsePath::Package { name, .. } => name,
        }
    }
}

struct UseName<'a> {
    name: Id<'a>,
    as_: Option<Id<'a>>,
}

impl<'a> Use<'a> {
    fn parse(tokens: &mut Tokenizer<'a>, attributes: Vec<Attribute<'a>>) -> Result<Self> {
        tokens.expect(Token::Use)?;
        let from = UsePath::parse(tokens)?;
        tokens.expect(Token::Period)?;
        tokens.expect(Token::LeftBrace)?;

        let mut names = Vec::new();
        while !tokens.eat(Token::RightBrace)? {
            let mut name = UseName {
                name: parse_id(tokens)?,
                as_: None,
            };
            if tokens.eat(Token::As)? {
                name.as_ = Some(parse_id(tokens)?);
            }
            names.push(name);
            if !tokens.eat(Token::Comma)? {
                tokens.expect(Token::RightBrace)?;
                break;
            }
        }
        tokens.expect_semicolon()?;
        Ok(Use {
            attributes,
            from,
            names,
        })
    }
}

struct Include<'a> {
    from: UsePath<'a>,
    attributes: Vec<Attribute<'a>>,
    names: Vec<IncludeName<'a>>,
}

struct IncludeName<'a> {
    name: Id<'a>,
    as_: Id<'a>,
}

impl<'a> Include<'a> {
    fn parse(tokens: &mut Tokenizer<'a>, attributes: Vec<Attribute<'a>>) -> Result<Self> {
        tokens.expect(Token::Include)?;
        let from = UsePath::parse(tokens)?;

        let names = if tokens.eat(Token::With)? {
            parse_list(
                tokens,
                Token::LeftBrace,
                Token::RightBrace,
                |_docs, tokens| {
                    let name = parse_id(tokens)?;
                    tokens.expect(Token::As)?;
                    let as_ = parse_id(tokens)?;
                    Ok(IncludeName { name, as_ })
                },
            )?
        } else {
            tokens.expect_semicolon()?;
            Vec::new()
        };

        Ok(Include {
            attributes,
            from,
            names,
        })
    }
}

#[derive(Debug, Clone)]
pub struct Id<'a> {
    name: &'a str,
    span: Span,
}

impl<'a> From<&'a str> for Id<'a> {
    fn from(s: &'a str) -> Id<'a> {
        Id {
            name: s.into(),
            span: Span { start: 0, end: 0 },
        }
    }
}

#[derive(Debug, Clone)]
pub struct Docs<'a> {
    docs: Vec<Cow<'a, str>>,
    span: Span,
}

impl<'a> Default for Docs<'a> {
    fn default() -> Self {
        Self {
            docs: Default::default(),
            span: Span { start: 0, end: 0 },
        }
    }
}

struct TypeDef<'a> {
    docs: Docs<'a>,
    attributes: Vec<Attribute<'a>>,
    name: Id<'a>,
    ty: Type<'a>,
}

enum Type<'a> {
    Bool(Span),
    U8(Span),
    U16(Span),
    U32(Span),
    U64(Span),
    S8(Span),
    S16(Span),
    S32(Span),
    S64(Span),
    F32(Span),
    F64(Span),
    Char(Span),
    String(Span),
    Name(Id<'a>),
    List(List<'a>),
    Handle(Handle<'a>),
    Resource(Resource<'a>),
    Record(Record<'a>),
    Flags(Flags<'a>),
    Variant(Variant<'a>),
    Tuple(Tuple<'a>),
    Enum(Enum<'a>),
    Option(Option_<'a>),
    Result(Result_<'a>),
<<<<<<< HEAD
    Future(Option<Box<Type<'a>>>),
    Stream(Box<Type<'a>>),
    Error,
=======
    Future(Future<'a>),
    Stream(Stream<'a>),
>>>>>>> c811041f
}

enum Handle<'a> {
    Own { resource: Id<'a> },
    Borrow { resource: Id<'a> },
}

impl Handle<'_> {
    fn span(&self) -> Span {
        match self {
            Handle::Own { resource } | Handle::Borrow { resource } => resource.span,
        }
    }
}

struct Resource<'a> {
    span: Span,
    funcs: Vec<ResourceFunc<'a>>,
}

enum ResourceFunc<'a> {
    Method(NamedFunc<'a>),
    Static(NamedFunc<'a>),
    Constructor(NamedFunc<'a>),
}

impl<'a> ResourceFunc<'a> {
    fn parse(
        docs: Docs<'a>,
        attributes: Vec<Attribute<'a>>,
        tokens: &mut Tokenizer<'a>,
    ) -> Result<Self> {
        match tokens.clone().next()? {
            Some((span, Token::Constructor)) => {
                tokens.expect(Token::Constructor)?;
                tokens.expect(Token::LeftParen)?;
                let params = parse_list_trailer(tokens, Token::RightParen, |_docs, tokens| {
                    let name = parse_id(tokens)?;
                    tokens.expect(Token::Colon)?;
                    let ty = Type::parse(tokens)?;
                    Ok((name, ty))
                })?;
                tokens.expect_semicolon()?;
                Ok(ResourceFunc::Constructor(NamedFunc {
                    docs,
                    attributes,
                    name: Id {
                        span,
                        name: "constructor",
                    },
                    func: Func {
                        span,
                        params,
                        results: ResultList::Named(Vec::new()),
                    },
                }))
            }
            Some((_span, Token::Id | Token::ExplicitId)) => {
                let name = parse_id(tokens)?;
                tokens.expect(Token::Colon)?;
                let ctor = if tokens.eat(Token::Static)? {
                    ResourceFunc::Static
                } else {
                    ResourceFunc::Method
                };
                let func = Func::parse(tokens)?;
                tokens.expect_semicolon()?;
                Ok(ctor(NamedFunc {
                    docs,
                    attributes,
                    name,
                    func,
                }))
            }
            other => Err(err_expected(tokens, "`constructor` or identifier", other).into()),
        }
    }

    fn named_func(&self) -> &NamedFunc<'a> {
        use ResourceFunc::*;
        match self {
            Method(f) | Static(f) | Constructor(f) => f,
        }
    }
}

struct Record<'a> {
    span: Span,
    fields: Vec<Field<'a>>,
}

struct Field<'a> {
    docs: Docs<'a>,
    name: Id<'a>,
    ty: Type<'a>,
}

struct Flags<'a> {
    span: Span,
    flags: Vec<Flag<'a>>,
}

struct Flag<'a> {
    docs: Docs<'a>,
    name: Id<'a>,
}

struct Variant<'a> {
    span: Span,
    cases: Vec<Case<'a>>,
}

struct Case<'a> {
    docs: Docs<'a>,
    name: Id<'a>,
    ty: Option<Type<'a>>,
}

struct Enum<'a> {
    span: Span,
    cases: Vec<EnumCase<'a>>,
}

struct EnumCase<'a> {
    docs: Docs<'a>,
    name: Id<'a>,
}

struct Option_<'a> {
    span: Span,
    ty: Box<Type<'a>>,
}

struct List<'a> {
    span: Span,
    ty: Box<Type<'a>>,
}

struct Future<'a> {
    span: Span,
    ty: Option<Box<Type<'a>>>,
}

struct Tuple<'a> {
    span: Span,
    types: Vec<Type<'a>>,
}

struct Result_<'a> {
    span: Span,
    ok: Option<Box<Type<'a>>>,
    err: Option<Box<Type<'a>>>,
}

<<<<<<< HEAD
=======
struct Stream<'a> {
    span: Span,
    element: Option<Box<Type<'a>>>,
    end: Option<Box<Type<'a>>>,
}

>>>>>>> c811041f
struct NamedFunc<'a> {
    docs: Docs<'a>,
    attributes: Vec<Attribute<'a>>,
    name: Id<'a>,
    func: Func<'a>,
}

type ParamList<'a> = Vec<(Id<'a>, Type<'a>)>;

enum ResultList<'a> {
    Named(ParamList<'a>),
    Anon(Type<'a>),
}

struct Func<'a> {
    span: Span,
    params: ParamList<'a>,
    results: ResultList<'a>,
}

impl<'a> Func<'a> {
    fn parse(tokens: &mut Tokenizer<'a>) -> Result<Func<'a>> {
        fn parse_params<'a>(tokens: &mut Tokenizer<'a>, left_paren: bool) -> Result<ParamList<'a>> {
            if left_paren {
                tokens.expect(Token::LeftParen)?;
            };
            parse_list_trailer(tokens, Token::RightParen, |_docs, tokens| {
                let name = parse_id(tokens)?;
                tokens.expect(Token::Colon)?;
                let ty = Type::parse(tokens)?;
                Ok((name, ty))
            })
        }

        let span = tokens.expect(Token::Func)?;
        let params = parse_params(tokens, true)?;
        let results = if tokens.eat(Token::RArrow)? {
            // If we eat a '(', parse the remainder of the named
            // result types. Otherwise parse a single anonymous type.
            if tokens.eat(Token::LeftParen)? {
                let results = parse_params(tokens, false)?;
                ResultList::Named(results)
            } else {
                let ty = Type::parse(tokens)?;
                ResultList::Anon(ty)
            }
        } else {
            ResultList::Named(Vec::new())
        };
        Ok(Func {
            span,
            params,
            results,
        })
    }
}

impl<'a> InterfaceItem<'a> {
    fn parse(
        tokens: &mut Tokenizer<'a>,
        docs: Docs<'a>,
        attributes: Vec<Attribute<'a>>,
    ) -> Result<InterfaceItem<'a>> {
        match tokens.clone().next()? {
            Some((_span, Token::Type)) => {
                TypeDef::parse(tokens, docs, attributes).map(InterfaceItem::TypeDef)
            }
            Some((_span, Token::Flags)) => {
                TypeDef::parse_flags(tokens, docs, attributes).map(InterfaceItem::TypeDef)
            }
            Some((_span, Token::Enum)) => {
                TypeDef::parse_enum(tokens, docs, attributes).map(InterfaceItem::TypeDef)
            }
            Some((_span, Token::Variant)) => {
                TypeDef::parse_variant(tokens, docs, attributes).map(InterfaceItem::TypeDef)
            }
            Some((_span, Token::Resource)) => {
                TypeDef::parse_resource(tokens, docs, attributes).map(InterfaceItem::TypeDef)
            }
            Some((_span, Token::Record)) => {
                TypeDef::parse_record(tokens, docs, attributes).map(InterfaceItem::TypeDef)
            }
            Some((_span, Token::Id)) | Some((_span, Token::ExplicitId)) => {
                NamedFunc::parse(tokens, docs, attributes).map(InterfaceItem::Func)
            }
            Some((_span, Token::Use)) => Use::parse(tokens, attributes).map(InterfaceItem::Use),
            other => Err(err_expected(tokens, "`type`, `resource` or `func`", other).into()),
        }
    }
}

impl<'a> TypeDef<'a> {
    fn parse(
        tokens: &mut Tokenizer<'a>,
        docs: Docs<'a>,
        attributes: Vec<Attribute<'a>>,
    ) -> Result<Self> {
        tokens.expect(Token::Type)?;
        let name = parse_id(tokens)?;
        tokens.expect(Token::Equals)?;
        let ty = Type::parse(tokens)?;
        tokens.expect_semicolon()?;
        Ok(TypeDef {
            docs,
            attributes,
            name,
            ty,
        })
    }

    fn parse_flags(
        tokens: &mut Tokenizer<'a>,
        docs: Docs<'a>,
        attributes: Vec<Attribute<'a>>,
    ) -> Result<Self> {
        tokens.expect(Token::Flags)?;
        let name = parse_id(tokens)?;
        let ty = Type::Flags(Flags {
            span: name.span,
            flags: parse_list(
                tokens,
                Token::LeftBrace,
                Token::RightBrace,
                |docs, tokens| {
                    let name = parse_id(tokens)?;
                    Ok(Flag { docs, name })
                },
            )?,
        });
        Ok(TypeDef {
            docs,
            attributes,
            name,
            ty,
        })
    }

    fn parse_resource(
        tokens: &mut Tokenizer<'a>,
        docs: Docs<'a>,
        attributes: Vec<Attribute<'a>>,
    ) -> Result<Self> {
        tokens.expect(Token::Resource)?;
        let name = parse_id(tokens)?;
        let mut funcs = Vec::new();
        if tokens.eat(Token::LeftBrace)? {
            while !tokens.eat(Token::RightBrace)? {
                let docs = parse_docs(tokens)?;
                let attributes = Attribute::parse_list(tokens)?;
                funcs.push(ResourceFunc::parse(docs, attributes, tokens)?);
            }
        } else {
            tokens.expect_semicolon()?;
        }
        let ty = Type::Resource(Resource {
            span: name.span,
            funcs,
        });
        Ok(TypeDef {
            docs,
            attributes,
            name,
            ty,
        })
    }

    fn parse_record(
        tokens: &mut Tokenizer<'a>,
        docs: Docs<'a>,
        attributes: Vec<Attribute<'a>>,
    ) -> Result<Self> {
        tokens.expect(Token::Record)?;
        let name = parse_id(tokens)?;
        let ty = Type::Record(Record {
            span: name.span,
            fields: parse_list(
                tokens,
                Token::LeftBrace,
                Token::RightBrace,
                |docs, tokens| {
                    let name = parse_id(tokens)?;
                    tokens.expect(Token::Colon)?;
                    let ty = Type::parse(tokens)?;
                    Ok(Field { docs, name, ty })
                },
            )?,
        });
        Ok(TypeDef {
            docs,
            attributes,
            name,
            ty,
        })
    }

    fn parse_variant(
        tokens: &mut Tokenizer<'a>,
        docs: Docs<'a>,
        attributes: Vec<Attribute<'a>>,
    ) -> Result<Self> {
        tokens.expect(Token::Variant)?;
        let name = parse_id(tokens)?;
        let ty = Type::Variant(Variant {
            span: name.span,
            cases: parse_list(
                tokens,
                Token::LeftBrace,
                Token::RightBrace,
                |docs, tokens| {
                    let name = parse_id(tokens)?;
                    let ty = if tokens.eat(Token::LeftParen)? {
                        let ty = Type::parse(tokens)?;
                        tokens.expect(Token::RightParen)?;
                        Some(ty)
                    } else {
                        None
                    };
                    Ok(Case { docs, name, ty })
                },
            )?,
        });
        Ok(TypeDef {
            docs,
            attributes,
            name,
            ty,
        })
    }

    fn parse_enum(
        tokens: &mut Tokenizer<'a>,
        docs: Docs<'a>,
        attributes: Vec<Attribute<'a>>,
    ) -> Result<Self> {
        tokens.expect(Token::Enum)?;
        let name = parse_id(tokens)?;
        let ty = Type::Enum(Enum {
            span: name.span,
            cases: parse_list(
                tokens,
                Token::LeftBrace,
                Token::RightBrace,
                |docs, tokens| {
                    let name = parse_id(tokens)?;
                    Ok(EnumCase { docs, name })
                },
            )?,
        });
        Ok(TypeDef {
            docs,
            attributes,
            name,
            ty,
        })
    }
}

impl<'a> NamedFunc<'a> {
    fn parse(
        tokens: &mut Tokenizer<'a>,
        docs: Docs<'a>,
        attributes: Vec<Attribute<'a>>,
    ) -> Result<Self> {
        let name = parse_id(tokens)?;
        tokens.expect(Token::Colon)?;
        let func = Func::parse(tokens)?;
        tokens.expect_semicolon()?;
        Ok(NamedFunc {
            docs,
            attributes,
            name,
            func,
        })
    }
}

fn parse_id<'a>(tokens: &mut Tokenizer<'a>) -> Result<Id<'a>> {
    match tokens.next()? {
        Some((span, Token::Id)) => Ok(Id {
            name: tokens.parse_id(span)?,
            span,
        }),
        Some((span, Token::ExplicitId)) => Ok(Id {
            name: tokens.parse_explicit_id(span)?,
            span,
        }),
        other => Err(err_expected(tokens, "an identifier or string", other).into()),
    }
}

fn parse_opt_version(tokens: &mut Tokenizer<'_>) -> Result<Option<(Span, Version)>> {
    if tokens.eat(Token::At)? {
        parse_version(tokens).map(Some)
    } else {
        Ok(None)
    }
}

fn parse_version(tokens: &mut Tokenizer<'_>) -> Result<(Span, Version)> {
    let start = tokens.expect(Token::Integer)?.start;
    tokens.expect(Token::Period)?;
    tokens.expect(Token::Integer)?;
    tokens.expect(Token::Period)?;
    let end = tokens.expect(Token::Integer)?.end;
    let mut span = Span { start, end };
    eat_ids(tokens, Token::Minus, &mut span)?;
    eat_ids(tokens, Token::Plus, &mut span)?;
    let string = tokens.get_span(span);
    let version = Version::parse(string).map_err(|e| Error::new(span, e.to_string()))?;
    return Ok((span, version));

    fn eat_ids(tokens: &mut Tokenizer<'_>, prefix: Token, end: &mut Span) -> Result<()> {
        if !tokens.eat(prefix)? {
            return Ok(());
        }
        loop {
            match tokens.next()? {
                Some((span, Token::Id)) | Some((span, Token::Integer)) => end.end = span.end,
                other => break Err(err_expected(tokens, "an id or integer", other).into()),
            }

            // If there's no trailing period, then this semver identifier is
            // done.
            let mut clone = tokens.clone();
            if !clone.eat(Token::Period)? {
                break Ok(());
            }

            // If there's more to the identifier, then eat the period for real
            // and continue
            if clone.eat(Token::Id)? || clone.eat(Token::Integer)? {
                tokens.eat(Token::Period)?;
                continue;
            }

            // Otherwise for something like `use foo:bar/baz@1.2.3+foo.{` stop
            // the parsing here.
            break Ok(());
        }
    }
}

fn parse_docs<'a>(tokens: &mut Tokenizer<'a>) -> Result<Docs<'a>> {
    let mut docs = Docs::default();
    let mut clone = tokens.clone();
    let mut started = false;
    while let Some((span, token)) = clone.next_raw()? {
        match token {
            Token::Whitespace => {}
            Token::Comment => {
                let comment = tokens.get_span(span);
                if !started {
                    docs.span.start = span.start;
                    started = true;
                }
                let trailing_ws = comment
                    .bytes()
                    .rev()
                    .take_while(|ch| ch.is_ascii_whitespace())
                    .count();
                docs.span.end = span.end - (trailing_ws as u32);
                docs.docs.push(comment.into());
            }
            _ => break,
        };
        *tokens = clone.clone();
    }
    Ok(docs)
}

impl<'a> Type<'a> {
    fn parse(tokens: &mut Tokenizer<'a>) -> Result<Self> {
        match tokens.next()? {
            Some((span, Token::U8)) => Ok(Type::U8(span)),
            Some((span, Token::U16)) => Ok(Type::U16(span)),
            Some((span, Token::U32)) => Ok(Type::U32(span)),
            Some((span, Token::U64)) => Ok(Type::U64(span)),
            Some((span, Token::S8)) => Ok(Type::S8(span)),
            Some((span, Token::S16)) => Ok(Type::S16(span)),
            Some((span, Token::S32)) => Ok(Type::S32(span)),
            Some((span, Token::S64)) => Ok(Type::S64(span)),
            Some((span, Token::F32)) => Ok(Type::F32(span)),
            Some((span, Token::F64)) => Ok(Type::F64(span)),
            Some((span, Token::Char)) => Ok(Type::Char(span)),

            // tuple<T, U, ...>
            Some((span, Token::Tuple)) => {
                let types = parse_list(
                    tokens,
                    Token::LessThan,
                    Token::GreaterThan,
                    |_docs, tokens| Type::parse(tokens),
                )?;
                Ok(Type::Tuple(Tuple { span, types }))
            }

            Some((span, Token::Bool)) => Ok(Type::Bool(span)),
            Some((span, Token::String_)) => Ok(Type::String(span)),

            // list<T>
            Some((span, Token::List)) => {
                tokens.expect(Token::LessThan)?;
                let ty = Type::parse(tokens)?;
                tokens.expect(Token::GreaterThan)?;
                Ok(Type::List(List {
                    span,
                    ty: Box::new(ty),
                }))
            }

            // option<T>
            Some((span, Token::Option_)) => {
                tokens.expect(Token::LessThan)?;
                let ty = Type::parse(tokens)?;
                tokens.expect(Token::GreaterThan)?;
                Ok(Type::Option(Option_ {
                    span,
                    ty: Box::new(ty),
                }))
            }

            // result<T, E>
            // result<_, E>
            // result<T>
            // result
            Some((span, Token::Result_)) => {
                let mut ok = None;
                let mut err = None;

                if tokens.eat(Token::LessThan)? {
                    if tokens.eat(Token::Underscore)? {
                        tokens.expect(Token::Comma)?;
                        err = Some(Box::new(Type::parse(tokens)?));
                    } else {
                        ok = Some(Box::new(Type::parse(tokens)?));
                        if tokens.eat(Token::Comma)? {
                            err = Some(Box::new(Type::parse(tokens)?));
                        }
                    };
                    tokens.expect(Token::GreaterThan)?;
                };
                Ok(Type::Result(Result_ { span, ok, err }))
            }

            // future<T>
            // future
            Some((span, Token::Future)) => {
                let mut ty = None;

                if tokens.eat(Token::LessThan)? {
                    ty = Some(Box::new(Type::parse(tokens)?));
                    tokens.expect(Token::GreaterThan)?;
                };
                Ok(Type::Future(Future { span, ty }))
            }

            // stream<T>
            // stream
<<<<<<< HEAD
            Some((_span, Token::Stream)) => {
                tokens.expect(Token::LessThan)?;
                let ty = Type::parse(tokens)?;
                tokens.expect(Token::GreaterThan)?;
                Ok(Type::Stream(Box::new(ty)))
=======
            Some((span, Token::Stream)) => {
                let mut element = None;
                let mut end = None;

                if tokens.eat(Token::LessThan)? {
                    if tokens.eat(Token::Underscore)? {
                        tokens.expect(Token::Comma)?;
                        end = Some(Box::new(Type::parse(tokens)?));
                    } else {
                        element = Some(Box::new(Type::parse(tokens)?));
                        if tokens.eat(Token::Comma)? {
                            end = Some(Box::new(Type::parse(tokens)?));
                        }
                    };
                    tokens.expect(Token::GreaterThan)?;
                };
                Ok(Type::Stream(Stream { span, element, end }))
>>>>>>> c811041f
            }

            // error
            Some((_span, Token::Error)) => Ok(Type::Error),

            // own<T>
            Some((_span, Token::Own)) => {
                tokens.expect(Token::LessThan)?;
                let resource = parse_id(tokens)?;
                tokens.expect(Token::GreaterThan)?;
                Ok(Type::Handle(Handle::Own { resource }))
            }

            // borrow<T>
            Some((_span, Token::Borrow)) => {
                tokens.expect(Token::LessThan)?;
                let resource = parse_id(tokens)?;
                tokens.expect(Token::GreaterThan)?;
                Ok(Type::Handle(Handle::Borrow { resource }))
            }

            // `foo`
            Some((span, Token::Id)) => Ok(Type::Name(Id {
                name: tokens.parse_id(span)?.into(),
                span,
            })),
            // `%foo`
            Some((span, Token::ExplicitId)) => Ok(Type::Name(Id {
                name: tokens.parse_explicit_id(span)?.into(),
                span,
            })),

            other => Err(err_expected(tokens, "a type", other).into()),
        }
    }

    fn span(&self) -> Span {
        match self {
            Type::Bool(span)
            | Type::U8(span)
            | Type::U16(span)
            | Type::U32(span)
            | Type::U64(span)
            | Type::S8(span)
            | Type::S16(span)
            | Type::S32(span)
            | Type::S64(span)
            | Type::F32(span)
            | Type::F64(span)
            | Type::Char(span)
            | Type::String(span) => *span,
            Type::Name(id) => id.span,
            Type::List(l) => l.span,
            Type::Handle(h) => h.span(),
            Type::Resource(r) => r.span,
            Type::Record(r) => r.span,
            Type::Flags(f) => f.span,
            Type::Variant(v) => v.span,
            Type::Tuple(t) => t.span,
            Type::Enum(e) => e.span,
            Type::Option(o) => o.span,
            Type::Result(r) => r.span,
            Type::Future(f) => f.span,
            Type::Stream(s) => s.span,
        }
    }
}

fn parse_list<'a, T>(
    tokens: &mut Tokenizer<'a>,
    start: Token,
    end: Token,
    parse: impl FnMut(Docs<'a>, &mut Tokenizer<'a>) -> Result<T>,
) -> Result<Vec<T>> {
    tokens.expect(start)?;
    parse_list_trailer(tokens, end, parse)
}

fn parse_list_trailer<'a, T>(
    tokens: &mut Tokenizer<'a>,
    end: Token,
    mut parse: impl FnMut(Docs<'a>, &mut Tokenizer<'a>) -> Result<T>,
) -> Result<Vec<T>> {
    let mut items = Vec::new();
    loop {
        // get docs before we skip them to try to eat the end token
        let docs = parse_docs(tokens)?;

        // if we found an end token then we're done
        if tokens.eat(end)? {
            break;
        }

        let item = parse(docs, tokens)?;
        items.push(item);

        // if there's no trailing comma then this is required to be the end,
        // otherwise we go through the loop to try to get another item
        if !tokens.eat(Token::Comma)? {
            tokens.expect(end)?;
            break;
        }
    }
    Ok(items)
}

fn err_expected(
    tokens: &Tokenizer<'_>,
    expected: &'static str,
    found: Option<(Span, Token)>,
) -> Error {
    match found {
        Some((span, token)) => Error::new(
            span,
            format!("expected {}, found {}", expected, token.describe()),
        ),
        None => Error::new(
            tokens.eof_span(),
            format!("expected {}, found eof", expected),
        ),
    }
}

enum Attribute<'a> {
    Since {
        span: Span,
        version: Version,
        feature: Option<Id<'a>>,
    },
    Unstable {
        span: Span,
        feature: Id<'a>,
    },
}

impl<'a> Attribute<'a> {
    fn parse_list(tokens: &mut Tokenizer<'a>) -> Result<Vec<Attribute<'a>>> {
        let mut ret = Vec::new();
        while tokens.eat(Token::At)? {
            let id = parse_id(tokens)?;
            let attr = match id.name {
                "since" => {
                    tokens.eat(Token::LeftParen)?;
                    eat_id(tokens, "version")?;
                    tokens.eat(Token::Equals)?;
                    let (_span, version) = parse_version(tokens)?;
                    let feature = if tokens.eat(Token::Comma)? {
                        eat_id(tokens, "feature")?;
                        tokens.eat(Token::Equals)?;
                        Some(parse_id(tokens)?)
                    } else {
                        None
                    };
                    tokens.eat(Token::RightParen)?;
                    Attribute::Since {
                        span: id.span,
                        version,
                        feature,
                    }
                }
                "unstable" => {
                    tokens.eat(Token::LeftParen)?;
                    eat_id(tokens, "feature")?;
                    tokens.eat(Token::Equals)?;
                    let feature = parse_id(tokens)?;
                    tokens.eat(Token::RightParen)?;
                    Attribute::Unstable {
                        span: id.span,
                        feature,
                    }
                }
                other => {
                    bail!(Error::new(id.span, format!("unknown attribute `{other}`"),))
                }
            };
            ret.push(attr);
        }
        Ok(ret)
    }

    fn span(&self) -> Span {
        match self {
            Attribute::Since { span, .. } | Attribute::Unstable { span, .. } => *span,
        }
    }
}

fn eat_id(tokens: &mut Tokenizer<'_>, expected: &str) -> Result<Span> {
    let id = parse_id(tokens)?;
    if id.name != expected {
        bail!(Error::new(
            id.span,
            format!("expected `{expected}`, found `{}`", id.name),
        ));
    }
    Ok(id.span)
}

/// A listing of source files which are used to get parsed into an
/// [`UnresolvedPackage`].
#[derive(Clone, Default)]
pub struct SourceMap {
    sources: Vec<Source>,
    offset: u32,
    require_semicolons: Option<bool>,
    require_f32_f64: Option<bool>,
}

#[derive(Clone)]
struct Source {
    offset: u32,
    path: PathBuf,
    contents: String,
}

enum ResolverKind<'a> {
    Unknown,
    Explicit(Vec<UnresolvedPackage>),
    PartialImplicit(Resolver<'a>),
}

fn parse_package(
    unparsed_pkgs: Vec<ExplicitPackage>,
    src: &Source,
    explicit_pkg_names: &mut HashSet<crate::PackageName>,
    parsed_pkgs: &mut Vec<UnresolvedPackage>,
) -> Result<()> {
    for pkg in unparsed_pkgs {
        let mut resolver = Resolver::default();
        let pkg_name = pkg.package_id.package_name();
        let ingested = resolver
            .push_then_resolve(pkg)
            .with_context(|| format!("failed to start resolving path: {}", src.path.display()))?;

        match explicit_pkg_names.get(&pkg_name) {
            Some(_) => bail!(
                "colliding explicit package names, multiple packages named `{}`",
                pkg_name
            ),
            None => explicit_pkg_names.insert(pkg_name),
        };

        if let Some(unresolved) = ingested {
            parsed_pkgs.push(unresolved);
        }
    }
    Ok(())
}

impl SourceMap {
    /// Creates a new empty source map.
    pub fn new() -> SourceMap {
        SourceMap::default()
    }

    #[doc(hidden)] // NB: only here for a transitionary period
    pub fn set_require_semicolons(&mut self, enable: bool) {
        self.require_semicolons = Some(enable);
    }

    #[doc(hidden)] // NB: only here for a transitionary period
    pub fn set_require_f32_f64(&mut self, enable: bool) {
        self.require_f32_f64 = Some(enable);
    }

    /// Reads the file `path` on the filesystem and appends its contents to this
    /// [`SourceMap`].
    pub fn push_file(&mut self, path: &Path) -> Result<()> {
        let contents = std::fs::read_to_string(path)
            .with_context(|| format!("failed to read file {path:?}"))?;
        self.push(path, contents);
        Ok(())
    }

    /// Appends the given contents with the given path into this source map.
    ///
    /// The `path` provided is not read from the filesystem and is instead only
    /// used during error messages. Each file added to a [`SourceMap`] is
    /// used to create the final parsed package namely by unioning all the
    /// interfaces and worlds defined together. Note that each file has its own
    /// personal namespace, however, for top-level `use` and such.
    pub fn push(&mut self, path: &Path, contents: impl Into<String>) {
        let mut contents = contents.into();
        // Guarantee that there's at least one character in these contents by
        // appending a single newline to the end. This is excluded from
        // tokenization below so it's only here to ensure that spans which point
        // one byte beyond the end of a file (eof) point to the same original
        // file.
        contents.push('\n');
        let new_offset = self.offset + u32::try_from(contents.len()).unwrap();
        self.sources.push(Source {
            offset: self.offset,
            path: path.to_path_buf(),
            contents,
        });
        self.offset = new_offset;
    }

    /// Parses the files added to this source map into one or more [`UnresolvedPackage`]s.
    pub fn parse(self) -> Result<UnresolvedPackageGroup> {
        let mut resolver_kind = ResolverKind::Unknown;
        let parsed_pkgs = self.rewrite_error(|| {
            let mut explicit_pkg_names: HashSet<crate::PackageName> = HashSet::new();
            let mut srcs = self.sources.iter().collect::<Vec<_>>();
            srcs.sort_by_key(|src| &src.path);
            for src in srcs {
                let mut tokens = Tokenizer::new(
                    // chop off the forcibly appended `\n` character when
                    // passing through the source to get tokenized.
                    &src.contents[..src.contents.len() - 1],
                    src.offset,
                    self.require_semicolons,
                    self.require_f32_f64,
                )
                .with_context(|| format!("failed to tokenize path: {}", src.path.display()))?;

                match Ast::parse(&mut tokens)? {
                    Ast::ExplicitPackages(pkgs) => {
                        match &mut resolver_kind {
                            ResolverKind::Unknown => {
                                let mut parsed_pkgs = Vec::new();
                                parse_package(pkgs, src, &mut explicit_pkg_names, &mut parsed_pkgs)?;
                                resolver_kind = ResolverKind::Explicit(parsed_pkgs);
                            },
                            ResolverKind::Explicit(parsed_pkgs) => {
                                parse_package(pkgs, src, &mut explicit_pkg_names, parsed_pkgs)?;
                            },
                            ResolverKind::PartialImplicit(_) => bail!("WIT files cannot mix top-level explicit `package` declarations with other declaration kinds"),
                        }
                    }
                    Ast::PartialImplicitPackage(partial) => {
                        match &mut resolver_kind {
                            ResolverKind::Unknown => {
                                let mut resolver = Resolver::default();
                                resolver.push_partial(partial).with_context(|| {
                                    format!("failed to start resolving path: {}", src.path.display())
                                })?;
                                resolver_kind = ResolverKind::PartialImplicit(resolver);
                            },
                            ResolverKind::Explicit(_) => bail!("WIT files cannot mix top-level explicit `package` declarations with other declaration kinds"),
                            ResolverKind::PartialImplicit(resolver) => {
                                resolver.push_partial(partial).with_context(|| {
                                    format!("failed to start resolving path: {}", src.path.display())
                                })?;
                            }
                        }
                    }
                }
            }

            match resolver_kind {
                ResolverKind::Unknown => bail!("No WIT packages found in the supplied source"),
                ResolverKind::Explicit(pkgs) => Ok(pkgs),
                ResolverKind::PartialImplicit(mut resolver) => match resolver.resolve()? {
                    Some(pkg) => Ok(vec![pkg]),
                    None => bail!("No WIT packages found in the supplied source"),
                },
            }
        })?;

        Ok(UnresolvedPackageGroup {
            packages: parsed_pkgs,
            source_map: self,
        })
    }

    pub(crate) fn rewrite_error<F, T>(&self, f: F) -> Result<T>
    where
        F: FnOnce() -> Result<T>,
    {
        let mut err = match f() {
            Ok(t) => return Ok(t),
            Err(e) => e,
        };
        if let Some(parse) = err.downcast_mut::<Error>() {
            if parse.highlighted.is_none() {
                let msg = self.highlight_err(parse.span.start, Some(parse.span.end), &parse.msg);
                parse.highlighted = Some(msg);
            }
            return Err(err);
        }

        if let Some(lex) = err.downcast_ref::<lex::Error>() {
            let pos = match lex {
                lex::Error::Unexpected(at, _)
                | lex::Error::UnterminatedComment(at)
                | lex::Error::Wanted { at, .. }
                | lex::Error::InvalidCharInId(at, _)
                | lex::Error::IdPartEmpty(at)
                | lex::Error::InvalidEscape(at, _) => *at,
            };
            let msg = self.highlight_err(pos, None, lex);
            bail!("{msg}")
        }

        if let Some(sort) = err.downcast_ref::<toposort::Error>() {
            let span = match sort {
                toposort::Error::NonexistentDep { span, .. }
                | toposort::Error::Cycle { span, .. } => *span,
            };
            let msg = self.highlight_err(span.start, Some(span.end), sort);
            bail!("{msg}")
        }

        Err(err)
    }

    fn highlight_err(&self, start: u32, end: Option<u32>, err: impl fmt::Display) -> String {
        let i = match self.sources.binary_search_by_key(&start, |src| src.offset) {
            Ok(i) => i,
            Err(i) => i - 1,
        };
        let src = &self.sources[i];
        let start = usize::try_from(start - src.offset).unwrap();
        let end = end.map(|end| usize::try_from(end - src.offset).unwrap());
        let (line, col) = linecol_in(start, &src.contents);
        let snippet = src.contents.lines().nth(line).unwrap_or("");
        let mut msg = format!(
            "\
{err}
     --> {file}:{line}:{col}
      |
 {line:4} | {snippet}
      | {marker:>0$}",
            col + 1,
            file = src.path.display(),
            line = line + 1,
            col = col + 1,
            marker = "^",
        );
        if let Some(end) = end {
            if let Some(s) = src.contents.get(start..end) {
                for _ in s.chars().skip(1) {
                    msg.push('-');
                }
            }
        }
        return msg;

        fn linecol_in(pos: usize, text: &str) -> (usize, usize) {
            let mut cur = 0;
            // Use split_terminator instead of lines so that if there is a `\r`,
            // it is included in the offset calculation. The `+1` values below
            // account for the `\n`.
            for (i, line) in text.split_terminator('\n').enumerate() {
                if cur + line.len() + 1 > pos {
                    return (i, pos - cur);
                }
                cur += line.len() + 1;
            }
            (text.lines().count(), 0)
        }
    }

    /// Returns an iterator over all filenames added to this source map.
    pub fn source_files(&self) -> impl Iterator<Item = &Path> {
        self.sources.iter().map(|src| src.path.as_path())
    }
}

pub enum ParsedUsePath {
    Name(String),
    Package(crate::PackageName, String),
}

pub fn parse_use_path(s: &str) -> Result<ParsedUsePath> {
    let mut tokens = Tokenizer::new(s, 0, Some(true), None)?;
    let path = UsePath::parse(&mut tokens)?;
    if tokens.next()?.is_some() {
        bail!("trailing tokens in path specifier");
    }
    Ok(match path {
        UsePath::Id(id) => ParsedUsePath::Name(id.name.to_string()),
        UsePath::Package { id, name } => {
            ParsedUsePath::Package(id.package_name(), name.name.to_string())
        }
    })
}<|MERGE_RESOLUTION|>--- conflicted
+++ resolved
@@ -735,14 +735,9 @@
     Enum(Enum<'a>),
     Option(Option_<'a>),
     Result(Result_<'a>),
-<<<<<<< HEAD
-    Future(Option<Box<Type<'a>>>),
-    Stream(Box<Type<'a>>),
-    Error,
-=======
     Future(Future<'a>),
     Stream(Stream<'a>),
->>>>>>> c811041f
+    Error,
 }
 
 enum Handle<'a> {
@@ -897,15 +892,11 @@
     err: Option<Box<Type<'a>>>,
 }
 
-<<<<<<< HEAD
-=======
 struct Stream<'a> {
     span: Span,
-    element: Option<Box<Type<'a>>>,
-    end: Option<Box<Type<'a>>>,
-}
-
->>>>>>> c811041f
+    ty: Box<Type<'a>>,
+}
+
 struct NamedFunc<'a> {
     docs: Docs<'a>,
     attributes: Vec<Attribute<'a>>,
@@ -1364,31 +1355,14 @@
 
             // stream<T>
             // stream
-<<<<<<< HEAD
-            Some((_span, Token::Stream)) => {
+            Some((span, Token::Stream)) => {
                 tokens.expect(Token::LessThan)?;
                 let ty = Type::parse(tokens)?;
                 tokens.expect(Token::GreaterThan)?;
-                Ok(Type::Stream(Box::new(ty)))
-=======
-            Some((span, Token::Stream)) => {
-                let mut element = None;
-                let mut end = None;
-
-                if tokens.eat(Token::LessThan)? {
-                    if tokens.eat(Token::Underscore)? {
-                        tokens.expect(Token::Comma)?;
-                        end = Some(Box::new(Type::parse(tokens)?));
-                    } else {
-                        element = Some(Box::new(Type::parse(tokens)?));
-                        if tokens.eat(Token::Comma)? {
-                            end = Some(Box::new(Type::parse(tokens)?));
-                        }
-                    };
-                    tokens.expect(Token::GreaterThan)?;
-                };
-                Ok(Type::Stream(Stream { span, element, end }))
->>>>>>> c811041f
+                Ok(Type::Stream(Stream {
+                    span,
+                    ty: Box::new(ty),
+                }))
             }
 
             // error
@@ -1453,6 +1427,7 @@
             Type::Result(r) => r.span,
             Type::Future(f) => f.span,
             Type::Stream(s) => s.span,
+            Type::Error => todo!(),
         }
     }
 }
