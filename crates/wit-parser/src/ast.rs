--- conflicted
+++ resolved
@@ -1414,11 +1414,7 @@
                 }))
             }
 
-<<<<<<< HEAD
-            // error
-=======
             // error-context
->>>>>>> 57b1acee
             Some((span, Token::ErrorContext)) => Ok(Type::ErrorContext(span)),
 
             // own<T>
