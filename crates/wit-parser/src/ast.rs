use crate::{Error, PackageNotFoundError, UnresolvedPackageGroup};
use anyhow::{bail, Context, Result};
use lex::{Span, Token, Tokenizer};
use semver::Version;
use std::borrow::Cow;
use std::fmt;
use std::mem;
use std::path::{Path, PathBuf};

pub mod lex;

pub use resolve::Resolver;
mod resolve;
pub mod toposort;

pub use lex::validate_id;

/// Representation of a single WIT `*.wit` file and nested packages.
struct PackageFile<'a> {
    /// Optional `package foo:bar;` header
    package_id: Option<PackageName<'a>>,
    /// Other AST items.
    decl_list: DeclList<'a>,
}

impl<'a> PackageFile<'a> {
    /// Parse a standalone file represented by `tokens`.
    ///
    /// This will optionally start with `package foo:bar;` and then will have a
    /// list of ast items after it.
    fn parse(tokens: &mut Tokenizer<'a>) -> Result<Self> {
        let mut package_name_tokens_peek = tokens.clone();
        let docs = parse_docs(&mut package_name_tokens_peek)?;

        // Parse `package foo:bar;` but throw it out if it's actually
        // `package foo:bar { ... }` since that's an ast item instead.
        let package_id = if package_name_tokens_peek.eat(Token::Package)? {
            let name = PackageName::parse(&mut package_name_tokens_peek, docs)?;
            if package_name_tokens_peek.eat(Token::Semicolon)? {
                *tokens = package_name_tokens_peek;
                Some(name)
            } else {
                None
            }
        } else {
            None
        };
        let decl_list = DeclList::parse_until(tokens, None)?;
        Ok(PackageFile {
            package_id,
            decl_list,
        })
    }

    /// Parse a nested package of the form `package foo:bar { ... }`
    fn parse_nested(
        tokens: &mut Tokenizer<'a>,
        docs: Docs<'a>,
        attributes: Vec<Attribute<'a>>,
    ) -> Result<Self> {
        let span = tokens.expect(Token::Package)?;
        if !attributes.is_empty() {
            bail!(Error::new(
                span,
                format!("cannot place attributes on nested packages"),
            ));
        }
        let package_id = PackageName::parse(tokens, docs)?;
        tokens.expect(Token::LeftBrace)?;
        let decl_list = DeclList::parse_until(tokens, Some(Token::RightBrace))?;
        Ok(PackageFile {
            package_id: Some(package_id),
            decl_list,
        })
    }
}

/// Stores all of the declarations in a package's scope. In AST terms, this
/// means everything except the `package` declaration that demarcates a package
/// scope. In the traditional implicit format, these are all of the declarations
/// non-`package` declarations in the file:
///
/// ```wit
/// package foo:name;
///
/// /* START DECL LIST */
/// // Some comment...
/// interface i {}
/// world w {}
/// /* END DECL LIST */
/// ```
///
/// In the nested package style, a [`DeclList`] is everything inside of each
/// `package` element's brackets:
///
/// ```wit
/// package foo:name {
///   /* START FIRST DECL LIST */
///   // Some comment...
///   interface i {}
///   world w {}
///   /* END FIRST DECL LIST */
/// }
///
/// package bar:name {
///   /* START SECOND DECL LIST */
///   // Some comment...
///   interface i {}
///   world w {}
///   /* END SECOND DECL LIST */
/// }
/// ```
#[derive(Default)]
pub struct DeclList<'a> {
    items: Vec<AstItem<'a>>,
}

impl<'a> DeclList<'a> {
    fn parse_until(tokens: &mut Tokenizer<'a>, end: Option<Token>) -> Result<DeclList<'a>> {
        let mut items = Vec::new();
        let mut docs = parse_docs(tokens)?;
        loop {
            match end {
                Some(end) => {
                    if tokens.eat(end)? {
                        break;
                    }
                }
                None => {
                    if tokens.clone().next()?.is_none() {
                        break;
                    }
                }
            }
            items.push(AstItem::parse(tokens, docs)?);
            docs = parse_docs(tokens)?;
        }
        Ok(DeclList { items })
    }

    fn for_each_path<'b>(
        &'b self,
        f: &mut dyn FnMut(
            Option<&'b Id<'a>>,
            &'b UsePath<'a>,
            Option<&'b [UseName<'a>]>,
            WorldOrInterface,
        ) -> Result<()>,
    ) -> Result<()> {
        for item in self.items.iter() {
            match item {
                AstItem::World(world) => {
                    // Visit imports here first before exports to help preserve
                    // round-tripping of documents because printing a world puts
                    // imports first but textually they can be listed with
                    // exports first.
                    let mut imports = Vec::new();
                    let mut exports = Vec::new();
                    for item in world.items.iter() {
                        match item {
                            WorldItem::Use(u) => {
                                f(None, &u.from, Some(&u.names), WorldOrInterface::Interface)?
                            }
                            WorldItem::Include(i) => {
                                f(Some(&world.name), &i.from, None, WorldOrInterface::World)?
                            }
                            WorldItem::Type(_) => {}
                            WorldItem::Import(Import { kind, .. }) => imports.push(kind),
                            WorldItem::Export(Export { kind, .. }) => exports.push(kind),
                        }
                    }

                    let mut visit_kind = |kind: &'b ExternKind<'a>| match kind {
                        ExternKind::Interface(_, items) => {
                            for item in items {
                                match item {
                                    InterfaceItem::Use(u) => f(
                                        None,
                                        &u.from,
                                        Some(&u.names),
                                        WorldOrInterface::Interface,
                                    )?,
                                    _ => {}
                                }
                            }
                            Ok(())
                        }
                        ExternKind::Path(path) => f(None, path, None, WorldOrInterface::Interface),
                        ExternKind::Func(..) => Ok(()),
                    };

                    for kind in imports {
                        visit_kind(kind)?;
                    }
                    for kind in exports {
                        visit_kind(kind)?;
                    }
                }
                AstItem::Interface(i) => {
                    for item in i.items.iter() {
                        match item {
                            InterfaceItem::Use(u) => f(
                                Some(&i.name),
                                &u.from,
                                Some(&u.names),
                                WorldOrInterface::Interface,
                            )?,
                            _ => {}
                        }
                    }
                }
                AstItem::Use(u) => {
                    // At the top-level, we don't know if this is a world or an interface
                    // It is up to the resolver to decides how to handle this ambiguity.
                    f(None, &u.item, None, WorldOrInterface::Unknown)?;
                }

                AstItem::Package(pkg) => pkg.decl_list.for_each_path(f)?,
            }
        }
        Ok(())
    }
}

enum AstItem<'a> {
    Interface(Interface<'a>),
    World(World<'a>),
    Use(ToplevelUse<'a>),
    Package(PackageFile<'a>),
}

impl<'a> AstItem<'a> {
    fn parse(tokens: &mut Tokenizer<'a>, docs: Docs<'a>) -> Result<Self> {
        let attributes = Attribute::parse_list(tokens)?;
        match tokens.clone().next()? {
            Some((_span, Token::Interface)) => {
                Interface::parse(tokens, docs, attributes).map(Self::Interface)
            }
            Some((_span, Token::World)) => World::parse(tokens, docs, attributes).map(Self::World),
            Some((_span, Token::Use)) => ToplevelUse::parse(tokens, attributes).map(Self::Use),
            Some((_span, Token::Package)) => {
                PackageFile::parse_nested(tokens, docs, attributes).map(Self::Package)
            }
            other => Err(err_expected(tokens, "`world`, `interface` or `use`", other).into()),
        }
    }
}

#[derive(Debug, Clone)]
struct PackageName<'a> {
    docs: Docs<'a>,
    span: Span,
    namespace: Id<'a>,
    name: Id<'a>,
    version: Option<(Span, Version)>,
}

impl<'a> PackageName<'a> {
    fn parse(tokens: &mut Tokenizer<'a>, docs: Docs<'a>) -> Result<Self> {
        let namespace = parse_id(tokens)?;
        tokens.expect(Token::Colon)?;
        let name = parse_id(tokens)?;
        let version = parse_opt_version(tokens)?;
        Ok(PackageName {
            docs,
            span: Span {
                start: namespace.span.start,
                end: version
                    .as_ref()
                    .map(|(s, _)| s.end)
                    .unwrap_or(name.span.end),
            },
            namespace,
            name,
            version,
        })
    }

    fn package_name(&self) -> crate::PackageName {
        crate::PackageName {
            namespace: self.namespace.name.to_string(),
            name: self.name.name.to_string(),
            version: self.version.as_ref().map(|(_, v)| v.clone()),
        }
    }
}

struct ToplevelUse<'a> {
    span: Span,
    attributes: Vec<Attribute<'a>>,
    item: UsePath<'a>,
    as_: Option<Id<'a>>,
}

impl<'a> ToplevelUse<'a> {
    fn parse(tokens: &mut Tokenizer<'a>, attributes: Vec<Attribute<'a>>) -> Result<Self> {
        let span = tokens.expect(Token::Use)?;
        let item = UsePath::parse(tokens)?;
        let as_ = if tokens.eat(Token::As)? {
            Some(parse_id(tokens)?)
        } else {
            None
        };
        tokens.expect_semicolon()?;
        Ok(ToplevelUse {
            span,
            attributes,
            item,
            as_,
        })
    }
}

struct World<'a> {
    docs: Docs<'a>,
    attributes: Vec<Attribute<'a>>,
    name: Id<'a>,
    items: Vec<WorldItem<'a>>,
}

impl<'a> World<'a> {
    fn parse(
        tokens: &mut Tokenizer<'a>,
        docs: Docs<'a>,
        attributes: Vec<Attribute<'a>>,
    ) -> Result<Self> {
        tokens.expect(Token::World)?;
        let name = parse_id(tokens)?;
        let items = Self::parse_items(tokens)?;
        Ok(World {
            docs,
            attributes,
            name,
            items,
        })
    }

    fn parse_items(tokens: &mut Tokenizer<'a>) -> Result<Vec<WorldItem<'a>>> {
        tokens.expect(Token::LeftBrace)?;
        let mut items = Vec::new();
        loop {
            let docs = parse_docs(tokens)?;
            if tokens.eat(Token::RightBrace)? {
                break;
            }
            let attributes = Attribute::parse_list(tokens)?;
            items.push(WorldItem::parse(tokens, docs, attributes)?);
        }
        Ok(items)
    }
}

enum WorldItem<'a> {
    Import(Import<'a>),
    Export(Export<'a>),
    Use(Use<'a>),
    Type(TypeDef<'a>),
    Include(Include<'a>),
}

impl<'a> WorldItem<'a> {
    fn parse(
        tokens: &mut Tokenizer<'a>,
        docs: Docs<'a>,
        attributes: Vec<Attribute<'a>>,
    ) -> Result<WorldItem<'a>> {
        match tokens.clone().next()? {
            Some((_span, Token::Import)) => {
                Import::parse(tokens, docs, attributes).map(WorldItem::Import)
            }
            Some((_span, Token::Export)) => {
                Export::parse(tokens, docs, attributes).map(WorldItem::Export)
            }
            Some((_span, Token::Use)) => Use::parse(tokens, attributes).map(WorldItem::Use),
            Some((_span, Token::Type)) => {
                TypeDef::parse(tokens, docs, attributes).map(WorldItem::Type)
            }
            Some((_span, Token::Flags)) => {
                TypeDef::parse_flags(tokens, docs, attributes).map(WorldItem::Type)
            }
            Some((_span, Token::Resource)) => {
                TypeDef::parse_resource(tokens, docs, attributes).map(WorldItem::Type)
            }
            Some((_span, Token::Record)) => {
                TypeDef::parse_record(tokens, docs, attributes).map(WorldItem::Type)
            }
            Some((_span, Token::Variant)) => {
                TypeDef::parse_variant(tokens, docs, attributes).map(WorldItem::Type)
            }
            Some((_span, Token::Enum)) => {
                TypeDef::parse_enum(tokens, docs, attributes).map(WorldItem::Type)
            }
            Some((_span, Token::Include)) => {
                Include::parse(tokens, attributes).map(WorldItem::Include)
            }
            other => Err(err_expected(
                tokens,
                "`import`, `export`, `include`, `use`, or type definition",
                other,
            )
            .into()),
        }
    }
}

struct Import<'a> {
    docs: Docs<'a>,
    attributes: Vec<Attribute<'a>>,
    kind: ExternKind<'a>,
}

impl<'a> Import<'a> {
    fn parse(
        tokens: &mut Tokenizer<'a>,
        docs: Docs<'a>,
        attributes: Vec<Attribute<'a>>,
    ) -> Result<Import<'a>> {
        tokens.expect(Token::Import)?;
        let kind = ExternKind::parse(tokens)?;
        Ok(Import {
            docs,
            attributes,
            kind,
        })
    }
}

struct Export<'a> {
    docs: Docs<'a>,
    attributes: Vec<Attribute<'a>>,
    kind: ExternKind<'a>,
}

impl<'a> Export<'a> {
    fn parse(
        tokens: &mut Tokenizer<'a>,
        docs: Docs<'a>,
        attributes: Vec<Attribute<'a>>,
    ) -> Result<Export<'a>> {
        tokens.expect(Token::Export)?;
        let kind = ExternKind::parse(tokens)?;
        Ok(Export {
            docs,
            attributes,
            kind,
        })
    }
}

enum ExternKind<'a> {
    Interface(Id<'a>, Vec<InterfaceItem<'a>>),
    Path(UsePath<'a>),
    Func(Id<'a>, Func<'a>),
}

impl<'a> ExternKind<'a> {
    fn parse(tokens: &mut Tokenizer<'a>) -> Result<ExternKind<'a>> {
        // Create a copy of the token stream to test out if this is a function
        // or an interface import. In those situations the token stream gets
        // reset to the state of the clone and we continue down those paths.
        //
        // If neither a function nor an interface appears here though then the
        // clone is thrown away and the original token stream is parsed for an
        // interface. This will redo the original ID parse and the original
        // colon parse, but that shouldn't be too too bad perf-wise.
        let mut clone = tokens.clone();
        let id = parse_id(&mut clone)?;
        if clone.eat(Token::Colon)? {
            // import foo: func(...)
            if clone.clone().eat(Token::Func)? {
                *tokens = clone;
                let ret = ExternKind::Func(id, Func::parse(tokens)?);
                tokens.expect_semicolon()?;
                return Ok(ret);
            }

            // import foo: interface { ... }
            if clone.eat(Token::Interface)? {
                *tokens = clone;
                return Ok(ExternKind::Interface(id, Interface::parse_items(tokens)?));
            }
        }

        // import foo
        // import foo/bar
        // import foo:bar/baz
        let ret = ExternKind::Path(UsePath::parse(tokens)?);
        tokens.expect_semicolon()?;
        Ok(ret)
    }

    fn span(&self) -> Span {
        match self {
            ExternKind::Interface(id, _) => id.span,
            ExternKind::Path(UsePath::Id(id)) => id.span,
            ExternKind::Path(UsePath::Package { name, .. }) => name.span,
            ExternKind::Func(id, _) => id.span,
        }
    }
}

struct Interface<'a> {
    docs: Docs<'a>,
    attributes: Vec<Attribute<'a>>,
    name: Id<'a>,
    items: Vec<InterfaceItem<'a>>,
}

impl<'a> Interface<'a> {
    fn parse(
        tokens: &mut Tokenizer<'a>,
        docs: Docs<'a>,
        attributes: Vec<Attribute<'a>>,
    ) -> Result<Self> {
        tokens.expect(Token::Interface)?;
        let name = parse_id(tokens)?;
        let items = Self::parse_items(tokens)?;
        Ok(Interface {
            docs,
            attributes,
            name,
            items,
        })
    }

    pub(super) fn parse_items(tokens: &mut Tokenizer<'a>) -> Result<Vec<InterfaceItem<'a>>> {
        tokens.expect(Token::LeftBrace)?;
        let mut items = Vec::new();
        loop {
            let docs = parse_docs(tokens)?;
            if tokens.eat(Token::RightBrace)? {
                break;
            }
            let attributes = Attribute::parse_list(tokens)?;
            items.push(InterfaceItem::parse(tokens, docs, attributes)?);
        }
        Ok(items)
    }
}

#[derive(Debug)]
pub enum WorldOrInterface {
    World,
    Interface,
    Unknown,
}

enum InterfaceItem<'a> {
    TypeDef(TypeDef<'a>),
    Func(NamedFunc<'a>),
    Use(Use<'a>),
}

struct Use<'a> {
    attributes: Vec<Attribute<'a>>,
    from: UsePath<'a>,
    names: Vec<UseName<'a>>,
}

#[derive(Debug)]
enum UsePath<'a> {
    Id(Id<'a>),
    Package { id: PackageName<'a>, name: Id<'a> },
}

impl<'a> UsePath<'a> {
    fn parse(tokens: &mut Tokenizer<'a>) -> Result<Self> {
        let id = parse_id(tokens)?;
        if tokens.eat(Token::Colon)? {
            // `foo:bar/baz@1.0`
            let namespace = id;
            let pkg_name = parse_id(tokens)?;
            tokens.expect(Token::Slash)?;
            let name = parse_id(tokens)?;
            let version = parse_opt_version(tokens)?;
            Ok(UsePath::Package {
                id: PackageName {
                    docs: Default::default(),
                    span: Span {
                        start: namespace.span.start,
                        end: pkg_name.span.end,
                    },
                    namespace,
                    name: pkg_name,
                    version,
                },
                name,
            })
        } else {
            // `foo`
            Ok(UsePath::Id(id))
        }
    }

    fn name(&self) -> &Id<'a> {
        match self {
            UsePath::Id(id) => id,
            UsePath::Package { name, .. } => name,
        }
    }
}

struct UseName<'a> {
    name: Id<'a>,
    as_: Option<Id<'a>>,
}

impl<'a> Use<'a> {
    fn parse(tokens: &mut Tokenizer<'a>, attributes: Vec<Attribute<'a>>) -> Result<Self> {
        tokens.expect(Token::Use)?;
        let from = UsePath::parse(tokens)?;
        tokens.expect(Token::Period)?;
        tokens.expect(Token::LeftBrace)?;

        let mut names = Vec::new();
        while !tokens.eat(Token::RightBrace)? {
            let mut name = UseName {
                name: parse_id(tokens)?,
                as_: None,
            };
            if tokens.eat(Token::As)? {
                name.as_ = Some(parse_id(tokens)?);
            }
            names.push(name);
            if !tokens.eat(Token::Comma)? {
                tokens.expect(Token::RightBrace)?;
                break;
            }
        }
        tokens.expect_semicolon()?;
        Ok(Use {
            attributes,
            from,
            names,
        })
    }
}

struct Include<'a> {
    from: UsePath<'a>,
    attributes: Vec<Attribute<'a>>,
    names: Vec<IncludeName<'a>>,
}

struct IncludeName<'a> {
    name: Id<'a>,
    as_: Id<'a>,
}

impl<'a> Include<'a> {
    fn parse(tokens: &mut Tokenizer<'a>, attributes: Vec<Attribute<'a>>) -> Result<Self> {
        tokens.expect(Token::Include)?;
        let from = UsePath::parse(tokens)?;

        let names = if tokens.eat(Token::With)? {
            parse_list(
                tokens,
                Token::LeftBrace,
                Token::RightBrace,
                |_docs, tokens| {
                    let name = parse_id(tokens)?;
                    tokens.expect(Token::As)?;
                    let as_ = parse_id(tokens)?;
                    Ok(IncludeName { name, as_ })
                },
            )?
        } else {
            tokens.expect_semicolon()?;
            Vec::new()
        };

        Ok(Include {
            attributes,
            from,
            names,
        })
    }
}

#[derive(Debug, Clone)]
pub struct Id<'a> {
    name: &'a str,
    span: Span,
}

impl<'a> From<&'a str> for Id<'a> {
    fn from(s: &'a str) -> Id<'a> {
        Id {
            name: s.into(),
            span: Span { start: 0, end: 0 },
        }
    }
}

#[derive(Debug, Clone)]
pub struct Docs<'a> {
    docs: Vec<Cow<'a, str>>,
    span: Span,
}

impl<'a> Default for Docs<'a> {
    fn default() -> Self {
        Self {
            docs: Default::default(),
            span: Span { start: 0, end: 0 },
        }
    }
}

struct TypeDef<'a> {
    docs: Docs<'a>,
    attributes: Vec<Attribute<'a>>,
    name: Id<'a>,
    ty: Type<'a>,
}

enum Type<'a> {
    Bool(Span),
    U8(Span),
    U16(Span),
    U32(Span),
    U64(Span),
    S8(Span),
    S16(Span),
    S32(Span),
    S64(Span),
    F32(Span),
    F64(Span),
    Char(Span),
    String(Span),
    Name(Id<'a>),
    List(List<'a>),
    Handle(Handle<'a>),
    Resource(Resource<'a>),
    Record(Record<'a>),
    Flags(Flags<'a>),
    Variant(Variant<'a>),
    Tuple(Tuple<'a>),
    Enum(Enum<'a>),
    Option(Option_<'a>),
    Result(Result_<'a>),
    Future(Future<'a>),
    Stream(Stream<'a>),
<<<<<<< HEAD
    Error(Span),
=======
    ErrorContext(Span),
>>>>>>> 27bb59a1
}

enum Handle<'a> {
    Own { resource: Id<'a> },
    Borrow { resource: Id<'a> },
}

impl Handle<'_> {
    fn span(&self) -> Span {
        match self {
            Handle::Own { resource } | Handle::Borrow { resource } => resource.span,
        }
    }
}

struct Resource<'a> {
    span: Span,
    funcs: Vec<ResourceFunc<'a>>,
}

enum ResourceFunc<'a> {
    Method(NamedFunc<'a>),
    Static(NamedFunc<'a>),
    Constructor(NamedFunc<'a>),
}

impl<'a> ResourceFunc<'a> {
    fn parse(
        docs: Docs<'a>,
        attributes: Vec<Attribute<'a>>,
        tokens: &mut Tokenizer<'a>,
    ) -> Result<Self> {
        match tokens.clone().next()? {
            Some((span, Token::Constructor)) => {
                tokens.expect(Token::Constructor)?;
                tokens.expect(Token::LeftParen)?;
                let params = parse_list_trailer(tokens, Token::RightParen, |_docs, tokens| {
                    let name = parse_id(tokens)?;
                    tokens.expect(Token::Colon)?;
                    let ty = Type::parse(tokens)?;
                    Ok((name, ty))
                })?;
                tokens.expect_semicolon()?;
                Ok(ResourceFunc::Constructor(NamedFunc {
                    docs,
                    attributes,
                    name: Id {
                        span,
                        name: "constructor",
                    },
                    func: Func {
                        span,
                        params,
                        results: ResultList::Named(Vec::new()),
                    },
                }))
            }
            Some((_span, Token::Id | Token::ExplicitId)) => {
                let name = parse_id(tokens)?;
                tokens.expect(Token::Colon)?;
                let ctor = if tokens.eat(Token::Static)? {
                    ResourceFunc::Static
                } else {
                    ResourceFunc::Method
                };
                let func = Func::parse(tokens)?;
                tokens.expect_semicolon()?;
                Ok(ctor(NamedFunc {
                    docs,
                    attributes,
                    name,
                    func,
                }))
            }
            other => Err(err_expected(tokens, "`constructor` or identifier", other).into()),
        }
    }

    fn named_func(&self) -> &NamedFunc<'a> {
        use ResourceFunc::*;
        match self {
            Method(f) | Static(f) | Constructor(f) => f,
        }
    }
}

struct Record<'a> {
    span: Span,
    fields: Vec<Field<'a>>,
}

struct Field<'a> {
    docs: Docs<'a>,
    name: Id<'a>,
    ty: Type<'a>,
}

struct Flags<'a> {
    span: Span,
    flags: Vec<Flag<'a>>,
}

struct Flag<'a> {
    docs: Docs<'a>,
    name: Id<'a>,
}

struct Variant<'a> {
    span: Span,
    cases: Vec<Case<'a>>,
}

struct Case<'a> {
    docs: Docs<'a>,
    name: Id<'a>,
    ty: Option<Type<'a>>,
}

struct Enum<'a> {
    span: Span,
    cases: Vec<EnumCase<'a>>,
}

struct EnumCase<'a> {
    docs: Docs<'a>,
    name: Id<'a>,
}

struct Option_<'a> {
    span: Span,
    ty: Box<Type<'a>>,
}

struct List<'a> {
    span: Span,
    ty: Box<Type<'a>>,
}

struct Future<'a> {
    span: Span,
    ty: Option<Box<Type<'a>>>,
}

struct Tuple<'a> {
    span: Span,
    types: Vec<Type<'a>>,
}

struct Result_<'a> {
    span: Span,
    ok: Option<Box<Type<'a>>>,
    err: Option<Box<Type<'a>>>,
}

struct Stream<'a> {
    span: Span,
    ty: Box<Type<'a>>,
}

struct NamedFunc<'a> {
    docs: Docs<'a>,
    attributes: Vec<Attribute<'a>>,
    name: Id<'a>,
    func: Func<'a>,
}

type ParamList<'a> = Vec<(Id<'a>, Type<'a>)>;

enum ResultList<'a> {
    Named(ParamList<'a>),
    Anon(Type<'a>),
}

struct Func<'a> {
    span: Span,
    params: ParamList<'a>,
    results: ResultList<'a>,
}

impl<'a> Func<'a> {
    fn parse(tokens: &mut Tokenizer<'a>) -> Result<Func<'a>> {
        fn parse_params<'a>(tokens: &mut Tokenizer<'a>, left_paren: bool) -> Result<ParamList<'a>> {
            if left_paren {
                tokens.expect(Token::LeftParen)?;
            };
            parse_list_trailer(tokens, Token::RightParen, |_docs, tokens| {
                let name = parse_id(tokens)?;
                tokens.expect(Token::Colon)?;
                let ty = Type::parse(tokens)?;
                Ok((name, ty))
            })
        }

        let span = tokens.expect(Token::Func)?;
        let params = parse_params(tokens, true)?;
        let results = if tokens.eat(Token::RArrow)? {
            // If we eat a '(', parse the remainder of the named
            // result types. Otherwise parse a single anonymous type.
            if tokens.eat(Token::LeftParen)? {
                let results = parse_params(tokens, false)?;
                ResultList::Named(results)
            } else {
                let ty = Type::parse(tokens)?;
                ResultList::Anon(ty)
            }
        } else {
            ResultList::Named(Vec::new())
        };
        Ok(Func {
            span,
            params,
            results,
        })
    }
}

impl<'a> InterfaceItem<'a> {
    fn parse(
        tokens: &mut Tokenizer<'a>,
        docs: Docs<'a>,
        attributes: Vec<Attribute<'a>>,
    ) -> Result<InterfaceItem<'a>> {
        match tokens.clone().next()? {
            Some((_span, Token::Type)) => {
                TypeDef::parse(tokens, docs, attributes).map(InterfaceItem::TypeDef)
            }
            Some((_span, Token::Flags)) => {
                TypeDef::parse_flags(tokens, docs, attributes).map(InterfaceItem::TypeDef)
            }
            Some((_span, Token::Enum)) => {
                TypeDef::parse_enum(tokens, docs, attributes).map(InterfaceItem::TypeDef)
            }
            Some((_span, Token::Variant)) => {
                TypeDef::parse_variant(tokens, docs, attributes).map(InterfaceItem::TypeDef)
            }
            Some((_span, Token::Resource)) => {
                TypeDef::parse_resource(tokens, docs, attributes).map(InterfaceItem::TypeDef)
            }
            Some((_span, Token::Record)) => {
                TypeDef::parse_record(tokens, docs, attributes).map(InterfaceItem::TypeDef)
            }
            Some((_span, Token::Id)) | Some((_span, Token::ExplicitId)) => {
                NamedFunc::parse(tokens, docs, attributes).map(InterfaceItem::Func)
            }
            Some((_span, Token::Use)) => Use::parse(tokens, attributes).map(InterfaceItem::Use),
            other => Err(err_expected(tokens, "`type`, `resource` or `func`", other).into()),
        }
    }
}

impl<'a> TypeDef<'a> {
    fn parse(
        tokens: &mut Tokenizer<'a>,
        docs: Docs<'a>,
        attributes: Vec<Attribute<'a>>,
    ) -> Result<Self> {
        tokens.expect(Token::Type)?;
        let name = parse_id(tokens)?;
        tokens.expect(Token::Equals)?;
        let ty = Type::parse(tokens)?;
        tokens.expect_semicolon()?;
        Ok(TypeDef {
            docs,
            attributes,
            name,
            ty,
        })
    }

    fn parse_flags(
        tokens: &mut Tokenizer<'a>,
        docs: Docs<'a>,
        attributes: Vec<Attribute<'a>>,
    ) -> Result<Self> {
        tokens.expect(Token::Flags)?;
        let name = parse_id(tokens)?;
        let ty = Type::Flags(Flags {
            span: name.span,
            flags: parse_list(
                tokens,
                Token::LeftBrace,
                Token::RightBrace,
                |docs, tokens| {
                    let name = parse_id(tokens)?;
                    Ok(Flag { docs, name })
                },
            )?,
        });
        Ok(TypeDef {
            docs,
            attributes,
            name,
            ty,
        })
    }

    fn parse_resource(
        tokens: &mut Tokenizer<'a>,
        docs: Docs<'a>,
        attributes: Vec<Attribute<'a>>,
    ) -> Result<Self> {
        tokens.expect(Token::Resource)?;
        let name = parse_id(tokens)?;
        let mut funcs = Vec::new();
        if tokens.eat(Token::LeftBrace)? {
            while !tokens.eat(Token::RightBrace)? {
                let docs = parse_docs(tokens)?;
                let attributes = Attribute::parse_list(tokens)?;
                funcs.push(ResourceFunc::parse(docs, attributes, tokens)?);
            }
        } else {
            tokens.expect_semicolon()?;
        }
        let ty = Type::Resource(Resource {
            span: name.span,
            funcs,
        });
        Ok(TypeDef {
            docs,
            attributes,
            name,
            ty,
        })
    }

    fn parse_record(
        tokens: &mut Tokenizer<'a>,
        docs: Docs<'a>,
        attributes: Vec<Attribute<'a>>,
    ) -> Result<Self> {
        tokens.expect(Token::Record)?;
        let name = parse_id(tokens)?;
        let ty = Type::Record(Record {
            span: name.span,
            fields: parse_list(
                tokens,
                Token::LeftBrace,
                Token::RightBrace,
                |docs, tokens| {
                    let name = parse_id(tokens)?;
                    tokens.expect(Token::Colon)?;
                    let ty = Type::parse(tokens)?;
                    Ok(Field { docs, name, ty })
                },
            )?,
        });
        Ok(TypeDef {
            docs,
            attributes,
            name,
            ty,
        })
    }

    fn parse_variant(
        tokens: &mut Tokenizer<'a>,
        docs: Docs<'a>,
        attributes: Vec<Attribute<'a>>,
    ) -> Result<Self> {
        tokens.expect(Token::Variant)?;
        let name = parse_id(tokens)?;
        let ty = Type::Variant(Variant {
            span: name.span,
            cases: parse_list(
                tokens,
                Token::LeftBrace,
                Token::RightBrace,
                |docs, tokens| {
                    let name = parse_id(tokens)?;
                    let ty = if tokens.eat(Token::LeftParen)? {
                        let ty = Type::parse(tokens)?;
                        tokens.expect(Token::RightParen)?;
                        Some(ty)
                    } else {
                        None
                    };
                    Ok(Case { docs, name, ty })
                },
            )?,
        });
        Ok(TypeDef {
            docs,
            attributes,
            name,
            ty,
        })
    }

    fn parse_enum(
        tokens: &mut Tokenizer<'a>,
        docs: Docs<'a>,
        attributes: Vec<Attribute<'a>>,
    ) -> Result<Self> {
        tokens.expect(Token::Enum)?;
        let name = parse_id(tokens)?;
        let ty = Type::Enum(Enum {
            span: name.span,
            cases: parse_list(
                tokens,
                Token::LeftBrace,
                Token::RightBrace,
                |docs, tokens| {
                    let name = parse_id(tokens)?;
                    Ok(EnumCase { docs, name })
                },
            )?,
        });
        Ok(TypeDef {
            docs,
            attributes,
            name,
            ty,
        })
    }
}

impl<'a> NamedFunc<'a> {
    fn parse(
        tokens: &mut Tokenizer<'a>,
        docs: Docs<'a>,
        attributes: Vec<Attribute<'a>>,
    ) -> Result<Self> {
        let name = parse_id(tokens)?;
        tokens.expect(Token::Colon)?;
        let func = Func::parse(tokens)?;
        tokens.expect_semicolon()?;
        Ok(NamedFunc {
            docs,
            attributes,
            name,
            func,
        })
    }
}

fn parse_id<'a>(tokens: &mut Tokenizer<'a>) -> Result<Id<'a>> {
    match tokens.next()? {
        Some((span, Token::Id)) => Ok(Id {
            name: tokens.parse_id(span)?,
            span,
        }),
        Some((span, Token::ExplicitId)) => Ok(Id {
            name: tokens.parse_explicit_id(span)?,
            span,
        }),
        other => Err(err_expected(tokens, "an identifier or string", other).into()),
    }
}

fn parse_opt_version(tokens: &mut Tokenizer<'_>) -> Result<Option<(Span, Version)>> {
    if tokens.eat(Token::At)? {
        parse_version(tokens).map(Some)
    } else {
        Ok(None)
    }
}

fn parse_version(tokens: &mut Tokenizer<'_>) -> Result<(Span, Version)> {
    let start = tokens.expect(Token::Integer)?.start;
    tokens.expect(Token::Period)?;
    tokens.expect(Token::Integer)?;
    tokens.expect(Token::Period)?;
    let end = tokens.expect(Token::Integer)?.end;
    let mut span = Span { start, end };
    eat_ids(tokens, Token::Minus, &mut span)?;
    eat_ids(tokens, Token::Plus, &mut span)?;
    let string = tokens.get_span(span);
    let version = Version::parse(string).map_err(|e| Error::new(span, e.to_string()))?;
    return Ok((span, version));

    // According to `semver.org` this is what we're parsing:
    //
    // ```ebnf
    // <pre-release> ::= <dot-separated pre-release identifiers>
    //
    // <dot-separated pre-release identifiers> ::= <pre-release identifier>
    //                                           | <pre-release identifier> "." <dot-separated pre-release identifiers>
    //
    // <build> ::= <dot-separated build identifiers>
    //
    // <dot-separated build identifiers> ::= <build identifier>
    //                                     | <build identifier> "." <dot-separated build identifiers>
    //
    // <pre-release identifier> ::= <alphanumeric identifier>
    //                            | <numeric identifier>
    //
    // <build identifier> ::= <alphanumeric identifier>
    //                      | <digits>
    //
    // <alphanumeric identifier> ::= <non-digit>
    //                             | <non-digit> <identifier characters>
    //                             | <identifier characters> <non-digit>
    //                             | <identifier characters> <non-digit> <identifier characters>
    //
    // <numeric identifier> ::= "0"
    //                        | <positive digit>
    //                        | <positive digit> <digits>
    //
    // <identifier characters> ::= <identifier character>
    //                           | <identifier character> <identifier characters>
    //
    // <identifier character> ::= <digit>
    //                          | <non-digit>
    //
    // <non-digit> ::= <letter>
    //               | "-"
    //
    // <digits> ::= <digit>
    //            | <digit> <digits>
    // ```
    //
    // This is loosely based on WIT syntax and an approximation is parsed here:
    //
    // * This function starts by parsing the optional leading `-` and `+` which
    //   indicates pre-release and build metadata.
    // * Afterwards all of $id, $integer, `-`, and `.` are chomped. The only
    //   exception here is that if `.` isn't followed by $id, $integer, or `-`
    //   then it's assumed that it's something like `use a:b@1.0.0-a.{...}`
    //   where the `.` is part of WIT syntax, not semver.
    //
    // Note that this additionally doesn't try to return any first-class errors.
    // Instead this bails out on something unrecognized for something else in
    // the system to return an error.
    fn eat_ids(tokens: &mut Tokenizer<'_>, prefix: Token, end: &mut Span) -> Result<()> {
        if !tokens.eat(prefix)? {
            return Ok(());
        }
        loop {
            let mut clone = tokens.clone();
            match clone.next()? {
                Some((span, Token::Id | Token::Integer | Token::Minus)) => {
                    end.end = span.end;
                    *tokens = clone;
                }
                Some((_span, Token::Period)) => match clone.next()? {
                    Some((span, Token::Id | Token::Integer | Token::Minus)) => {
                        end.end = span.end;
                        *tokens = clone;
                    }
                    _ => break Ok(()),
                },
                _ => break Ok(()),
            }
        }
    }
}

fn parse_docs<'a>(tokens: &mut Tokenizer<'a>) -> Result<Docs<'a>> {
    let mut docs = Docs::default();
    let mut clone = tokens.clone();
    let mut started = false;
    while let Some((span, token)) = clone.next_raw()? {
        match token {
            Token::Whitespace => {}
            Token::Comment => {
                let comment = tokens.get_span(span);
                if !started {
                    docs.span.start = span.start;
                    started = true;
                }
                let trailing_ws = comment
                    .bytes()
                    .rev()
                    .take_while(|ch| ch.is_ascii_whitespace())
                    .count();
                docs.span.end = span.end - (trailing_ws as u32);
                docs.docs.push(comment.into());
            }
            _ => break,
        };
        *tokens = clone.clone();
    }
    Ok(docs)
}

impl<'a> Type<'a> {
    fn parse(tokens: &mut Tokenizer<'a>) -> Result<Self> {
        match tokens.next()? {
            Some((span, Token::U8)) => Ok(Type::U8(span)),
            Some((span, Token::U16)) => Ok(Type::U16(span)),
            Some((span, Token::U32)) => Ok(Type::U32(span)),
            Some((span, Token::U64)) => Ok(Type::U64(span)),
            Some((span, Token::S8)) => Ok(Type::S8(span)),
            Some((span, Token::S16)) => Ok(Type::S16(span)),
            Some((span, Token::S32)) => Ok(Type::S32(span)),
            Some((span, Token::S64)) => Ok(Type::S64(span)),
            Some((span, Token::F32)) => Ok(Type::F32(span)),
            Some((span, Token::F64)) => Ok(Type::F64(span)),
            Some((span, Token::Char)) => Ok(Type::Char(span)),

            // tuple<T, U, ...>
            Some((span, Token::Tuple)) => {
                let types = parse_list(
                    tokens,
                    Token::LessThan,
                    Token::GreaterThan,
                    |_docs, tokens| Type::parse(tokens),
                )?;
                Ok(Type::Tuple(Tuple { span, types }))
            }

            Some((span, Token::Bool)) => Ok(Type::Bool(span)),
            Some((span, Token::String_)) => Ok(Type::String(span)),

            // list<T>
            Some((span, Token::List)) => {
                tokens.expect(Token::LessThan)?;
                let ty = Type::parse(tokens)?;
                tokens.expect(Token::GreaterThan)?;
                Ok(Type::List(List {
                    span,
                    ty: Box::new(ty),
                }))
            }

            // option<T>
            Some((span, Token::Option_)) => {
                tokens.expect(Token::LessThan)?;
                let ty = Type::parse(tokens)?;
                tokens.expect(Token::GreaterThan)?;
                Ok(Type::Option(Option_ {
                    span,
                    ty: Box::new(ty),
                }))
            }

            // result<T, E>
            // result<_, E>
            // result<T>
            // result
            Some((span, Token::Result_)) => {
                let mut ok = None;
                let mut err = None;

                if tokens.eat(Token::LessThan)? {
                    if tokens.eat(Token::Underscore)? {
                        tokens.expect(Token::Comma)?;
                        err = Some(Box::new(Type::parse(tokens)?));
                    } else {
                        ok = Some(Box::new(Type::parse(tokens)?));
                        if tokens.eat(Token::Comma)? {
                            err = Some(Box::new(Type::parse(tokens)?));
                        }
                    };
                    tokens.expect(Token::GreaterThan)?;
                };
                Ok(Type::Result(Result_ { span, ok, err }))
            }

            // future<T>
            // future
            Some((span, Token::Future)) => {
                let mut ty = None;

                if tokens.eat(Token::LessThan)? {
                    ty = Some(Box::new(Type::parse(tokens)?));
                    tokens.expect(Token::GreaterThan)?;
                };
                Ok(Type::Future(Future { span, ty }))
            }

            // stream<T>
            // stream
            Some((span, Token::Stream)) => {
                tokens.expect(Token::LessThan)?;
                let ty = Type::parse(tokens)?;
                tokens.expect(Token::GreaterThan)?;
                Ok(Type::Stream(Stream {
                    span,
                    ty: Box::new(ty),
                }))
            }

            // error
<<<<<<< HEAD
            Some((span, Token::Error)) => Ok(Type::Error(span)),
=======
            Some((span, Token::ErrorContext)) => Ok(Type::ErrorContext(span)),
>>>>>>> 27bb59a1

            // own<T>
            Some((_span, Token::Own)) => {
                tokens.expect(Token::LessThan)?;
                let resource = parse_id(tokens)?;
                tokens.expect(Token::GreaterThan)?;
                Ok(Type::Handle(Handle::Own { resource }))
            }

            // borrow<T>
            Some((_span, Token::Borrow)) => {
                tokens.expect(Token::LessThan)?;
                let resource = parse_id(tokens)?;
                tokens.expect(Token::GreaterThan)?;
                Ok(Type::Handle(Handle::Borrow { resource }))
            }

            // `foo`
            Some((span, Token::Id)) => Ok(Type::Name(Id {
                name: tokens.parse_id(span)?.into(),
                span,
            })),
            // `%foo`
            Some((span, Token::ExplicitId)) => Ok(Type::Name(Id {
                name: tokens.parse_explicit_id(span)?.into(),
                span,
            })),

            other => Err(err_expected(tokens, "a type", other).into()),
        }
    }

    fn span(&self) -> Span {
        match self {
            Type::Bool(span)
            | Type::U8(span)
            | Type::U16(span)
            | Type::U32(span)
            | Type::U64(span)
            | Type::S8(span)
            | Type::S16(span)
            | Type::S32(span)
            | Type::S64(span)
            | Type::F32(span)
            | Type::F64(span)
            | Type::Char(span)
            | Type::String(span)
<<<<<<< HEAD
            | Type::Error(span) => *span,
=======
            | Type::ErrorContext(span) => *span,
>>>>>>> 27bb59a1
            Type::Name(id) => id.span,
            Type::List(l) => l.span,
            Type::Handle(h) => h.span(),
            Type::Resource(r) => r.span,
            Type::Record(r) => r.span,
            Type::Flags(f) => f.span,
            Type::Variant(v) => v.span,
            Type::Tuple(t) => t.span,
            Type::Enum(e) => e.span,
            Type::Option(o) => o.span,
            Type::Result(r) => r.span,
            Type::Future(f) => f.span,
            Type::Stream(s) => s.span,
        }
    }
}

fn parse_list<'a, T>(
    tokens: &mut Tokenizer<'a>,
    start: Token,
    end: Token,
    parse: impl FnMut(Docs<'a>, &mut Tokenizer<'a>) -> Result<T>,
) -> Result<Vec<T>> {
    tokens.expect(start)?;
    parse_list_trailer(tokens, end, parse)
}

fn parse_list_trailer<'a, T>(
    tokens: &mut Tokenizer<'a>,
    end: Token,
    mut parse: impl FnMut(Docs<'a>, &mut Tokenizer<'a>) -> Result<T>,
) -> Result<Vec<T>> {
    let mut items = Vec::new();
    loop {
        // get docs before we skip them to try to eat the end token
        let docs = parse_docs(tokens)?;

        // if we found an end token then we're done
        if tokens.eat(end)? {
            break;
        }

        let item = parse(docs, tokens)?;
        items.push(item);

        // if there's no trailing comma then this is required to be the end,
        // otherwise we go through the loop to try to get another item
        if !tokens.eat(Token::Comma)? {
            tokens.expect(end)?;
            break;
        }
    }
    Ok(items)
}

fn err_expected(
    tokens: &Tokenizer<'_>,
    expected: &'static str,
    found: Option<(Span, Token)>,
) -> Error {
    match found {
        Some((span, token)) => Error::new(
            span,
            format!("expected {}, found {}", expected, token.describe()),
        ),
        None => Error::new(
            tokens.eof_span(),
            format!("expected {}, found eof", expected),
        ),
    }
}

enum Attribute<'a> {
    Since { span: Span, version: Version },
    Unstable { span: Span, feature: Id<'a> },
    Deprecated { span: Span, version: Version },
}

impl<'a> Attribute<'a> {
    fn parse_list(tokens: &mut Tokenizer<'a>) -> Result<Vec<Attribute<'a>>> {
        let mut ret = Vec::new();
        while tokens.eat(Token::At)? {
            let id = parse_id(tokens)?;
            let attr = match id.name {
                "since" => {
                    tokens.expect(Token::LeftParen)?;
                    eat_id(tokens, "version")?;
                    tokens.expect(Token::Equals)?;
                    let (_span, version) = parse_version(tokens)?;
                    tokens.expect(Token::RightParen)?;
                    Attribute::Since {
                        span: id.span,
                        version,
                    }
                }
                "unstable" => {
                    tokens.expect(Token::LeftParen)?;
                    eat_id(tokens, "feature")?;
                    tokens.expect(Token::Equals)?;
                    let feature = parse_id(tokens)?;
                    tokens.expect(Token::RightParen)?;
                    Attribute::Unstable {
                        span: id.span,
                        feature,
                    }
                }
                "deprecated" => {
                    tokens.expect(Token::LeftParen)?;
                    eat_id(tokens, "version")?;
                    tokens.expect(Token::Equals)?;
                    let (_span, version) = parse_version(tokens)?;
                    tokens.expect(Token::RightParen)?;
                    Attribute::Deprecated {
                        span: id.span,
                        version,
                    }
                }
                other => {
                    bail!(Error::new(id.span, format!("unknown attribute `{other}`"),))
                }
            };
            ret.push(attr);
        }
        Ok(ret)
    }

    fn span(&self) -> Span {
        match self {
            Attribute::Since { span, .. }
            | Attribute::Unstable { span, .. }
            | Attribute::Deprecated { span, .. } => *span,
        }
    }
}

fn eat_id(tokens: &mut Tokenizer<'_>, expected: &str) -> Result<Span> {
    let id = parse_id(tokens)?;
    if id.name != expected {
        bail!(Error::new(
            id.span,
            format!("expected `{expected}`, found `{}`", id.name),
        ));
    }
    Ok(id.span)
}

/// A listing of source files which are used to get parsed into an
/// [`UnresolvedPackage`].
#[derive(Clone, Default)]
pub struct SourceMap {
    sources: Vec<Source>,
    offset: u32,
    require_f32_f64: Option<bool>,
}

#[derive(Clone)]
struct Source {
    offset: u32,
    path: PathBuf,
    contents: String,
}

impl SourceMap {
    /// Creates a new empty source map.
    pub fn new() -> SourceMap {
        SourceMap::default()
    }

    #[doc(hidden)] // NB: only here for a transitionary period
    pub fn set_require_f32_f64(&mut self, enable: bool) {
        self.require_f32_f64 = Some(enable);
    }

    /// Reads the file `path` on the filesystem and appends its contents to this
    /// [`SourceMap`].
    pub fn push_file(&mut self, path: &Path) -> Result<()> {
        let contents = std::fs::read_to_string(path)
            .with_context(|| format!("failed to read file {path:?}"))?;
        self.push(path, contents);
        Ok(())
    }

    /// Appends the given contents with the given path into this source map.
    ///
    /// The `path` provided is not read from the filesystem and is instead only
    /// used during error messages. Each file added to a [`SourceMap`] is
    /// used to create the final parsed package namely by unioning all the
    /// interfaces and worlds defined together. Note that each file has its own
    /// personal namespace, however, for top-level `use` and such.
    pub fn push(&mut self, path: &Path, contents: impl Into<String>) {
        let mut contents = contents.into();
        // Guarantee that there's at least one character in these contents by
        // appending a single newline to the end. This is excluded from
        // tokenization below so it's only here to ensure that spans which point
        // one byte beyond the end of a file (eof) point to the same original
        // file.
        contents.push('\n');
        let new_offset = self.offset + u32::try_from(contents.len()).unwrap();
        self.sources.push(Source {
            offset: self.offset,
            path: path.to_path_buf(),
            contents,
        });
        self.offset = new_offset;
    }

    /// Parses the files added to this source map into a
    /// [`UnresolvedPackageGroup`].
    pub fn parse(self) -> Result<UnresolvedPackageGroup> {
        let mut nested = Vec::new();
        let main = self.rewrite_error(|| {
            let mut resolver = Resolver::default();
            let mut srcs = self.sources.iter().collect::<Vec<_>>();
            srcs.sort_by_key(|src| &src.path);

            // Parse each source file individually. A tokenizer is created here
            // form settings and then `PackageFile` is used to parse the whole
            // stream of tokens.
            for src in srcs {
                let mut tokens = Tokenizer::new(
                    // chop off the forcibly appended `\n` character when
                    // passing through the source to get tokenized.
                    &src.contents[..src.contents.len() - 1],
                    src.offset,
                    self.require_f32_f64,
                )
                .with_context(|| format!("failed to tokenize path: {}", src.path.display()))?;
                let mut file = PackageFile::parse(&mut tokens)?;

                // Filter out any nested packages and resolve them separately.
                // Nested packages have only a single "file" so only one item
                // is pushed into a `Resolver`. Note that a nested `Resolver`
                // is used here, not the outer one.
                //
                // Note that filtering out `Package` items is required due to
                // how the implementation of disallowing nested packages in
                // nested packages currently works.
                for item in mem::take(&mut file.decl_list.items) {
                    match item {
                        AstItem::Package(nested_pkg) => {
                            let mut resolve = Resolver::default();
                            resolve.push(nested_pkg).with_context(|| {
                                format!(
                                    "failed to handle nested package in: {}",
                                    src.path.display()
                                )
                            })?;

                            nested.push(resolve.resolve()?);
                        }
                        other => file.decl_list.items.push(other),
                    }
                }

                // With nested packages handled push this file into the
                // resolver.
                resolver.push(file).with_context(|| {
                    format!("failed to start resolving path: {}", src.path.display())
                })?;
            }
            Ok(resolver.resolve()?)
        })?;
        Ok(UnresolvedPackageGroup {
            main,
            nested,
            source_map: self,
        })
    }

    pub(crate) fn rewrite_error<F, T>(&self, f: F) -> Result<T>
    where
        F: FnOnce() -> Result<T>,
    {
        let mut err = match f() {
            Ok(t) => return Ok(t),
            Err(e) => e,
        };
        if let Some(parse) = err.downcast_mut::<Error>() {
            if parse.highlighted.is_none() {
                let msg = self.highlight_err(parse.span.start, Some(parse.span.end), &parse.msg);
                parse.highlighted = Some(msg);
            }
        }
        if let Some(_) = err.downcast_mut::<Error>() {
            return Err(err);
        }
        if let Some(notfound) = err.downcast_mut::<PackageNotFoundError>() {
            if notfound.highlighted.is_none() {
                let msg = self.highlight_err(
                    notfound.span.start,
                    Some(notfound.span.end),
                    &format!("{notfound}"),
                );
                notfound.highlighted = Some(msg);
            }
        }
        if let Some(_) = err.downcast_mut::<PackageNotFoundError>() {
            return Err(err);
        }

        if let Some(lex) = err.downcast_ref::<lex::Error>() {
            let pos = match lex {
                lex::Error::Unexpected(at, _)
                | lex::Error::UnterminatedComment(at)
                | lex::Error::Wanted { at, .. }
                | lex::Error::InvalidCharInId(at, _)
                | lex::Error::IdPartEmpty(at)
                | lex::Error::InvalidEscape(at, _) => *at,
            };
            let msg = self.highlight_err(pos, None, lex);
            bail!("{msg}")
        }

        if let Some(sort) = err.downcast_mut::<toposort::Error>() {
            if sort.highlighted().is_none() {
                let span = match sort {
                    toposort::Error::NonexistentDep { span, .. }
                    | toposort::Error::Cycle { span, .. } => *span,
                };
                let highlighted = self.highlight_err(span.start, Some(span.end), &sort);
                sort.set_highlighted(highlighted);
            }
        }

        Err(err)
    }

    fn highlight_err(&self, start: u32, end: Option<u32>, err: impl fmt::Display) -> String {
        let src = self.source_for_offset(start);
        let start = src.to_relative_offset(start);
        let end = end.map(|end| src.to_relative_offset(end));
        let (line, col) = src.linecol(start);
        let snippet = src.contents.lines().nth(line).unwrap_or("");
        let mut msg = format!(
            "\
{err}
     --> {file}:{line}:{col}
      |
 {line:4} | {snippet}
      | {marker:>0$}",
            col + 1,
            file = src.path.display(),
            line = line + 1,
            col = col + 1,
            marker = "^",
        );
        if let Some(end) = end {
            if let Some(s) = src.contents.get(start..end) {
                for _ in s.chars().skip(1) {
                    msg.push('-');
                }
            }
        }
        return msg;
    }

    pub(crate) fn render_location(&self, span: Span) -> String {
        let src = self.source_for_offset(span.start);
        let start = src.to_relative_offset(span.start);
        let (line, col) = src.linecol(start);
        format!(
            "{file}:{line}:{col}",
            file = src.path.display(),
            line = line + 1,
            col = col + 1,
        )
    }

    fn source_for_offset(&self, start: u32) -> &Source {
        let i = match self.sources.binary_search_by_key(&start, |src| src.offset) {
            Ok(i) => i,
            Err(i) => i - 1,
        };
        &self.sources[i]
    }

    /// Returns an iterator over all filenames added to this source map.
    pub fn source_files(&self) -> impl Iterator<Item = &Path> {
        self.sources.iter().map(|src| src.path.as_path())
    }
}

impl Source {
    fn to_relative_offset(&self, offset: u32) -> usize {
        usize::try_from(offset - self.offset).unwrap()
    }

    fn linecol(&self, relative_offset: usize) -> (usize, usize) {
        let mut cur = 0;
        // Use split_terminator instead of lines so that if there is a `\r`,
        // it is included in the offset calculation. The `+1` values below
        // account for the `\n`.
        for (i, line) in self.contents.split_terminator('\n').enumerate() {
            if cur + line.len() + 1 > relative_offset {
                return (i, relative_offset - cur);
            }
            cur += line.len() + 1;
        }
        (self.contents.lines().count(), 0)
    }
}

pub enum ParsedUsePath {
    Name(String),
    Package(crate::PackageName, String),
}

pub fn parse_use_path(s: &str) -> Result<ParsedUsePath> {
    let mut tokens = Tokenizer::new(s, 0, None)?;
    let path = UsePath::parse(&mut tokens)?;
    if tokens.next()?.is_some() {
        bail!("trailing tokens in path specifier");
    }
    Ok(match path {
        UsePath::Id(id) => ParsedUsePath::Name(id.name.to_string()),
        UsePath::Package { id, name } => {
            ParsedUsePath::Package(id.package_name(), name.name.to_string())
        }
    })
}

fn print_docs<'a>(docs: &Docs<'a>, prefix: &str) {
    for i in docs.docs.iter() {
        print!("{prefix}{i}");
    }
}

fn print_args<'a>(args: &Vec<(Id<'a>, Type<'a>)>) {
    for (n, (i, t)) in args.iter().enumerate() {
        if n != 0 {
            print!(", ");
        }
        print!("{}: {}", i.name, type_string(t, "").unwrap());
    }
}

fn print_func_signature<'a>(func: &Func<'a>) {
    print!("(");
    print_args(&func.params);
    print!(")");
    match &func.results {
        ResultList::Named(n) => {
            if !n.is_empty() {
                print!(" -> ");
                todo!();
            }
        }
        ResultList::Anon(a) => print!(" -> {}", type_string(a, "").unwrap()),
    }
}

fn type_string<'a>(ty: &Type<'a>, name: &str) -> Option<String> {
    match ty {
        Type::Bool(_) => Some("bool".into()),
        Type::U8(_) => Some("u8".into()),
        Type::U16(_) => Some("u16".into()),
        Type::U32(_) => Some("u32".into()),
        Type::U64(_) => Some("u64".into()),
        Type::S8(_) => Some("s8".into()),
        Type::S16(_) => Some("s16".into()),
        Type::S32(_) => Some("s32".into()),
        Type::S64(_) => Some("s64".into()),
        Type::F32(_) => Some("f32".into()),
        Type::F64(_) => Some("f64".into()),
        Type::Char(_) => Some("char".into()),
        Type::String(_) => Some("string".into()),
        Type::Name(n) => Some(String::from(n.name)),
        Type::List(l) => Some(String::from("list<") + &type_string(&l.ty, "").unwrap() + ">"),
        Type::Handle(h) => match h {
            Handle::Own { resource } => Some(resource.name.into()),
            Handle::Borrow { resource } => Some(String::from("borrow<") + &resource.name + ">"),
        },
        Type::Resource(r) => {
            println!("\tresource {name} {{");
            for i in r.funcs.iter() {
                match i {
                    ResourceFunc::Method(f)
                    | ResourceFunc::Static(f)
                    | ResourceFunc::Constructor(f) => print_docs(&f.docs, "\t\t"),
                }
                match i {
                    ResourceFunc::Method(f) => {
                        print!("\t\t{}: func", f.name.name);
                        print_func_signature(&f.func);
                        println!(";");
                    }
                    ResourceFunc::Static(f) => {
                        print!("\t\t{}: static func", f.name.name);
                        print_func_signature(&f.func);
                        println!(";");
                    }
                    ResourceFunc::Constructor(f) => {
                        print!("\t\tconstructor");
                        print_func_signature(&f.func);
                        println!(";");
                    }
                }
            }
            println!("\t}}");
            None
        }
        Type::Record(r) => {
            println!("\trecord {name} {{");
            for i in r.fields.iter() {
                print_docs(&i.docs, "\t\t");
                println!("\t\t{}: {},", i.name.name, type_string(&i.ty, "").unwrap());
            }
            println!("\t}}");
            None
        }
        Type::Flags(_) => todo!(),
        Type::Variant(v) => {
            println!("\tvariant {name} {{");
            for i in v.cases.iter() {
                print_docs(&i.docs, "\t\t");
                if let Some(ty) = &i.ty {
                    println!("\t\t{}({}),", i.name.name, type_string(ty, "").unwrap());
                } else {
                    println!("\t\t{},", i.name.name);
                }
            }
            println!("\t}}");
            None
        }
        Type::Tuple(_) => todo!(),
        Type::Enum(e) => {
            println!("\tenum {name} {{");
            for i in e.cases.iter() {
                print_docs(&i.docs, "\t\t");
                println!("\t\t{},", i.name.name);
            }
            println!("\t}}");
            None
        }
        Type::Option(o) => Some(String::from("option<") + &type_string(&o.ty, "").unwrap() + ">"),
        Type::Result(r) => Some(
            String::from("result<")
                + &r.ok
                    .as_ref()
                    .map_or(String::from("_"), |t| type_string(&t, "").unwrap())
                + ", "
                + &r.err
                    .as_ref()
                    .map_or(String::from("_"), |t| type_string(&t, "").unwrap())
                + ">",
        ),
        Type::Future(_) => todo!(),
        Type::Stream(_) => todo!(),
        Type::Error(_) => todo!(),
    }
}

pub fn pretty_print(path: impl AsRef<Path> + Clone) {
    let contents = std::fs::read_to_string(path.clone());
    match contents {
        Ok(c) => match lex::Tokenizer::new(&c, 0, Some(true)) {
            Ok(mut token) => {
                let pkgfile = PackageFile::parse(&mut token);
                match pkgfile {
                    Ok(pkgfile) => {
                        if let Some(name) = pkgfile.package_id {
                            print_docs(&name.docs, "");
                            println!(
                                "package {}:{}{}{};\n",
                                name.namespace.name,
                                name.name.name,
                                if name.version.is_some() { "@" } else { "" },
                                name.version.map_or(String::default(), |v| v.1.to_string())
                            );
                        }
                        for i in pkgfile.decl_list.items.iter() {
                            match i {
                                AstItem::Interface(i) => {
                                    print_docs(&i.docs, "");
                                    println!("interface {} {{", i.name.name);
                                    for it in i.items.iter() {
                                        match it {
                                            InterfaceItem::TypeDef(t) => {
                                                print_docs(&t.docs, "\t");
                                                if let Some(name) = type_string(&t.ty, t.name.name)
                                                {
                                                    println!("\ttype {} = {name};", t.name.name);
                                                }
                                            }
                                            InterfaceItem::Func(f) => {
                                                print_docs(&f.docs, "\t");
                                                print!("\t{}: func", f.name.name);
                                                print_func_signature(&f.func);
                                                println!(";");
                                            }
                                            InterfaceItem::Use(u) => {
                                                print!("\tuse {}.{{", u.from.name().name);
                                                for (idx, name) in u.names.iter().enumerate() {
                                                    if idx != 0 {
                                                        print!(", ");
                                                    }
                                                    print!("{}", name.name.name);
                                                }
                                                println!("}};");
                                            }
                                        }
                                    }
                                    println!("}}");
                                }
                                AstItem::World(w) => {
                                    print_docs(&w.docs, "");
                                    println!("world {} {{", w.name.name);
                                    for it in w.items.iter() {
                                        match it {
                                            WorldItem::Import(i) => {
                                                print_docs(&i.docs, "\t");
                                                match &i.kind {
                                                    ExternKind::Interface(_id, _items) => todo!(),
                                                    ExternKind::Path(p) => {
                                                        println!("\timport {};", p.name().name);
                                                    }
                                                    ExternKind::Func(_, _) => todo!(),
                                                }
                                            }
                                            WorldItem::Export(e) => {
                                                print_docs(&e.docs, "\t");
                                                match &e.kind {
                                                    ExternKind::Interface(_id, _items) => todo!(),
                                                    ExternKind::Path(p) => {
                                                        println!("\texport {};", p.name().name);
                                                    }
                                                    ExternKind::Func(_, _) => todo!(),
                                                }
                                            }
                                            WorldItem::Use(_) => todo!(),
                                            WorldItem::Type(_) => todo!(),
                                            WorldItem::Include(_) => todo!(),
                                        }
                                    }
                                    println!("}}");
                                }
                                AstItem::Use(u) => {
                                    println!("use {:?};", u.item);
                                    todo!();
                                }
                                AstItem::Package(p) => {
                                    println!("package {:?};", p.package_id);
                                    todo!();
                                }
                            }
                        }
                    }
                    Err(e) => {
                        dbg!((path.as_ref(), e));
                    }
                }
            }
            Err(e) => {
                dbg!((path.as_ref(), e));
            }
        },
        Err(e) => {
            dbg!((path.as_ref(), e));
        }
    }
}<|MERGE_RESOLUTION|>--- conflicted
+++ resolved
@@ -741,11 +741,7 @@
     Result(Result_<'a>),
     Future(Future<'a>),
     Stream(Stream<'a>),
-<<<<<<< HEAD
-    Error(Span),
-=======
     ErrorContext(Span),
->>>>>>> 27bb59a1
 }
 
 enum Handle<'a> {
@@ -1420,11 +1416,7 @@
             }
 
             // error
-<<<<<<< HEAD
-            Some((span, Token::Error)) => Ok(Type::Error(span)),
-=======
             Some((span, Token::ErrorContext)) => Ok(Type::ErrorContext(span)),
->>>>>>> 27bb59a1
 
             // own<T>
             Some((_span, Token::Own)) => {
@@ -1472,11 +1464,7 @@
             | Type::F64(span)
             | Type::Char(span)
             | Type::String(span)
-<<<<<<< HEAD
-            | Type::Error(span) => *span,
-=======
             | Type::ErrorContext(span) => *span,
->>>>>>> 27bb59a1
             Type::Name(id) => id.span,
             Type::List(l) => l.span,
             Type::Handle(h) => h.span(),
