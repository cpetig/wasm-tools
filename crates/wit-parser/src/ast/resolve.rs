use super::{ParamList, ResultList, WorldOrInterface};
use crate::ast::toposort::toposort;
use crate::*;
use anyhow::bail;
use std::collections::{HashMap, HashSet};
use std::mem;

#[derive(Default)]
pub struct Resolver<'a> {
    /// Current package name learned through the ASTs pushed onto this resolver.
    package_name: Option<(PackageName, Span)>,

    /// Package docs.
    package_docs: Docs,

    /// All non-`package` WIT decls are going to be resolved together.
    decl_lists: Vec<ast::DeclList<'a>>,

    // Arenas that get plumbed to the final `UnresolvedPackage`
    types: Arena<TypeDef>,
    interfaces: Arena<Interface>,
    worlds: Arena<World>,

    // Interning structure for types which-need-not-be-named such as
    // `list<string>` and such.
    anon_types: HashMap<Key, TypeId>,

    /// The index within `self.ast_items` that lookups should go through. This
    /// is updated as the ASTs are walked.
    cur_ast_index: usize,

    /// A map per `ast::DeclList` which keeps track of the file's top level
    /// names in scope. This maps each name onto either a world or an interface,
    /// handling things like `use` at the top level.
    ast_items: Vec<IndexMap<&'a str, AstItem>>,

    /// A map for the entire package being created of all names defined within,
    /// along with the ID they're mapping to.
    package_items: IndexMap<&'a str, AstItem>,

    /// A per-interface map of name to item-in-the-interface. This is the same
    /// length as `self.types` and is pushed to whenever `self.types` is pushed
    /// to.
    interface_types: Vec<IndexMap<&'a str, (TypeOrItem, Span)>>,

    /// Metadata about foreign dependencies which are not defined in this
    /// package. This map is keyed by the name of the package being imported
    /// from. The next level of key is the name of the interface being imported
    /// from, and the final value is the assigned ID of the interface.
    foreign_deps: IndexMap<PackageName, IndexMap<&'a str, AstItem>>,

    /// All interfaces that are present within `self.foreign_deps`.
    foreign_interfaces: HashSet<InterfaceId>,

    foreign_worlds: HashSet<WorldId>,

    /// The current type lookup scope which will eventually make its way into
    /// `self.interface_types`.
    type_lookup: IndexMap<&'a str, (TypeOrItem, Span)>,

    /// An assigned span for where all types inserted into `self.types` as
    /// imported from foreign interfaces. These types all show up first in the
    /// `self.types` arena and this span is used to generate an error message
    /// pointing to it if the item isn't actually defined.
    unknown_type_spans: Vec<Span>,

    /// Spans for each world in `self.worlds`
    world_spans: Vec<WorldSpan>,

    /// Spans for each type in `self.types`
    type_spans: Vec<Span>,

    /// The span of each interface's definition which is used for error
    /// reporting during the final `Resolve` phase.
    interface_spans: Vec<InterfaceSpan>,

    /// Spans per entry in `self.foreign_deps` for where the dependency was
    /// introduced to print an error message if necessary.
    foreign_dep_spans: Vec<Span>,

    /// A list of `TypeDefKind::Unknown` types which are required to be
    /// resources when this package is resolved against its dependencies.
    required_resource_types: Vec<(TypeId, Span)>,
}

#[derive(PartialEq, Eq, Hash)]
enum Key {
    Variant(Vec<(String, Option<Type>)>),
    BorrowHandle(TypeId),
    Record(Vec<(String, Type)>),
    Flags(Vec<String>),
    Tuple(Vec<Type>),
    Enum(Vec<String>),
    List(Type),
    Option(Type),
    Result(Option<Type>, Option<Type>),
    Future(Option<Type>),
    Stream(Type),
<<<<<<< HEAD
    Error,
=======
    ErrorContext,
>>>>>>> 27bb59a1
}

enum TypeItem<'a, 'b> {
    Use(&'b ast::Use<'a>),
    Def(&'b ast::TypeDef<'a>),
}

enum TypeOrItem {
    Type(TypeId),
    Item(&'static str),
}

impl<'a> Resolver<'a> {
    pub(super) fn push(&mut self, file: ast::PackageFile<'a>) -> Result<()> {
        // As each WIT file is pushed into this resolver keep track of the
        // current package name assigned. Only one file needs to mention it, but
        // if multiple mention it then they must all match.
        if let Some(cur) = &file.package_id {
            let cur_name = cur.package_name();
            if let Some((prev, _)) = &self.package_name {
                if cur_name != *prev {
                    bail!(Error::new(
                        cur.span,
                        format!(
                            "package identifier `{cur_name}` does not match \
                             previous package name of `{prev}`"
                        ),
                    ))
                }
            }
            self.package_name = Some((cur_name, cur.span));

            // At most one 'package' item can have doc comments.
            let docs = self.docs(&cur.docs);
            if docs.contents.is_some() {
                if self.package_docs.contents.is_some() {
                    bail!(Error::new(
                        cur.docs.span,
                        "found doc comments on multiple 'package' items"
                    ))
                }
                self.package_docs = docs;
            }
        }

        // Ensure that there are no nested packages in `file`. Note that for
        // top level files nested packages are handled separately in `ast.rs`
        // with their own resolver.
        for item in file.decl_list.items.iter() {
            let span = match item {
                ast::AstItem::Package(pkg) => pkg.package_id.as_ref().unwrap().span,
                _ => continue,
            };
            bail!(Error::new(
                span,
                "nested packages must be placed at the top-level"
            ))
        }

        self.decl_lists.push(file.decl_list);
        Ok(())
    }

    pub(crate) fn resolve(&mut self) -> Result<UnresolvedPackage> {
        // At least one of the WIT files must have a `package` annotation.
        let (name, package_name_span) = match &self.package_name {
            Some(name) => name.clone(),
            None => {
                bail!("no `package` header was found in any WIT file for this package")
            }
        };

        // First populate information about foreign dependencies and the general
        // structure of the package. This should resolve the "base" of many
        // `use` statements and additionally generate a topological ordering of
        // all interfaces in the package to visit.
        let decl_lists = mem::take(&mut self.decl_lists);
        self.populate_foreign_deps(&decl_lists);
        let (iface_order, world_order) = self.populate_ast_items(&decl_lists)?;
        self.populate_foreign_types(&decl_lists)?;

        // Use the topological ordering of all interfaces to resolve all
        // interfaces in-order. Note that a reverse-mapping from ID to AST is
        // generated here to assist with this.
        let mut iface_id_to_ast = IndexMap::new();
        let mut world_id_to_ast = IndexMap::new();
        for (i, decl_list) in decl_lists.iter().enumerate() {
            for item in decl_list.items.iter() {
                match item {
                    ast::AstItem::Interface(iface) => {
                        let id = match self.ast_items[i][iface.name.name] {
                            AstItem::Interface(id) => id,
                            AstItem::World(_) => unreachable!(),
                        };
                        iface_id_to_ast.insert(id, (iface, i));
                    }
                    ast::AstItem::World(world) => {
                        let id = match self.ast_items[i][world.name.name] {
                            AstItem::World(id) => id,
                            AstItem::Interface(_) => unreachable!(),
                        };
                        world_id_to_ast.insert(id, (world, i));
                    }
                    ast::AstItem::Use(_) => {}
                    ast::AstItem::Package(_) => unreachable!(),
                }
            }
        }

        for id in iface_order {
            let (interface, i) = &iface_id_to_ast[&id];
            self.cur_ast_index = *i;
            self.resolve_interface(id, &interface.items, &interface.docs, &interface.attributes)?;
        }

        for id in world_order {
            let (world, i) = &world_id_to_ast[&id];
            self.cur_ast_index = *i;
            self.resolve_world(id, world)?;
        }

        self.decl_lists = decl_lists;
        Ok(UnresolvedPackage {
            package_name_span,
            name,
            docs: mem::take(&mut self.package_docs),
            worlds: mem::take(&mut self.worlds),
            types: mem::take(&mut self.types),
            interfaces: mem::take(&mut self.interfaces),
            foreign_deps: self
                .foreign_deps
                .iter()
                .map(|(name, deps)| {
                    (
                        name.clone(),
                        deps.iter()
                            .map(|(name, id)| (name.to_string(), *id))
                            .collect(),
                    )
                })
                .collect(),
            unknown_type_spans: mem::take(&mut self.unknown_type_spans),
            interface_spans: mem::take(&mut self.interface_spans),
            world_spans: mem::take(&mut self.world_spans),
            type_spans: mem::take(&mut self.type_spans),
            foreign_dep_spans: mem::take(&mut self.foreign_dep_spans),
            required_resource_types: mem::take(&mut self.required_resource_types),
        })
    }

    /// Registers all foreign dependencies made within the ASTs provided.
    ///
    /// This will populate the `self.foreign_{deps,interfaces,worlds}` maps with all
    /// `UsePath::Package` entries.
    fn populate_foreign_deps(&mut self, decl_lists: &[ast::DeclList<'a>]) {
        let mut foreign_deps = mem::take(&mut self.foreign_deps);
        let mut foreign_interfaces = mem::take(&mut self.foreign_interfaces);
        let mut foreign_worlds = mem::take(&mut self.foreign_worlds);
        for decl_list in decl_lists {
            decl_list
                .for_each_path(&mut |_, path, _names, world_or_iface| {
                    let (id, name) = match path {
                        ast::UsePath::Package { id, name } => (id, name),
                        _ => return Ok(()),
                    };

                    let deps = foreign_deps.entry(id.package_name()).or_insert_with(|| {
                        self.foreign_dep_spans.push(id.span);
                        IndexMap::new()
                    });
                    let id = *deps.entry(name.name).or_insert_with(|| {
                        match world_or_iface {
                            WorldOrInterface::World => {
                                log::trace!(
                                    "creating a world for foreign dep: {}/{}",
                                    id.package_name(),
                                    name.name
                                );
                                AstItem::World(self.alloc_world(name.span))
                            }
                            WorldOrInterface::Interface | WorldOrInterface::Unknown => {
                                // Currently top-level `use` always assumes an interface, so the
                                // `Unknown` case is the same as `Interface`.
                                log::trace!(
                                    "creating an interface for foreign dep: {}/{}",
                                    id.package_name(),
                                    name.name
                                );
                                AstItem::Interface(self.alloc_interface(name.span))
                            }
                        }
                    });

                    let _ = match id {
                        AstItem::Interface(id) => foreign_interfaces.insert(id),
                        AstItem::World(id) => foreign_worlds.insert(id),
                    };

                    Ok(())
                })
                .unwrap();
        }
        self.foreign_deps = foreign_deps;
        self.foreign_interfaces = foreign_interfaces;
        self.foreign_worlds = foreign_worlds;
    }

    fn alloc_interface(&mut self, span: Span) -> InterfaceId {
        self.interface_types.push(IndexMap::new());
        self.interface_spans.push(InterfaceSpan {
            span,
            funcs: Vec::new(),
        });
        self.interfaces.alloc(Interface {
            name: None,
            types: IndexMap::new(),
            docs: Docs::default(),
            stability: Default::default(),
            functions: IndexMap::new(),
            package: None,
        })
    }

    fn alloc_world(&mut self, span: Span) -> WorldId {
        self.world_spans.push(WorldSpan {
            span,
            imports: Vec::new(),
            exports: Vec::new(),
            includes: Vec::new(),
        });
        self.worlds.alloc(World {
            name: String::new(),
            docs: Docs::default(),
            exports: IndexMap::new(),
            imports: IndexMap::new(),
            package: None,
            includes: Default::default(),
            include_names: Default::default(),
            stability: Default::default(),
        })
    }

    /// This method will create a `World` and an `Interface` for all items
    /// present in the specified set of ASTs. Additionally maps for each AST are
    /// generated for resolving use-paths later on.
    fn populate_ast_items(
        &mut self,
        decl_lists: &[ast::DeclList<'a>],
    ) -> Result<(Vec<InterfaceId>, Vec<WorldId>)> {
        let mut package_items = IndexMap::new();

        // Validate that all worlds and interfaces have unique names within this
        // package across all ASTs which make up the package.
        let mut names = HashMap::new();
        let mut decl_list_namespaces = Vec::new();
        let mut order = IndexMap::new();
        for decl_list in decl_lists {
            let mut decl_list_ns = IndexMap::new();
            for item in decl_list.items.iter() {
                match item {
                    ast::AstItem::Interface(i) => {
                        if package_items.insert(i.name.name, i.name.span).is_some() {
                            bail!(Error::new(
                                i.name.span,
                                format!("duplicate item named `{}`", i.name.name),
                            ))
                        }
                        let prev = decl_list_ns.insert(i.name.name, ());
                        assert!(prev.is_none());
                        let prev = order.insert(i.name.name, Vec::new());
                        assert!(prev.is_none());
                        let prev = names.insert(i.name.name, item);
                        assert!(prev.is_none());
                    }
                    ast::AstItem::World(w) => {
                        if package_items.insert(w.name.name, w.name.span).is_some() {
                            bail!(Error::new(
                                w.name.span,
                                format!("duplicate item named `{}`", w.name.name),
                            ))
                        }
                        let prev = decl_list_ns.insert(w.name.name, ());
                        assert!(prev.is_none());
                        let prev = order.insert(w.name.name, Vec::new());
                        assert!(prev.is_none());
                        let prev = names.insert(w.name.name, item);
                        assert!(prev.is_none());
                    }
                    // These are processed down below.
                    ast::AstItem::Use(_) => {}

                    ast::AstItem::Package(_) => unreachable!(),
                }
            }
            decl_list_namespaces.push(decl_list_ns);
        }

        // Next record dependencies between interfaces as induced via `use`
        // paths. This step is used to perform a topological sort of all
        // interfaces to ensure there are no cycles and to generate an ordering
        // which we can resolve in.
        enum ItemSource<'a> {
            Foreign,
            Local(ast::Id<'a>),
        }

        for decl_list in decl_lists {
            // Record, in the context of this file, what all names are defined
            // at the top level and whether they point to other items in this
            // package or foreign items. Foreign deps are ignored for
            // topological ordering.
            let mut decl_list_ns = IndexMap::new();
            for item in decl_list.items.iter() {
                let (name, src) = match item {
                    ast::AstItem::Use(u) => {
                        let name = u.as_.as_ref().unwrap_or(u.item.name());
                        let src = match &u.item {
                            ast::UsePath::Id(id) => ItemSource::Local(id.clone()),
                            ast::UsePath::Package { .. } => ItemSource::Foreign,
                        };
                        (name, src)
                    }
                    ast::AstItem::Interface(i) => (&i.name, ItemSource::Local(i.name.clone())),
                    ast::AstItem::World(w) => (&w.name, ItemSource::Local(w.name.clone())),
                    ast::AstItem::Package(_) => unreachable!(),
                };
                if decl_list_ns.insert(name.name, (name.span, src)).is_some() {
                    bail!(Error::new(
                        name.span,
                        format!("duplicate name `{}` in this file", name.name),
                    ));
                }
            }

            // With this file's namespace information look at all `use` paths
            // and record dependencies between interfaces.
            decl_list.for_each_path(&mut |iface, path, _names, _| {
                // If this import isn't contained within an interface then it's
                // in a world and it doesn't need to participate in our
                // topo-sort.
                let iface = match iface {
                    Some(name) => name,
                    None => return Ok(()),
                };
                let used_name = match path {
                    ast::UsePath::Id(id) => id,
                    ast::UsePath::Package { .. } => return Ok(()),
                };
                match decl_list_ns.get(used_name.name) {
                    Some((_, ItemSource::Foreign)) => return Ok(()),
                    Some((_, ItemSource::Local(id))) => {
                        order[iface.name].push(id.clone());
                    }
                    None => match package_items.get(used_name.name) {
                        Some(_) => {
                            order[iface.name].push(used_name.clone());
                        }
                        None => {
                            bail!(Error::new(
                                used_name.span,
                                format!(
                                    "interface or world `{name}` not found in package",
                                    name = used_name.name
                                ),
                            ))
                        }
                    },
                }
                Ok(())
            })?;
        }

        let order = toposort("interface or world", &order)?;
        log::debug!("toposort for interfaces and worlds in order: {:?}", order);

        // Allocate interfaces in-order now that the ordering is defined. This
        // is then used to build up internal maps for each AST which are stored
        // in `self.ast_items`.
        let mut ids = IndexMap::new();
        let mut iface_id_order = Vec::new();
        let mut world_id_order = Vec::new();
        for name in order {
            match names.get(name).unwrap() {
                ast::AstItem::Interface(_) => {
                    let id = self.alloc_interface(package_items[name]);
                    self.interfaces[id].name = Some(name.to_string());
                    let prev = ids.insert(name, AstItem::Interface(id));
                    assert!(prev.is_none());
                    iface_id_order.push(id);
                }
                ast::AstItem::World(_) => {
                    let id = self.alloc_world(package_items[name]);
                    self.worlds[id].name = name.to_string();
                    let prev = ids.insert(name, AstItem::World(id));
                    assert!(prev.is_none());
                    world_id_order.push(id);
                }
                ast::AstItem::Use(_) | ast::AstItem::Package(_) => unreachable!(),
            };
        }
        for decl_list in decl_lists {
            let mut items = IndexMap::new();
            for item in decl_list.items.iter() {
                let (name, ast_item) = match item {
                    ast::AstItem::Use(u) => {
                        if !u.attributes.is_empty() {
                            bail!(Error::new(
                                u.span,
                                format!("attributes not allowed on top-level use"),
                            ))
                        }
                        let name = u.as_.as_ref().unwrap_or(u.item.name());
                        let item = match &u.item {
                            ast::UsePath::Id(name) => *ids.get(name.name).ok_or_else(|| {
                                Error::new(
                                    name.span,
                                    format!(
                                        "interface or world `{name}` does not exist",
                                        name = name.name
                                    ),
                                )
                            })?,
                            ast::UsePath::Package { id, name } => {
                                self.foreign_deps[&id.package_name()][name.name]
                            }
                        };
                        (name.name, item)
                    }
                    ast::AstItem::Interface(i) => {
                        let iface_item = ids[i.name.name];
                        assert!(matches!(iface_item, AstItem::Interface(_)));
                        (i.name.name, iface_item)
                    }
                    ast::AstItem::World(w) => {
                        let world_item = ids[w.name.name];
                        assert!(matches!(world_item, AstItem::World(_)));
                        (w.name.name, world_item)
                    }
                    ast::AstItem::Package(_) => unreachable!(),
                };
                let prev = items.insert(name, ast_item);
                assert!(prev.is_none());

                // Items defined via `use` don't go into the package namespace,
                // only the file namespace.
                if !matches!(item, ast::AstItem::Use(_)) {
                    let prev = self.package_items.insert(name, ast_item);
                    assert!(prev.is_none());
                }
            }
            self.ast_items.push(items);
        }
        Ok((iface_id_order, world_id_order))
    }

    /// Generate a `Type::Unknown` entry for all types imported from foreign
    /// packages.
    ///
    /// This is done after all interfaces are generated so `self.resolve_path`
    /// can be used to determine if what's being imported from is a foreign
    /// interface or not.
    fn populate_foreign_types(&mut self, decl_lists: &[ast::DeclList<'a>]) -> Result<()> {
        for (i, decl_list) in decl_lists.iter().enumerate() {
            self.cur_ast_index = i;
            decl_list.for_each_path(&mut |_, path, names, _| {
                let names = match names {
                    Some(names) => names,
                    None => return Ok(()),
                };
                let (item, name, span) = self.resolve_ast_item_path(path)?;
                let iface = self.extract_iface_from_item(&item, &name, span)?;
                if !self.foreign_interfaces.contains(&iface) {
                    return Ok(());
                }

                let lookup = &mut self.interface_types[iface.index()];
                for name in names {
                    // If this name has already been defined then use that prior
                    // definition, otherwise create a new type with an unknown
                    // representation and insert it into the various maps.
                    if lookup.contains_key(name.name.name) {
                        continue;
                    }
                    let id = self.types.alloc(TypeDef {
                        docs: Docs::default(),
                        stability: Default::default(),
                        kind: TypeDefKind::Unknown,
                        name: Some(name.name.name.to_string()),
                        owner: TypeOwner::Interface(iface),
                    });
                    self.unknown_type_spans.push(name.name.span);
                    self.type_spans.push(name.name.span);
                    lookup.insert(name.name.name, (TypeOrItem::Type(id), name.name.span));
                    self.interfaces[iface]
                        .types
                        .insert(name.name.name.to_string(), id);
                }

                Ok(())
            })?;
        }
        Ok(())
    }

    fn resolve_world(&mut self, world_id: WorldId, world: &ast::World<'a>) -> Result<WorldId> {
        let docs = self.docs(&world.docs);
        self.worlds[world_id].docs = docs;
        let stability = self.stability(&world.attributes)?;
        self.worlds[world_id].stability = stability;

        self.resolve_types(
            TypeOwner::World(world_id),
            world.items.iter().filter_map(|i| match i {
                ast::WorldItem::Use(u) => Some(TypeItem::Use(u)),
                ast::WorldItem::Type(t) => Some(TypeItem::Def(t)),
                ast::WorldItem::Import(_) | ast::WorldItem::Export(_) => None,
                // should be handled in `wit-parser::resolve`
                ast::WorldItem::Include(_) => None,
            }),
        )?;

        // resolve include items
        let items = world.items.iter().filter_map(|i| match i {
            ast::WorldItem::Include(i) => Some(i),
            _ => None,
        });
        for include in items {
            self.resolve_include(world_id, include)?;
        }

        let mut export_spans = Vec::new();
        let mut import_spans = Vec::new();
        let mut import_names = HashMap::new();
        let mut export_names = HashMap::new();
        for (name, (item, span)) in self.type_lookup.iter() {
            match *item {
                TypeOrItem::Type(id) => {
                    let prev = import_names.insert(*name, "import");
                    if let Some(prev) = prev {
                        bail!(Error::new(
                            *span,
                            format!("import `{name}` conflicts with prior {prev} of same name",),
                        ))
                    }
                    self.worlds[world_id]
                        .imports
                        .insert(WorldKey::Name(name.to_string()), WorldItem::Type(id));
                    import_spans.push(*span);
                }
                TypeOrItem::Item(_) => unreachable!(),
            }
        }

        let mut imported_interfaces = HashSet::new();
        let mut exported_interfaces = HashSet::new();
        for item in world.items.iter() {
            let (docs, attrs, kind, desc, spans, interfaces, names) = match item {
                ast::WorldItem::Import(import) => (
                    &import.docs,
                    &import.attributes,
                    &import.kind,
                    "import",
                    &mut import_spans,
                    &mut imported_interfaces,
                    &mut import_names,
                ),
                ast::WorldItem::Export(export) => (
                    &export.docs,
                    &export.attributes,
                    &export.kind,
                    "export",
                    &mut export_spans,
                    &mut exported_interfaces,
                    &mut export_names,
                ),

                ast::WorldItem::Type(ast::TypeDef {
                    name,
                    ty: ast::Type::Resource(r),
                    ..
                }) => {
                    for func in r.funcs.iter() {
                        import_spans.push(func.named_func().name.span);
                        let func = self.resolve_resource_func(func, name)?;
                        let prev = self.worlds[world_id]
                            .imports
                            .insert(WorldKey::Name(func.name.clone()), WorldItem::Function(func));
                        // Resource names themselves are unique, and methods are
                        // uniquely named, so this should be possible to assert
                        // at this point and never trip.
                        assert!(prev.is_none());
                    }
                    continue;
                }

                // handled in `resolve_types`
                ast::WorldItem::Use(_) | ast::WorldItem::Type(_) | ast::WorldItem::Include(_) => {
                    continue
                }
            };
            let key = match kind {
                ast::ExternKind::Interface(name, _) | ast::ExternKind::Func(name, _) => {
                    let prev = names.insert(name.name, desc);
                    if let Some(prev) = prev {
                        bail!(Error::new(
                            kind.span(),
                            format!(
                                "{desc} `{name}` conflicts with prior {prev} of same name",
                                name = name.name
                            ),
                        ))
                    }
                    WorldKey::Name(name.name.to_string())
                }
                ast::ExternKind::Path(path) => {
                    let (item, name, span) = self.resolve_ast_item_path(path)?;
                    let id = self.extract_iface_from_item(&item, &name, span)?;
                    WorldKey::Interface(id)
                }
            };
            let world_item = self.resolve_world_item(docs, attrs, kind)?;
            if let WorldItem::Interface { id, .. } = world_item {
                if !interfaces.insert(id) {
                    bail!(Error::new(
                        kind.span(),
                        format!("interface cannot be {desc}ed more than once"),
                    ))
                }
            }
            let dst = if desc == "import" {
                &mut self.worlds[world_id].imports
            } else {
                &mut self.worlds[world_id].exports
            };
            let prev = dst.insert(key, world_item);
            assert!(prev.is_none());
            spans.push(kind.span());
        }
        self.world_spans[world_id.index()].imports = import_spans;
        self.world_spans[world_id.index()].exports = export_spans;
        self.type_lookup.clear();

        Ok(world_id)
    }

    fn resolve_world_item(
        &mut self,
        docs: &ast::Docs<'a>,
        attrs: &[ast::Attribute<'a>],
        kind: &ast::ExternKind<'a>,
    ) -> Result<WorldItem> {
        match kind {
            ast::ExternKind::Interface(name, items) => {
                let prev = mem::take(&mut self.type_lookup);
                let id = self.alloc_interface(name.span);
                self.resolve_interface(id, items, docs, attrs)?;
                self.type_lookup = prev;
                let stability = self.interfaces[id].stability.clone();
                Ok(WorldItem::Interface { id, stability })
            }
            ast::ExternKind::Path(path) => {
                let stability = self.stability(attrs)?;
                let (item, name, span) = self.resolve_ast_item_path(path)?;
                let id = self.extract_iface_from_item(&item, &name, span)?;
                Ok(WorldItem::Interface { id, stability })
            }
            ast::ExternKind::Func(name, func) => {
                let func = self.resolve_function(
                    docs,
                    attrs,
                    name.name,
                    func,
                    FunctionKind::Freestanding,
                )?;
                Ok(WorldItem::Function(func))
            }
        }
    }

    fn resolve_interface(
        &mut self,
        interface_id: InterfaceId,
        fields: &[ast::InterfaceItem<'a>],
        docs: &ast::Docs<'a>,
        attrs: &[ast::Attribute<'a>],
    ) -> Result<()> {
        let docs = self.docs(docs);
        self.interfaces[interface_id].docs = docs;
        let stability = self.stability(attrs)?;
        self.interfaces[interface_id].stability = stability;

        self.resolve_types(
            TypeOwner::Interface(interface_id),
            fields.iter().filter_map(|i| match i {
                ast::InterfaceItem::Use(u) => Some(TypeItem::Use(u)),
                ast::InterfaceItem::TypeDef(t) => Some(TypeItem::Def(t)),
                ast::InterfaceItem::Func(_) => None,
            }),
        )?;

        for (name, (ty, _)) in self.type_lookup.iter() {
            match *ty {
                TypeOrItem::Type(id) => {
                    self.interfaces[interface_id]
                        .types
                        .insert(name.to_string(), id);
                }
                TypeOrItem::Item(_) => unreachable!(),
            }
        }

        // Finally process all function definitions now that all types are
        // defined.
        let mut funcs = Vec::new();
        for field in fields {
            match field {
                ast::InterfaceItem::Func(f) => {
                    self.define_interface_name(&f.name, TypeOrItem::Item("function"))?;
                    funcs.push(self.resolve_function(
                        &f.docs,
                        &f.attributes,
                        &f.name.name,
                        &f.func,
                        FunctionKind::Freestanding,
                    )?);
                    self.interface_spans[interface_id.index()]
                        .funcs
                        .push(f.name.span);
                }
                ast::InterfaceItem::Use(_) => {}
                ast::InterfaceItem::TypeDef(ast::TypeDef {
                    name,
                    ty: ast::Type::Resource(r),
                    ..
                }) => {
                    for func in r.funcs.iter() {
                        funcs.push(self.resolve_resource_func(func, name)?);
                        self.interface_spans[interface_id.index()]
                            .funcs
                            .push(func.named_func().name.span);
                    }
                }
                ast::InterfaceItem::TypeDef(_) => {}
            }
        }
        for func in funcs {
            let prev = self.interfaces[interface_id]
                .functions
                .insert(func.name.clone(), func);
            assert!(prev.is_none());
        }

        let lookup = mem::take(&mut self.type_lookup);
        self.interface_types[interface_id.index()] = lookup;

        Ok(())
    }

    fn resolve_types<'b>(
        &mut self,
        owner: TypeOwner,
        fields: impl Iterator<Item = TypeItem<'a, 'b>> + Clone,
    ) -> Result<()>
    where
        'a: 'b,
    {
        assert!(self.type_lookup.is_empty());

        // First, populate our namespace with `use` statements
        for field in fields.clone() {
            match field {
                TypeItem::Use(u) => {
                    self.resolve_use(owner, u)?;
                }
                TypeItem::Def(_) => {}
            }
        }

        // Next determine dependencies between types, perform a topological
        // sort, and then define all types. This will define types in a
        // topological fashion, forbid cycles, and weed out references to
        // undefined types all in one go.
        let mut type_deps = IndexMap::new();
        let mut type_defs = IndexMap::new();
        for field in fields {
            match field {
                TypeItem::Def(t) => {
                    let prev = type_defs.insert(t.name.name, Some(t));
                    if prev.is_some() {
                        bail!(Error::new(
                            t.name.span,
                            format!("name `{}` is defined more than once", t.name.name),
                        ))
                    }
                    let mut deps = Vec::new();
                    collect_deps(&t.ty, &mut deps);
                    type_deps.insert(t.name.name, deps);
                }
                TypeItem::Use(u) => {
                    for name in u.names.iter() {
                        let name = name.as_.as_ref().unwrap_or(&name.name);
                        type_deps.insert(name.name, Vec::new());
                        type_defs.insert(name.name, None);
                    }
                }
            }
        }
        let order = toposort("type", &type_deps).map_err(attach_old_float_type_context)?;
        for ty in order {
            let def = match type_defs.swap_remove(&ty).unwrap() {
                Some(def) => def,
                None => continue,
            };
            let docs = self.docs(&def.docs);
            let stability = self.stability(&def.attributes)?;
            let kind = self.resolve_type_def(&def.ty, &stability)?;
            let id = self.types.alloc(TypeDef {
                docs,
                stability,
                kind,
                name: Some(def.name.name.to_string()),
                owner,
            });
            self.type_spans.push(def.name.span);
            self.define_interface_name(&def.name, TypeOrItem::Type(id))?;
        }
        return Ok(());

        fn attach_old_float_type_context(err: ast::toposort::Error) -> anyhow::Error {
            let name = match &err {
                ast::toposort::Error::NonexistentDep { name, .. } => name,
                _ => return err.into(),
            };
            let new = match name.as_str() {
                "float32" => "f32",
                "float64" => "f64",
                _ => return err.into(),
            };

            let context = format!(
                "the `{name}` type has been renamed to `{new}` and is \
                 no longer accepted, but the `WIT_REQUIRE_F32_F64=0` \
                 environment variable can be used to temporarily \
                 disable this error"
            );
            anyhow::Error::from(err).context(context)
        }
    }

    fn resolve_use(&mut self, owner: TypeOwner, u: &ast::Use<'a>) -> Result<()> {
        let (item, name, span) = self.resolve_ast_item_path(&u.from)?;
        let use_from = self.extract_iface_from_item(&item, &name, span)?;
        let stability = self.stability(&u.attributes)?;

        for name in u.names.iter() {
            let lookup = &self.interface_types[use_from.index()];
            let id = match lookup.get(name.name.name) {
                Some((TypeOrItem::Type(id), _)) => *id,
                Some((TypeOrItem::Item(s), _)) => {
                    bail!(Error::new(
                        name.name.span,
                        format!("cannot import {s} `{}`", name.name.name),
                    ))
                }
                None => bail!(Error::new(
                    name.name.span,
                    format!("name `{}` is not defined", name.name.name),
                )),
            };
            self.type_spans.push(name.name.span);
            let name = name.as_.as_ref().unwrap_or(&name.name);
            let id = self.types.alloc(TypeDef {
                docs: Docs::default(),
                stability: stability.clone(),
                kind: TypeDefKind::Type(Type::Id(id)),
                name: Some(name.name.to_string()),
                owner,
            });
            self.define_interface_name(name, TypeOrItem::Type(id))?;
        }
        Ok(())
    }

    /// For each name in the `include`, resolve the path of the include, add it to the self.includes
    fn resolve_include(&mut self, world_id: WorldId, i: &ast::Include<'a>) -> Result<()> {
        let stability = self.stability(&i.attributes)?;
        let (item, name, span) = self.resolve_ast_item_path(&i.from)?;
        let include_from = self.extract_world_from_item(&item, &name, span)?;
        self.worlds[world_id]
            .includes
            .push((stability, include_from));
        self.worlds[world_id].include_names.push(
            i.names
                .iter()
                .map(|n| IncludeName {
                    name: n.name.name.to_string(),
                    as_: n.as_.name.to_string(),
                })
                .collect(),
        );
        self.world_spans[world_id.index()].includes.push(span);
        Ok(())
    }

    fn resolve_resource_func(
        &mut self,
        func: &ast::ResourceFunc<'_>,
        resource: &ast::Id<'_>,
    ) -> Result<Function> {
        let resource_id = match self.type_lookup.get(resource.name) {
            Some((TypeOrItem::Type(id), _)) => *id,
            _ => panic!("type lookup for resource failed"),
        };
        let (name, kind);
        match func {
            ast::ResourceFunc::Method(f) => {
                name = format!("[method]{}.{}", resource.name, f.name.name);
                kind = FunctionKind::Method(resource_id);
            }
            ast::ResourceFunc::Static(f) => {
                name = format!("[static]{}.{}", resource.name, f.name.name);
                kind = FunctionKind::Static(resource_id);
            }
            ast::ResourceFunc::Constructor(_) => {
                name = format!("[constructor]{}", resource.name);
                kind = FunctionKind::Constructor(resource_id);
            }
        }
        let named_func = func.named_func();
        self.resolve_function(
            &named_func.docs,
            &named_func.attributes,
            &name,
            &named_func.func,
            kind,
        )
    }

    fn resolve_function(
        &mut self,
        docs: &ast::Docs<'_>,
        attrs: &[ast::Attribute<'_>],
        name: &str,
        func: &ast::Func,
        kind: FunctionKind,
    ) -> Result<Function> {
        let docs = self.docs(docs);
        let stability = self.stability(attrs)?;
        let params = self.resolve_params(&func.params, &kind, func.span, &stability)?;
        let results = self.resolve_results(&func.results, &kind, func.span, &stability)?;
        Ok(Function {
            docs,
            stability,
            name: name.to_string(),
            kind,
            params,
            results,
        })
    }

    fn resolve_ast_item_path(&self, path: &ast::UsePath<'a>) -> Result<(AstItem, String, Span)> {
        match path {
            ast::UsePath::Id(id) => {
                let item = self.ast_items[self.cur_ast_index]
                    .get(id.name)
                    .or_else(|| self.package_items.get(id.name));
                match item {
                    Some(item) => Ok((*item, id.name.into(), id.span)),
                    None => {
                        bail!(Error::new(
                            id.span,
                            format!("interface or world `{}` does not exist", id.name),
                        ))
                    }
                }
            }
            ast::UsePath::Package { id, name } => Ok((
                self.foreign_deps[&id.package_name()][name.name],
                name.name.into(),
                name.span,
            )),
        }
    }

    fn extract_iface_from_item(
        &self,
        item: &AstItem,
        name: &str,
        span: Span,
    ) -> Result<InterfaceId> {
        match item {
            AstItem::Interface(id) => Ok(*id),
            AstItem::World(_) => {
                bail!(Error::new(
                    span,
                    format!("name `{}` is defined as a world, not an interface", name),
                ))
            }
        }
    }

    fn extract_world_from_item(&self, item: &AstItem, name: &str, span: Span) -> Result<WorldId> {
        match item {
            AstItem::World(id) => Ok(*id),
            AstItem::Interface(_) => {
                bail!(Error::new(
                    span,
                    format!("name `{}` is defined as an interface, not a world", name),
                ))
            }
        }
    }

    fn define_interface_name(&mut self, name: &ast::Id<'a>, item: TypeOrItem) -> Result<()> {
        let prev = self.type_lookup.insert(name.name, (item, name.span));
        if prev.is_some() {
            bail!(Error::new(
                name.span,
                format!("name `{}` is defined more than once", name.name),
            ))
        } else {
            Ok(())
        }
    }

    fn resolve_type_def(
        &mut self,
        ty: &ast::Type<'_>,
        stability: &Stability,
    ) -> Result<TypeDefKind> {
        Ok(match ty {
            ast::Type::Bool(_) => TypeDefKind::Type(Type::Bool),
            ast::Type::U8(_) => TypeDefKind::Type(Type::U8),
            ast::Type::U16(_) => TypeDefKind::Type(Type::U16),
            ast::Type::U32(_) => TypeDefKind::Type(Type::U32),
            ast::Type::U64(_) => TypeDefKind::Type(Type::U64),
            ast::Type::S8(_) => TypeDefKind::Type(Type::S8),
            ast::Type::S16(_) => TypeDefKind::Type(Type::S16),
            ast::Type::S32(_) => TypeDefKind::Type(Type::S32),
            ast::Type::S64(_) => TypeDefKind::Type(Type::S64),
            ast::Type::F32(_) => TypeDefKind::Type(Type::F32),
            ast::Type::F64(_) => TypeDefKind::Type(Type::F64),
            ast::Type::Char(_) => TypeDefKind::Type(Type::Char),
            ast::Type::String(_) => TypeDefKind::Type(Type::String),
            ast::Type::Name(name) => {
                let id = self.resolve_type_name(name)?;
                TypeDefKind::Type(Type::Id(id))
            }
            ast::Type::List(list) => {
                let ty = self.resolve_type(&list.ty, stability)?;
                TypeDefKind::List(ty)
            }
            ast::Type::Handle(handle) => TypeDefKind::Handle(match handle {
                ast::Handle::Own { resource } => Handle::Own(self.validate_resource(resource)?),
                ast::Handle::Borrow { resource } => {
                    Handle::Borrow(self.validate_resource(resource)?)
                }
            }),
            ast::Type::Resource(resource) => {
                // Validate here that the resource doesn't have any duplicate-ly
                // named methods and that there's at most one constructor.
                let mut ctors = 0;
                let mut names = HashSet::new();
                for func in resource.funcs.iter() {
                    match func {
                        ast::ResourceFunc::Method(f) | ast::ResourceFunc::Static(f) => {
                            if !names.insert(&f.name.name) {
                                bail!(Error::new(
                                    f.name.span,
                                    format!("duplicate function name `{}`", f.name.name),
                                ))
                            }
                        }
                        ast::ResourceFunc::Constructor(f) => {
                            ctors += 1;
                            if ctors > 1 {
                                bail!(Error::new(f.name.span, "duplicate constructors"))
                            }
                        }
                    }
                }

                TypeDefKind::Resource
            }
            ast::Type::Record(record) => {
                let fields = record
                    .fields
                    .iter()
                    .map(|field| {
                        Ok(Field {
                            docs: self.docs(&field.docs),
                            name: field.name.name.to_string(),
                            ty: self.resolve_type(&field.ty, stability)?,
                        })
                    })
                    .collect::<Result<Vec<_>>>()?;
                TypeDefKind::Record(Record { fields })
            }
            ast::Type::Flags(flags) => {
                let flags = flags
                    .flags
                    .iter()
                    .map(|flag| Flag {
                        docs: self.docs(&flag.docs),
                        name: flag.name.name.to_string(),
                    })
                    .collect::<Vec<_>>();
                TypeDefKind::Flags(Flags { flags })
            }
            ast::Type::Tuple(t) => {
                let types = t
                    .types
                    .iter()
                    .map(|ty| self.resolve_type(ty, stability))
                    .collect::<Result<Vec<_>>>()?;
                TypeDefKind::Tuple(Tuple { types })
            }
            ast::Type::Variant(variant) => {
                if variant.cases.is_empty() {
                    bail!(Error::new(variant.span, "empty variant"))
                }
                let cases = variant
                    .cases
                    .iter()
                    .map(|case| {
                        Ok(Case {
                            docs: self.docs(&case.docs),
                            name: case.name.name.to_string(),
                            ty: self.resolve_optional_type(case.ty.as_ref(), stability)?,
                        })
                    })
                    .collect::<Result<Vec<_>>>()?;
                TypeDefKind::Variant(Variant { cases })
            }
            ast::Type::Enum(e) => {
                if e.cases.is_empty() {
                    bail!(Error::new(e.span, "empty enum"))
                }
                let cases = e
                    .cases
                    .iter()
                    .map(|case| {
                        Ok(EnumCase {
                            docs: self.docs(&case.docs),
                            name: case.name.name.to_string(),
                        })
                    })
                    .collect::<Result<Vec<_>>>()?;
                TypeDefKind::Enum(Enum { cases })
            }
            ast::Type::Option(ty) => TypeDefKind::Option(self.resolve_type(&ty.ty, stability)?),
            ast::Type::Result(r) => TypeDefKind::Result(Result_ {
                ok: self.resolve_optional_type(r.ok.as_deref(), stability)?,
                err: self.resolve_optional_type(r.err.as_deref(), stability)?,
            }),
            ast::Type::Future(t) => {
                TypeDefKind::Future(self.resolve_optional_type(t.ty.as_deref(), stability)?)
            }
            ast::Type::Stream(s) => TypeDefKind::Stream(self.resolve_type(&s.ty, stability)?),
<<<<<<< HEAD
            ast::Type::Error(_) => TypeDefKind::Error,
=======
            ast::Type::ErrorContext(_) => TypeDefKind::ErrorContext,
>>>>>>> 27bb59a1
        })
    }

    fn resolve_type_name(&mut self, name: &ast::Id<'_>) -> Result<TypeId> {
        match self.type_lookup.get(name.name) {
            Some((TypeOrItem::Type(id), _)) => Ok(*id),
            Some((TypeOrItem::Item(s), _)) => bail!(Error::new(
                name.span,
                format!("cannot use {s} `{name}` as a type", name = name.name),
            )),
            None => bail!(Error::new(
                name.span,
                format!("name `{name}` is not defined", name = name.name),
            )),
        }
    }

    fn validate_resource(&mut self, name: &ast::Id<'_>) -> Result<TypeId> {
        let id = self.resolve_type_name(name)?;
        let mut cur = id;
        loop {
            match self.types[cur].kind {
                TypeDefKind::Resource => break Ok(id),
                TypeDefKind::Type(Type::Id(ty)) => cur = ty,
                TypeDefKind::Unknown => {
                    self.required_resource_types.push((cur, name.span));
                    break Ok(id);
                }
                _ => bail!(Error::new(
                    name.span,
                    format!("type `{}` used in a handle must be a resource", name.name),
                )),
            }
        }
    }

    fn resolve_type(&mut self, ty: &super::Type<'_>, stability: &Stability) -> Result<Type> {
        // Resources must be declared at the top level to have their methods
        // processed appropriately, but resources also shouldn't show up
        // recursively so assert that's not happening here.
        match ty {
            ast::Type::Resource(_) => unreachable!(),
            _ => {}
        }
        let kind = self.resolve_type_def(ty, stability)?;
        Ok(self.anon_type_def(
            TypeDef {
                kind,
                name: None,
                docs: Docs::default(),
                stability: stability.clone(),
                owner: TypeOwner::None,
            },
            ty.span(),
        ))
    }

    fn resolve_optional_type(
        &mut self,
        ty: Option<&super::Type<'_>>,
        stability: &Stability,
    ) -> Result<Option<Type>> {
        match ty {
            Some(ty) => Ok(Some(self.resolve_type(ty, stability)?)),
            None => Ok(None),
        }
    }

    fn anon_type_def(&mut self, ty: TypeDef, span: Span) -> Type {
        let key = match &ty.kind {
            TypeDefKind::Type(t) => return *t,
            TypeDefKind::Variant(v) => Key::Variant(
                v.cases
                    .iter()
                    .map(|case| (case.name.clone(), case.ty))
                    .collect::<Vec<_>>(),
            ),
            TypeDefKind::Handle(Handle::Borrow(h)) => Key::BorrowHandle(*h),
            // An anonymous `own<T>` type is the same as a reference to the type
            // `T`, so avoid creating anonymous type and return that here
            // directly. Note that this additionally avoids creating distinct
            // anonymous types for `list<T>` and `list<own<T>>` for example.
            TypeDefKind::Handle(Handle::Own(id)) => return Type::Id(*id),
            TypeDefKind::Resource => unreachable!("anonymous resources aren't supported"),
            TypeDefKind::Record(r) => Key::Record(
                r.fields
                    .iter()
                    .map(|case| (case.name.clone(), case.ty))
                    .collect::<Vec<_>>(),
            ),
            TypeDefKind::Flags(r) => {
                Key::Flags(r.flags.iter().map(|f| f.name.clone()).collect::<Vec<_>>())
            }
            TypeDefKind::Tuple(t) => Key::Tuple(t.types.clone()),
            TypeDefKind::Enum(r) => {
                Key::Enum(r.cases.iter().map(|f| f.name.clone()).collect::<Vec<_>>())
            }
            TypeDefKind::List(ty) => Key::List(*ty),
            TypeDefKind::Option(t) => Key::Option(*t),
            TypeDefKind::Result(r) => Key::Result(r.ok, r.err),
            TypeDefKind::Future(ty) => Key::Future(*ty),
            TypeDefKind::Stream(ty) => Key::Stream(*ty),
<<<<<<< HEAD
            TypeDefKind::Error => Key::Error,
=======
            TypeDefKind::ErrorContext => Key::ErrorContext,
>>>>>>> 27bb59a1
            TypeDefKind::Unknown => unreachable!(),
        };
        let id = self.anon_types.entry(key).or_insert_with(|| {
            self.type_spans.push(span);
            self.types.alloc(ty)
        });
        Type::Id(*id)
    }

    fn docs(&mut self, doc: &super::Docs<'_>) -> Docs {
        let mut docs = vec![];
        for doc in doc.docs.iter() {
            if let Some(doc) = doc.strip_prefix("/**") {
                docs.push(doc.strip_suffix("*/").unwrap().trim());
            } else {
                docs.push(doc.trim_start_matches('/').trim());
            }
        }
        let contents = if docs.is_empty() {
            None
        } else {
            // NB: this notably, through the use of `lines`, normalizes `\r\n`
            // to `\n`.
            let mut contents = String::new();
            for doc in docs {
                if doc.is_empty() {
                    contents.push_str("\n");
                } else {
                    for line in doc.lines() {
                        contents.push_str(line);
                        contents.push_str("\n");
                    }
                }
            }
            while contents.ends_with("\n") {
                contents.pop();
            }
            Some(contents)
        };
        Docs { contents }
    }

    fn stability(&mut self, attrs: &[ast::Attribute<'_>]) -> Result<Stability> {
        match attrs {
            [] => Ok(Stability::Unknown),

            [ast::Attribute::Since { version, .. }] => Ok(Stability::Stable {
                since: version.clone(),
                deprecated: None,
            }),

            [ast::Attribute::Since { version, .. }, ast::Attribute::Deprecated {
                version: deprecated,
                ..
            }]
            | [ast::Attribute::Deprecated {
                version: deprecated,
                ..
            }, ast::Attribute::Since { version, .. }] => Ok(Stability::Stable {
                since: version.clone(),
                deprecated: Some(deprecated.clone()),
            }),

            [ast::Attribute::Unstable { feature, .. }] => Ok(Stability::Unstable {
                feature: feature.name.to_string(),
                deprecated: None,
            }),

            [ast::Attribute::Unstable { feature, .. }, ast::Attribute::Deprecated { version, .. }]
            | [ast::Attribute::Deprecated { version, .. }, ast::Attribute::Unstable { feature, .. }] => {
                Ok(Stability::Unstable {
                    feature: feature.name.to_string(),
                    deprecated: Some(version.clone()),
                })
            }
            [ast::Attribute::Deprecated { span, .. }] => {
                bail!(Error::new(
                    *span,
                    "must pair @deprecated with either @since or @unstable",
                ))
            }
            [_, b, ..] => {
                bail!(Error::new(
                    b.span(),
                    "unsupported combination of attributes",
                ))
            }
        }
    }

    fn resolve_params(
        &mut self,
        params: &ParamList<'_>,
        kind: &FunctionKind,
        span: Span,
        stability: &Stability,
    ) -> Result<Params> {
        let mut ret = IndexMap::new();
        match *kind {
            // These kinds of methods don't have any adjustments to the
            // parameters, so do nothing here.
            FunctionKind::Freestanding | FunctionKind::Constructor(_) | FunctionKind::Static(_) => {
            }

            // Methods automatically get a `self` initial argument so insert
            // that here before processing the normal parameters.
            FunctionKind::Method(id) => {
                let shared = self.anon_type_def(
                    TypeDef {
                        docs: Docs::default(),
                        stability: stability.clone(),
                        kind: TypeDefKind::Handle(Handle::Borrow(id)),
                        name: None,
                        owner: TypeOwner::None,
                    },
                    span,
                );
                ret.insert("self".to_string(), shared);
            }
        }
        for (name, ty) in params {
            let prev = ret.insert(name.name.to_string(), self.resolve_type(ty, stability)?);
            if prev.is_some() {
                bail!(Error::new(
                    name.span,
                    format!("param `{}` is defined more than once", name.name),
                ))
            }
        }
        Ok(ret.into_iter().collect())
    }

    fn resolve_results(
        &mut self,
        results: &ResultList<'_>,
        kind: &FunctionKind,
        span: Span,
        stability: &Stability,
    ) -> Result<Results> {
        match *kind {
            // These kinds of methods don't have any adjustments to the return
            // values, so plumb them through as-is.
            FunctionKind::Freestanding | FunctionKind::Method(_) | FunctionKind::Static(_) => {
                match results {
                    ResultList::Named(rs) => Ok(Results::Named(self.resolve_params(
                        rs,
                        &FunctionKind::Freestanding,
                        span,
                        stability,
                    )?)),
                    ResultList::Anon(ty) => Ok(Results::Anon(self.resolve_type(ty, stability)?)),
                }
            }

            // Constructors are alwys parsed as 0 returned types but they're
            // automatically translated as a single return type of the type that
            // it's a constructor for.
            FunctionKind::Constructor(id) => {
                match results {
                    ResultList::Named(rs) => assert!(rs.is_empty()),
                    ResultList::Anon(_) => unreachable!(),
                }
                Ok(Results::Anon(Type::Id(id)))
            }
        }
    }
}

fn collect_deps<'a>(ty: &ast::Type<'a>, deps: &mut Vec<ast::Id<'a>>) {
    match ty {
        ast::Type::Bool(_)
        | ast::Type::U8(_)
        | ast::Type::U16(_)
        | ast::Type::U32(_)
        | ast::Type::U64(_)
        | ast::Type::S8(_)
        | ast::Type::S16(_)
        | ast::Type::S32(_)
        | ast::Type::S64(_)
        | ast::Type::F32(_)
        | ast::Type::F64(_)
        | ast::Type::Char(_)
        | ast::Type::String(_)
        | ast::Type::Flags(_)
        | ast::Type::Enum(_)
<<<<<<< HEAD
        | ast::Type::Error(_) => {}
=======
        | ast::Type::ErrorContext(_) => {}
>>>>>>> 27bb59a1
        ast::Type::Name(name) => deps.push(name.clone()),
        ast::Type::Handle(handle) => match handle {
            ast::Handle::Own { resource } => deps.push(resource.clone()),
            ast::Handle::Borrow { resource } => deps.push(resource.clone()),
        },
        ast::Type::Resource(_) => {}
        ast::Type::Record(record) => {
            for field in record.fields.iter() {
                collect_deps(&field.ty, deps);
            }
        }
        ast::Type::Tuple(t) => {
            for ty in t.types.iter() {
                collect_deps(ty, deps);
            }
        }
        ast::Type::Variant(variant) => {
            for case in variant.cases.iter() {
                if let Some(ty) = &case.ty {
                    collect_deps(ty, deps);
                }
            }
        }
        ast::Type::Option(ast::Option_ { ty, .. })
        | ast::Type::List(ast::List { ty, .. })
        | ast::Type::Stream(ast::Stream { ty, .. }) => collect_deps(ty, deps),
        ast::Type::Result(r) => {
            if let Some(ty) = &r.ok {
                collect_deps(ty, deps);
            }
            if let Some(ty) = &r.err {
                collect_deps(ty, deps);
            }
        }
        ast::Type::Future(t) => {
            if let Some(t) = &t.ty {
                collect_deps(t, deps)
            }
        }
    }
}<|MERGE_RESOLUTION|>--- conflicted
+++ resolved
@@ -96,11 +96,7 @@
     Result(Option<Type>, Option<Type>),
     Future(Option<Type>),
     Stream(Type),
-<<<<<<< HEAD
-    Error,
-=======
     ErrorContext,
->>>>>>> 27bb59a1
 }
 
 enum TypeItem<'a, 'b> {
@@ -1260,11 +1256,7 @@
                 TypeDefKind::Future(self.resolve_optional_type(t.ty.as_deref(), stability)?)
             }
             ast::Type::Stream(s) => TypeDefKind::Stream(self.resolve_type(&s.ty, stability)?),
-<<<<<<< HEAD
-            ast::Type::Error(_) => TypeDefKind::Error,
-=======
             ast::Type::ErrorContext(_) => TypeDefKind::ErrorContext,
->>>>>>> 27bb59a1
         })
     }
 
@@ -1367,11 +1359,7 @@
             TypeDefKind::Result(r) => Key::Result(r.ok, r.err),
             TypeDefKind::Future(ty) => Key::Future(*ty),
             TypeDefKind::Stream(ty) => Key::Stream(*ty),
-<<<<<<< HEAD
-            TypeDefKind::Error => Key::Error,
-=======
             TypeDefKind::ErrorContext => Key::ErrorContext,
->>>>>>> 27bb59a1
             TypeDefKind::Unknown => unreachable!(),
         };
         let id = self.anon_types.entry(key).or_insert_with(|| {
@@ -1557,11 +1545,7 @@
         | ast::Type::String(_)
         | ast::Type::Flags(_)
         | ast::Type::Enum(_)
-<<<<<<< HEAD
-        | ast::Type::Error(_) => {}
-=======
         | ast::Type::ErrorContext(_) => {}
->>>>>>> 27bb59a1
         ast::Type::Name(name) => deps.push(name.clone()),
         ast::Type::Handle(handle) => match handle {
             ast::Handle::Own { resource } => deps.push(resource.clone()),
