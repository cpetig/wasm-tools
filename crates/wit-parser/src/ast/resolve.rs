use super::{ParamList, ResultList, WorldOrInterface};
use crate::ast::toposort::toposort;
use crate::*;
use anyhow::bail;
use std::collections::{HashMap, HashSet};
use std::mem;

#[derive(Default)]
pub struct Resolver<'a> {
    /// Current package name learned through the ASTs pushed onto this resolver.
    package_name: Option<(PackageName, Span)>,

    /// Package docs.
    package_docs: Docs,

    /// All non-`package` WIT decls are going to be resolved together.
    decl_lists: Vec<ast::DeclList<'a>>,

    // Arenas that get plumbed to the final `UnresolvedPackage`
    types: Arena<TypeDef>,
    interfaces: Arena<Interface>,
    worlds: Arena<World>,

    // Interning structure for types which-need-not-be-named such as
    // `list<string>` and such.
    anon_types: HashMap<Key, TypeId>,

    /// The index within `self.ast_items` that lookups should go through. This
    /// is updated as the ASTs are walked.
    cur_ast_index: usize,

    /// A map per `ast::DeclList` which keeps track of the file's top level
    /// names in scope. This maps each name onto either a world or an interface,
    /// handling things like `use` at the top level.
    ast_items: Vec<IndexMap<&'a str, AstItem>>,

    /// A map for the entire package being created of all names defined within,
    /// along with the ID they're mapping to.
    package_items: IndexMap<&'a str, AstItem>,

    /// A per-interface map of name to item-in-the-interface. This is the same
    /// length as `self.types` and is pushed to whenever `self.types` is pushed
    /// to.
    interface_types: Vec<IndexMap<&'a str, (TypeOrItem, Span)>>,

    /// Metadata about foreign dependencies which are not defined in this
    /// package. This map is keyed by the name of the package being imported
    /// from. The next level of key is the name of the interface being imported
    /// from, and the final value is the assigned ID of the interface.
    foreign_deps: IndexMap<PackageName, IndexMap<&'a str, AstItem>>,

    /// All interfaces that are present within `self.foreign_deps`.
    foreign_interfaces: HashSet<InterfaceId>,

    foreign_worlds: HashSet<WorldId>,

    /// The current type lookup scope which will eventually make its way into
    /// `self.interface_types`.
    type_lookup: IndexMap<&'a str, (TypeOrItem, Span)>,

    /// An assigned span for where all types inserted into `self.types` as
    /// imported from foreign interfaces. These types all show up first in the
    /// `self.types` arena and this span is used to generate an error message
    /// pointing to it if the item isn't actually defined.
    unknown_type_spans: Vec<Span>,

    /// Spans for each world in `self.worlds`
    world_spans: Vec<WorldSpan>,

    /// Spans for each type in `self.types`
    type_spans: Vec<Span>,

    /// The span of each interface's definition which is used for error
    /// reporting during the final `Resolve` phase.
    interface_spans: Vec<InterfaceSpan>,

    /// Spans per entry in `self.foreign_deps` for where the dependency was
    /// introduced to print an error message if necessary.
    foreign_dep_spans: Vec<Span>,

    /// A list of `TypeDefKind::Unknown` types which are required to be
    /// resources when this package is resolved against its dependencies.
    required_resource_types: Vec<(TypeId, Span)>,
}

#[derive(PartialEq, Eq, Hash)]
enum Key {
    Variant(Vec<(String, Option<Type>)>),
    BorrowHandle(TypeId),
    Record(Vec<(String, Type)>),
    Flags(Vec<String>),
    Tuple(Vec<Type>),
    Enum(Vec<String>),
    List(Type),
    Option(Type),
    Result(Option<Type>, Option<Type>),
    Future(Option<Type>),
    Stream(Type),
    Error,
}

enum TypeItem<'a, 'b> {
    Use(&'b ast::Use<'a>),
    Def(&'b ast::TypeDef<'a>),
}

enum TypeOrItem {
    Type(TypeId),
    Item(&'static str),
}

impl<'a> Resolver<'a> {
    pub(super) fn push(&mut self, file: ast::PackageFile<'a>) -> Result<()> {
        // As each WIT file is pushed into this resolver keep track of the
        // current package name assigned. Only one file needs to mention it, but
        // if multiple mention it then they must all match.
        if let Some(cur) = &file.package_id {
            let cur_name = cur.package_name();
            if let Some((prev, _)) = &self.package_name {
                if cur_name != *prev {
                    bail!(Error::new(
                        cur.span,
                        format!(
                            "package identifier `{cur_name}` does not match \
                             previous package name of `{prev}`"
                        ),
                    ))
                }
            }
            self.package_name = Some((cur_name, cur.span));

            // At most one 'package' item can have doc comments.
            let docs = self.docs(&cur.docs);
            if docs.contents.is_some() {
                if self.package_docs.contents.is_some() {
                    bail!(Error::new(
                        cur.docs.span,
                        "found doc comments on multiple 'package' items"
                    ))
                }
                self.package_docs = docs;
            }
        }

        // Ensure that there are no nested packages in `file`. Note that for
        // top level files nested packages are handled separately in `ast.rs`
        // with their own resolver.
        for item in file.decl_list.items.iter() {
            let span = match item {
                ast::AstItem::Package(pkg) => pkg.package_id.as_ref().unwrap().span,
                _ => continue,
            };
            bail!(Error::new(
                span,
                "nested packages must be placed at the top-level"
            ))
        }

        self.decl_lists.push(file.decl_list);
        Ok(())
    }

    pub(crate) fn resolve(&mut self) -> Result<UnresolvedPackage> {
        // At least one of the WIT files must have a `package` annotation.
        let (name, package_name_span) = match &self.package_name {
            Some(name) => name.clone(),
            None => {
                bail!("no `package` header was found in any WIT file for this package")
            }
        };

        // First populate information about foreign dependencies and the general
        // structure of the package. This should resolve the "base" of many
        // `use` statements and additionally generate a topological ordering of
        // all interfaces in the package to visit.
        let decl_lists = mem::take(&mut self.decl_lists);
        self.populate_foreign_deps(&decl_lists);
        let (iface_order, world_order) = self.populate_ast_items(&decl_lists)?;
        self.populate_foreign_types(&decl_lists)?;

        // Use the topological ordering of all interfaces to resolve all
        // interfaces in-order. Note that a reverse-mapping from ID to AST is
        // generated here to assist with this.
        let mut iface_id_to_ast = IndexMap::new();
        let mut world_id_to_ast = IndexMap::new();
        for (i, decl_list) in decl_lists.iter().enumerate() {
            for item in decl_list.items.iter() {
                match item {
                    ast::AstItem::Interface(iface) => {
                        let id = match self.ast_items[i][iface.name.name] {
                            AstItem::Interface(id) => id,
                            AstItem::World(_) => unreachable!(),
                        };
                        iface_id_to_ast.insert(id, (iface, i));
                    }
                    ast::AstItem::World(world) => {
                        let id = match self.ast_items[i][world.name.name] {
                            AstItem::World(id) => id,
                            AstItem::Interface(_) => unreachable!(),
                        };
                        world_id_to_ast.insert(id, (world, i));
                    }
                    ast::AstItem::Use(_) => {}
                    ast::AstItem::Package(_) => unreachable!(),
                }
            }
        }

        for id in iface_order {
            let (interface, i) = &iface_id_to_ast[&id];
            self.cur_ast_index = *i;
            self.resolve_interface(id, &interface.items, &interface.docs, &interface.attributes)?;
        }

        for id in world_order {
            let (world, i) = &world_id_to_ast[&id];
            self.cur_ast_index = *i;
            self.resolve_world(id, world)?;
        }

        self.decl_lists = decl_lists;
        Ok(UnresolvedPackage {
            package_name_span,
            name,
            docs: mem::take(&mut self.package_docs),
            worlds: mem::take(&mut self.worlds),
            types: mem::take(&mut self.types),
            interfaces: mem::take(&mut self.interfaces),
            foreign_deps: self
                .foreign_deps
                .iter()
                .map(|(name, deps)| {
                    (
                        name.clone(),
                        deps.iter()
                            .map(|(name, id)| (name.to_string(), *id))
                            .collect(),
                    )
                })
                .collect(),
            unknown_type_spans: mem::take(&mut self.unknown_type_spans),
            interface_spans: mem::take(&mut self.interface_spans),
            world_spans: mem::take(&mut self.world_spans),
            type_spans: mem::take(&mut self.type_spans),
            foreign_dep_spans: mem::take(&mut self.foreign_dep_spans),
            required_resource_types: mem::take(&mut self.required_resource_types),
        })
    }

    /// Registers all foreign dependencies made within the ASTs provided.
    ///
    /// This will populate the `self.foreign_{deps,interfaces,worlds}` maps with all
    /// `UsePath::Package` entries.
    fn populate_foreign_deps(&mut self, decl_lists: &[ast::DeclList<'a>]) {
        let mut foreign_deps = mem::take(&mut self.foreign_deps);
        let mut foreign_interfaces = mem::take(&mut self.foreign_interfaces);
        let mut foreign_worlds = mem::take(&mut self.foreign_worlds);
        for decl_list in decl_lists {
            decl_list
                .for_each_path(&mut |_, path, _names, world_or_iface| {
                    let (id, name) = match path {
                        ast::UsePath::Package { id, name } => (id, name),
                        _ => return Ok(()),
                    };

                    let deps = foreign_deps.entry(id.package_name()).or_insert_with(|| {
                        self.foreign_dep_spans.push(id.span);
                        IndexMap::new()
                    });
                    let id = *deps.entry(name.name).or_insert_with(|| {
                        match world_or_iface {
                            WorldOrInterface::World => {
                                log::trace!(
                                    "creating a world for foreign dep: {}/{}",
                                    id.package_name(),
                                    name.name
                                );
                                AstItem::World(self.alloc_world(name.span))
                            }
                            WorldOrInterface::Interface | WorldOrInterface::Unknown => {
                                // Currently top-level `use` always assumes an interface, so the
                                // `Unknown` case is the same as `Interface`.
                                log::trace!(
                                    "creating an interface for foreign dep: {}/{}",
                                    id.package_name(),
                                    name.name
                                );
                                AstItem::Interface(self.alloc_interface(name.span))
                            }
                        }
                    });

                    let _ = match id {
                        AstItem::Interface(id) => foreign_interfaces.insert(id),
                        AstItem::World(id) => foreign_worlds.insert(id),
                    };

                    Ok(())
                })
                .unwrap();
        }
        self.foreign_deps = foreign_deps;
        self.foreign_interfaces = foreign_interfaces;
        self.foreign_worlds = foreign_worlds;
    }

    fn alloc_interface(&mut self, span: Span) -> InterfaceId {
        self.interface_types.push(IndexMap::new());
        self.interface_spans.push(InterfaceSpan {
            span,
            funcs: Vec::new(),
        });
        self.interfaces.alloc(Interface {
            name: None,
            types: IndexMap::new(),
            docs: Docs::default(),
            stability: Default::default(),
            functions: IndexMap::new(),
            package: None,
        })
    }

    fn alloc_world(&mut self, span: Span) -> WorldId {
        self.world_spans.push(WorldSpan {
            span,
            imports: Vec::new(),
            exports: Vec::new(),
            includes: Vec::new(),
        });
        self.worlds.alloc(World {
            name: String::new(),
            docs: Docs::default(),
            exports: IndexMap::new(),
            imports: IndexMap::new(),
            package: None,
            includes: Default::default(),
            include_names: Default::default(),
            stability: Default::default(),
        })
    }

    /// This method will create a `World` and an `Interface` for all items
    /// present in the specified set of ASTs. Additionally maps for each AST are
    /// generated for resolving use-paths later on.
    fn populate_ast_items(
        &mut self,
        decl_lists: &[ast::DeclList<'a>],
    ) -> Result<(Vec<InterfaceId>, Vec<WorldId>)> {
        let mut package_items = IndexMap::new();

        // Validate that all worlds and interfaces have unique names within this
        // package across all ASTs which make up the package.
        let mut names = HashMap::new();
        let mut decl_list_namespaces = Vec::new();
        let mut order = IndexMap::new();
        for decl_list in decl_lists {
            let mut decl_list_ns = IndexMap::new();
            for item in decl_list.items.iter() {
                match item {
                    ast::AstItem::Interface(i) => {
                        if package_items.insert(i.name.name, i.name.span).is_some() {
                            bail!(Error::new(
                                i.name.span,
                                format!("duplicate item named `{}`", i.name.name),
                            ))
                        }
                        let prev = decl_list_ns.insert(i.name.name, ());
                        assert!(prev.is_none());
                        let prev = order.insert(i.name.name, Vec::new());
                        assert!(prev.is_none());
                        let prev = names.insert(i.name.name, item);
                        assert!(prev.is_none());
                    }
                    ast::AstItem::World(w) => {
                        if package_items.insert(w.name.name, w.name.span).is_some() {
                            bail!(Error::new(
                                w.name.span,
                                format!("duplicate item named `{}`", w.name.name),
                            ))
                        }
                        let prev = decl_list_ns.insert(w.name.name, ());
                        assert!(prev.is_none());
                        let prev = order.insert(w.name.name, Vec::new());
                        assert!(prev.is_none());
                        let prev = names.insert(w.name.name, item);
                        assert!(prev.is_none());
                    }
                    // These are processed down below.
                    ast::AstItem::Use(_) => {}

                    ast::AstItem::Package(_) => unreachable!(),
                }
            }
            decl_list_namespaces.push(decl_list_ns);
        }

        // Next record dependencies between interfaces as induced via `use`
        // paths. This step is used to perform a topological sort of all
        // interfaces to ensure there are no cycles and to generate an ordering
        // which we can resolve in.
        enum ItemSource<'a> {
            Foreign,
            Local(ast::Id<'a>),
        }

        for decl_list in decl_lists {
            // Record, in the context of this file, what all names are defined
            // at the top level and whether they point to other items in this
            // package or foreign items. Foreign deps are ignored for
            // topological ordering.
            let mut decl_list_ns = IndexMap::new();
            for item in decl_list.items.iter() {
                let (name, src) = match item {
                    ast::AstItem::Use(u) => {
                        let name = u.as_.as_ref().unwrap_or(u.item.name());
                        let src = match &u.item {
                            ast::UsePath::Id(id) => ItemSource::Local(id.clone()),
                            ast::UsePath::Package { .. } => ItemSource::Foreign,
                        };
                        (name, src)
                    }
                    ast::AstItem::Interface(i) => (&i.name, ItemSource::Local(i.name.clone())),
                    ast::AstItem::World(w) => (&w.name, ItemSource::Local(w.name.clone())),
                    ast::AstItem::Package(_) => unreachable!(),
                };
                if decl_list_ns.insert(name.name, (name.span, src)).is_some() {
                    bail!(Error::new(
                        name.span,
                        format!("duplicate name `{}` in this file", name.name),
                    ));
                }
            }

            // With this file's namespace information look at all `use` paths
            // and record dependencies between interfaces.
            decl_list.for_each_path(&mut |iface, path, _names, _| {
                // If this import isn't contained within an interface then it's
                // in a world and it doesn't need to participate in our
                // topo-sort.
                let iface = match iface {
                    Some(name) => name,
                    None => return Ok(()),
                };
                let used_name = match path {
                    ast::UsePath::Id(id) => id,
                    ast::UsePath::Package { .. } => return Ok(()),
                };
                match decl_list_ns.get(used_name.name) {
                    Some((_, ItemSource::Foreign)) => return Ok(()),
                    Some((_, ItemSource::Local(id))) => {
                        order[iface.name].push(id.clone());
                    }
                    None => match package_items.get(used_name.name) {
                        Some(_) => {
                            order[iface.name].push(used_name.clone());
                        }
                        None => {
                            bail!(Error::new(
                                used_name.span,
                                format!(
                                    "interface or world `{name}` not found in package",
                                    name = used_name.name
                                ),
                            ))
                        }
                    },
                }
                Ok(())
            })?;
        }

        let order = toposort("interface or world", &order)?;
        log::debug!("toposort for interfaces and worlds in order: {:?}", order);

        // Allocate interfaces in-order now that the ordering is defined. This
        // is then used to build up internal maps for each AST which are stored
        // in `self.ast_items`.
        let mut ids = IndexMap::new();
        let mut iface_id_order = Vec::new();
        let mut world_id_order = Vec::new();
        for name in order {
            match names.get(name).unwrap() {
                ast::AstItem::Interface(_) => {
                    let id = self.alloc_interface(package_items[name]);
                    self.interfaces[id].name = Some(name.to_string());
                    let prev = ids.insert(name, AstItem::Interface(id));
                    assert!(prev.is_none());
                    iface_id_order.push(id);
                }
                ast::AstItem::World(_) => {
                    let id = self.alloc_world(package_items[name]);
                    self.worlds[id].name = name.to_string();
                    let prev = ids.insert(name, AstItem::World(id));
                    assert!(prev.is_none());
                    world_id_order.push(id);
                }
                ast::AstItem::Use(_) | ast::AstItem::Package(_) => unreachable!(),
            };
        }
        for decl_list in decl_lists {
            let mut items = IndexMap::new();
            for item in decl_list.items.iter() {
                let (name, ast_item) = match item {
                    ast::AstItem::Use(u) => {
                        if !u.attributes.is_empty() {
                            bail!(Error::new(
                                u.span,
                                format!("attributes not allowed on top-level use"),
                            ))
                        }
                        let name = u.as_.as_ref().unwrap_or(u.item.name());
                        let item = match &u.item {
                            ast::UsePath::Id(name) => *ids.get(name.name).ok_or_else(|| {
                                Error::new(
                                    name.span,
                                    format!(
                                        "interface or world `{name}` does not exist",
                                        name = name.name
                                    ),
                                )
                            })?,
                            ast::UsePath::Package { id, name } => {
                                self.foreign_deps[&id.package_name()][name.name]
                            }
                        };
                        (name.name, item)
                    }
                    ast::AstItem::Interface(i) => {
                        let iface_item = ids[i.name.name];
                        assert!(matches!(iface_item, AstItem::Interface(_)));
                        (i.name.name, iface_item)
                    }
                    ast::AstItem::World(w) => {
                        let world_item = ids[w.name.name];
                        assert!(matches!(world_item, AstItem::World(_)));
                        (w.name.name, world_item)
                    }
                    ast::AstItem::Package(_) => unreachable!(),
                };
                let prev = items.insert(name, ast_item);
                assert!(prev.is_none());

                // Items defined via `use` don't go into the package namespace,
                // only the file namespace.
                if !matches!(item, ast::AstItem::Use(_)) {
                    let prev = self.package_items.insert(name, ast_item);
                    assert!(prev.is_none());
                }
            }
            self.ast_items.push(items);
        }
        Ok((iface_id_order, world_id_order))
    }

    /// Generate a `Type::Unknown` entry for all types imported from foreign
    /// packages.
    ///
    /// This is done after all interfaces are generated so `self.resolve_path`
    /// can be used to determine if what's being imported from is a foreign
    /// interface or not.
    fn populate_foreign_types(&mut self, decl_lists: &[ast::DeclList<'a>]) -> Result<()> {
        for (i, decl_list) in decl_lists.iter().enumerate() {
            self.cur_ast_index = i;
            decl_list.for_each_path(&mut |_, path, names, _| {
                let names = match names {
                    Some(names) => names,
                    None => return Ok(()),
                };
                let (item, name, span) = self.resolve_ast_item_path(path)?;
                let iface = self.extract_iface_from_item(&item, &name, span)?;
                if !self.foreign_interfaces.contains(&iface) {
                    return Ok(());
                }

                let lookup = &mut self.interface_types[iface.index()];
                for name in names {
                    // If this name has already been defined then use that prior
                    // definition, otherwise create a new type with an unknown
                    // representation and insert it into the various maps.
                    if lookup.contains_key(name.name.name) {
                        continue;
                    }
                    let id = self.types.alloc(TypeDef {
                        docs: Docs::default(),
                        stability: Default::default(),
                        kind: TypeDefKind::Unknown,
                        name: Some(name.name.name.to_string()),
                        owner: TypeOwner::Interface(iface),
                    });
                    self.unknown_type_spans.push(name.name.span);
                    self.type_spans.push(name.name.span);
                    lookup.insert(name.name.name, (TypeOrItem::Type(id), name.name.span));
                    self.interfaces[iface]
                        .types
                        .insert(name.name.name.to_string(), id);
                }

                Ok(())
            })?;
        }
        Ok(())
    }

    fn resolve_world(&mut self, world_id: WorldId, world: &ast::World<'a>) -> Result<WorldId> {
        let docs = self.docs(&world.docs);
        self.worlds[world_id].docs = docs;
        let stability = self.stability(&world.attributes)?;
        self.worlds[world_id].stability = stability;

        self.resolve_types(
            TypeOwner::World(world_id),
            world.items.iter().filter_map(|i| match i {
                ast::WorldItem::Use(u) => Some(TypeItem::Use(u)),
                ast::WorldItem::Type(t) => Some(TypeItem::Def(t)),
                ast::WorldItem::Import(_) | ast::WorldItem::Export(_) => None,
                // should be handled in `wit-parser::resolve`
                ast::WorldItem::Include(_) => None,
            }),
        )?;

        // resolve include items
        let items = world.items.iter().filter_map(|i| match i {
            ast::WorldItem::Include(i) => Some(i),
            _ => None,
        });
        for include in items {
            self.resolve_include(world_id, include)?;
        }

        let mut export_spans = Vec::new();
        let mut import_spans = Vec::new();
        let mut import_names = HashMap::new();
        let mut export_names = HashMap::new();
        for (name, (item, span)) in self.type_lookup.iter() {
            match *item {
                TypeOrItem::Type(id) => {
                    let prev = import_names.insert(*name, "import");
                    if let Some(prev) = prev {
                        bail!(Error::new(
                            *span,
                            format!("import `{name}` conflicts with prior {prev} of same name",),
                        ))
                    }
                    self.worlds[world_id]
                        .imports
                        .insert(WorldKey::Name(name.to_string()), WorldItem::Type(id));
                    import_spans.push(*span);
                }
                TypeOrItem::Item(_) => unreachable!(),
            }
        }

        let mut imported_interfaces = HashSet::new();
        let mut exported_interfaces = HashSet::new();
        for item in world.items.iter() {
            let (docs, attrs, kind, desc, spans, interfaces, names) = match item {
                ast::WorldItem::Import(import) => (
                    &import.docs,
                    &import.attributes,
                    &import.kind,
                    "import",
                    &mut import_spans,
                    &mut imported_interfaces,
                    &mut import_names,
                ),
                ast::WorldItem::Export(export) => (
                    &export.docs,
                    &export.attributes,
                    &export.kind,
                    "export",
                    &mut export_spans,
                    &mut exported_interfaces,
                    &mut export_names,
                ),

                ast::WorldItem::Type(ast::TypeDef {
                    name,
                    ty: ast::Type::Resource(r),
                    ..
                }) => {
                    for func in r.funcs.iter() {
                        import_spans.push(func.named_func().name.span);
                        let func = self.resolve_resource_func(func, name)?;
                        let prev = self.worlds[world_id]
                            .imports
                            .insert(WorldKey::Name(func.name.clone()), WorldItem::Function(func));
                        // Resource names themselves are unique, and methods are
                        // uniquely named, so this should be possible to assert
                        // at this point and never trip.
                        assert!(prev.is_none());
                    }
                    continue;
                }

                // handled in `resolve_types`
                ast::WorldItem::Use(_) | ast::WorldItem::Type(_) | ast::WorldItem::Include(_) => {
                    continue
                }
            };
            let key = match kind {
                ast::ExternKind::Interface(name, _) | ast::ExternKind::Func(name, _) => {
                    let prev = names.insert(name.name, desc);
                    if let Some(prev) = prev {
                        bail!(Error::new(
                            kind.span(),
                            format!(
                                "{desc} `{name}` conflicts with prior {prev} of same name",
                                name = name.name
                            ),
                        ))
                    }
                    WorldKey::Name(name.name.to_string())
                }
                ast::ExternKind::Path(path) => {
                    let (item, name, span) = self.resolve_ast_item_path(path)?;
                    let id = self.extract_iface_from_item(&item, &name, span)?;
                    WorldKey::Interface(id)
                }
            };
            let world_item = self.resolve_world_item(docs, attrs, kind)?;
            if let WorldItem::Interface { id, .. } = world_item {
                if !interfaces.insert(id) {
                    bail!(Error::new(
                        kind.span(),
                        format!("interface cannot be {desc}ed more than once"),
                    ))
                }
            }
            let dst = if desc == "import" {
                &mut self.worlds[world_id].imports
            } else {
                &mut self.worlds[world_id].exports
            };
            let prev = dst.insert(key, world_item);
            assert!(prev.is_none());
            spans.push(kind.span());
        }
        self.world_spans[world_id.index()].imports = import_spans;
        self.world_spans[world_id.index()].exports = export_spans;
        self.type_lookup.clear();

        Ok(world_id)
    }

    fn resolve_world_item(
        &mut self,
        docs: &ast::Docs<'a>,
        attrs: &[ast::Attribute<'a>],
        kind: &ast::ExternKind<'a>,
    ) -> Result<WorldItem> {
        match kind {
            ast::ExternKind::Interface(name, items) => {
                let prev = mem::take(&mut self.type_lookup);
                let id = self.alloc_interface(name.span);
                self.resolve_interface(id, items, docs, attrs)?;
                self.type_lookup = prev;
                let stability = self.interfaces[id].stability.clone();
                Ok(WorldItem::Interface { id, stability })
            }
            ast::ExternKind::Path(path) => {
                let stability = self.stability(attrs)?;
                let (item, name, span) = self.resolve_ast_item_path(path)?;
                let id = self.extract_iface_from_item(&item, &name, span)?;
                Ok(WorldItem::Interface { id, stability })
            }
            ast::ExternKind::Func(name, func) => {
                let func = self.resolve_function(
                    docs,
                    attrs,
                    name.name,
                    func,
                    FunctionKind::Freestanding,
                )?;
                Ok(WorldItem::Function(func))
            }
        }
    }

    fn resolve_interface(
        &mut self,
        interface_id: InterfaceId,
        fields: &[ast::InterfaceItem<'a>],
        docs: &ast::Docs<'a>,
        attrs: &[ast::Attribute<'a>],
    ) -> Result<()> {
        let docs = self.docs(docs);
        self.interfaces[interface_id].docs = docs;
        let stability = self.stability(attrs)?;
        self.interfaces[interface_id].stability = stability;

        self.resolve_types(
            TypeOwner::Interface(interface_id),
            fields.iter().filter_map(|i| match i {
                ast::InterfaceItem::Use(u) => Some(TypeItem::Use(u)),
                ast::InterfaceItem::TypeDef(t) => Some(TypeItem::Def(t)),
                ast::InterfaceItem::Func(_) => None,
            }),
        )?;

        for (name, (ty, _)) in self.type_lookup.iter() {
            match *ty {
                TypeOrItem::Type(id) => {
                    self.interfaces[interface_id]
                        .types
                        .insert(name.to_string(), id);
                }
                TypeOrItem::Item(_) => unreachable!(),
            }
        }

        // Finally process all function definitions now that all types are
        // defined.
        let mut funcs = Vec::new();
        for field in fields {
            match field {
                ast::InterfaceItem::Func(f) => {
                    self.define_interface_name(&f.name, TypeOrItem::Item("function"))?;
                    funcs.push(self.resolve_function(
                        &f.docs,
                        &f.attributes,
                        &f.name.name,
                        &f.func,
                        FunctionKind::Freestanding,
                    )?);
                    self.interface_spans[interface_id.index()]
                        .funcs
                        .push(f.name.span);
                }
                ast::InterfaceItem::Use(_) => {}
                ast::InterfaceItem::TypeDef(ast::TypeDef {
                    name,
                    ty: ast::Type::Resource(r),
                    ..
                }) => {
                    for func in r.funcs.iter() {
                        funcs.push(self.resolve_resource_func(func, name)?);
                        self.interface_spans[interface_id.index()]
                            .funcs
                            .push(func.named_func().name.span);
                    }
                }
                ast::InterfaceItem::TypeDef(_) => {}
            }
        }
        for func in funcs {
            let prev = self.interfaces[interface_id]
                .functions
                .insert(func.name.clone(), func);
            assert!(prev.is_none());
        }

        let lookup = mem::take(&mut self.type_lookup);
        self.interface_types[interface_id.index()] = lookup;

        Ok(())
    }

    fn resolve_types<'b>(
        &mut self,
        owner: TypeOwner,
        fields: impl Iterator<Item = TypeItem<'a, 'b>> + Clone,
    ) -> Result<()>
    where
        'a: 'b,
    {
        assert!(self.type_lookup.is_empty());

        // First, populate our namespace with `use` statements
        for field in fields.clone() {
            match field {
                TypeItem::Use(u) => {
                    self.resolve_use(owner, u)?;
                }
                TypeItem::Def(_) => {}
            }
        }

        // Next determine dependencies between types, perform a topological
        // sort, and then define all types. This will define types in a
        // topological fashion, forbid cycles, and weed out references to
        // undefined types all in one go.
        let mut type_deps = IndexMap::new();
        let mut type_defs = IndexMap::new();
        for field in fields {
            match field {
                TypeItem::Def(t) => {
                    let prev = type_defs.insert(t.name.name, Some(t));
                    if prev.is_some() {
                        bail!(Error::new(
                            t.name.span,
                            format!("name `{}` is defined more than once", t.name.name),
                        ))
                    }
                    let mut deps = Vec::new();
                    collect_deps(&t.ty, &mut deps);
                    type_deps.insert(t.name.name, deps);
                }
                TypeItem::Use(u) => {
                    for name in u.names.iter() {
                        let name = name.as_.as_ref().unwrap_or(&name.name);
                        type_deps.insert(name.name, Vec::new());
                        type_defs.insert(name.name, None);
                    }
                }
            }
        }
        let order = toposort("type", &type_deps).map_err(attach_old_float_type_context)?;
        for ty in order {
            let def = match type_defs.swap_remove(&ty).unwrap() {
                Some(def) => def,
                None => continue,
            };
            let docs = self.docs(&def.docs);
            let stability = self.stability(&def.attributes)?;
            let kind = self.resolve_type_def(&def.ty, &stability)?;
            let id = self.types.alloc(TypeDef {
                docs,
                stability,
                kind,
                name: Some(def.name.name.to_string()),
                owner,
            });
            self.type_spans.push(def.name.span);
            self.define_interface_name(&def.name, TypeOrItem::Type(id))?;
        }
        return Ok(());

        fn attach_old_float_type_context(err: ast::toposort::Error) -> anyhow::Error {
            let name = match &err {
                ast::toposort::Error::NonexistentDep { name, .. } => name,
                _ => return err.into(),
            };
            let new = match name.as_str() {
                "float32" => "f32",
                "float64" => "f64",
                _ => return err.into(),
            };

            let context = format!(
                "the `{name}` type has been renamed to `{new}` and is \
                 no longer accepted, but the `WIT_REQUIRE_F32_F64=0` \
                 environment variable can be used to temporarily \
                 disable this error"
            );
            anyhow::Error::from(err).context(context)
        }
    }

    fn resolve_use(&mut self, owner: TypeOwner, u: &ast::Use<'a>) -> Result<()> {
        let (item, name, span) = self.resolve_ast_item_path(&u.from)?;
        let use_from = self.extract_iface_from_item(&item, &name, span)?;
        let stability = self.stability(&u.attributes)?;

        for name in u.names.iter() {
            let lookup = &self.interface_types[use_from.index()];
            let id = match lookup.get(name.name.name) {
                Some((TypeOrItem::Type(id), _)) => *id,
                Some((TypeOrItem::Item(s), _)) => {
                    bail!(Error::new(
                        name.name.span,
                        format!("cannot import {s} `{}`", name.name.name),
                    ))
                }
                None => bail!(Error::new(
                    name.name.span,
                    format!("name `{}` is not defined", name.name.name),
                )),
            };
            self.type_spans.push(name.name.span);
            let name = name.as_.as_ref().unwrap_or(&name.name);
            let id = self.types.alloc(TypeDef {
                docs: Docs::default(),
                stability: stability.clone(),
                kind: TypeDefKind::Type(Type::Id(id)),
                name: Some(name.name.to_string()),
                owner,
            });
            self.define_interface_name(name, TypeOrItem::Type(id))?;
        }
        Ok(())
    }

    /// For each name in the `include`, resolve the path of the include, add it to the self.includes
    fn resolve_include(&mut self, world_id: WorldId, i: &ast::Include<'a>) -> Result<()> {
        let stability = self.stability(&i.attributes)?;
        let (item, name, span) = self.resolve_ast_item_path(&i.from)?;
        let include_from = self.extract_world_from_item(&item, &name, span)?;
        self.worlds[world_id]
            .includes
            .push((stability, include_from));
        self.worlds[world_id].include_names.push(
            i.names
                .iter()
                .map(|n| IncludeName {
                    name: n.name.name.to_string(),
                    as_: n.as_.name.to_string(),
                })
                .collect(),
        );
        self.world_spans[world_id.index()].includes.push(span);
        Ok(())
    }

    fn resolve_resource_func(
        &mut self,
        func: &ast::ResourceFunc<'_>,
        resource: &ast::Id<'_>,
    ) -> Result<Function> {
        let resource_id = match self.type_lookup.get(resource.name) {
            Some((TypeOrItem::Type(id), _)) => *id,
            _ => panic!("type lookup for resource failed"),
        };
        let (name, kind);
        match func {
            ast::ResourceFunc::Method(f) => {
                name = format!("[method]{}.{}", resource.name, f.name.name);
                kind = FunctionKind::Method(resource_id);
            }
            ast::ResourceFunc::Static(f) => {
                name = format!("[static]{}.{}", resource.name, f.name.name);
                kind = FunctionKind::Static(resource_id);
            }
            ast::ResourceFunc::Constructor(_) => {
                name = format!("[constructor]{}", resource.name);
                kind = FunctionKind::Constructor(resource_id);
            }
        }
        let named_func = func.named_func();
        self.resolve_function(
            &named_func.docs,
            &named_func.attributes,
            &name,
            &named_func.func,
            kind,
        )
    }

    fn resolve_function(
        &mut self,
        docs: &ast::Docs<'_>,
        attrs: &[ast::Attribute<'_>],
        name: &str,
        func: &ast::Func,
        kind: FunctionKind,
    ) -> Result<Function> {
        let docs = self.docs(docs);
        let stability = self.stability(attrs)?;
        let params = self.resolve_params(&func.params, &kind, func.span, &stability)?;
        let results = self.resolve_results(&func.results, &kind, func.span, &stability)?;
        Ok(Function {
            docs,
            stability,
            name: name.to_string(),
            kind,
            params,
            results,
        })
    }

    fn resolve_ast_item_path(&self, path: &ast::UsePath<'a>) -> Result<(AstItem, String, Span)> {
        match path {
            ast::UsePath::Id(id) => {
                let item = self.ast_items[self.cur_ast_index]
                    .get(id.name)
                    .or_else(|| self.package_items.get(id.name));
                match item {
                    Some(item) => Ok((*item, id.name.into(), id.span)),
                    None => {
                        bail!(Error::new(
                            id.span,
                            format!("interface or world `{}` does not exist", id.name),
                        ))
                    }
                }
            }
            ast::UsePath::Package { id, name } => Ok((
                self.foreign_deps[&id.package_name()][name.name],
                name.name.into(),
                name.span,
            )),
        }
    }

    fn extract_iface_from_item(
        &self,
        item: &AstItem,
        name: &str,
        span: Span,
    ) -> Result<InterfaceId> {
        match item {
            AstItem::Interface(id) => Ok(*id),
            AstItem::World(_) => {
                bail!(Error::new(
                    span,
                    format!("name `{}` is defined as a world, not an interface", name),
                ))
            }
        }
    }

    fn extract_world_from_item(&self, item: &AstItem, name: &str, span: Span) -> Result<WorldId> {
        match item {
            AstItem::World(id) => Ok(*id),
            AstItem::Interface(_) => {
                bail!(Error::new(
                    span,
                    format!("name `{}` is defined as an interface, not a world", name),
                ))
            }
        }
    }

    fn define_interface_name(&mut self, name: &ast::Id<'a>, item: TypeOrItem) -> Result<()> {
        let prev = self.type_lookup.insert(name.name, (item, name.span));
        if prev.is_some() {
            bail!(Error::new(
                name.span,
                format!("name `{}` is defined more than once", name.name),
            ))
        } else {
            Ok(())
        }
    }

    fn resolve_type_def(
        &mut self,
        ty: &ast::Type<'_>,
        stability: &Stability,
    ) -> Result<TypeDefKind> {
        Ok(match ty {
            ast::Type::Bool(_) => TypeDefKind::Type(Type::Bool),
            ast::Type::U8(_) => TypeDefKind::Type(Type::U8),
            ast::Type::U16(_) => TypeDefKind::Type(Type::U16),
            ast::Type::U32(_) => TypeDefKind::Type(Type::U32),
            ast::Type::U64(_) => TypeDefKind::Type(Type::U64),
            ast::Type::S8(_) => TypeDefKind::Type(Type::S8),
            ast::Type::S16(_) => TypeDefKind::Type(Type::S16),
            ast::Type::S32(_) => TypeDefKind::Type(Type::S32),
            ast::Type::S64(_) => TypeDefKind::Type(Type::S64),
            ast::Type::F32(_) => TypeDefKind::Type(Type::F32),
            ast::Type::F64(_) => TypeDefKind::Type(Type::F64),
            ast::Type::Char(_) => TypeDefKind::Type(Type::Char),
            ast::Type::String(_) => TypeDefKind::Type(Type::String),
            ast::Type::Name(name) => {
                let id = self.resolve_type_name(name)?;
                TypeDefKind::Type(Type::Id(id))
            }
            ast::Type::List(list) => {
                let ty = self.resolve_type(&list.ty, stability)?;
                TypeDefKind::List(ty)
            }
            ast::Type::Handle(handle) => TypeDefKind::Handle(match handle {
                ast::Handle::Own { resource } => Handle::Own(self.validate_resource(resource)?),
                ast::Handle::Borrow { resource } => {
                    Handle::Borrow(self.validate_resource(resource)?)
                }
            }),
            ast::Type::Resource(resource) => {
                // Validate here that the resource doesn't have any duplicate-ly
                // named methods and that there's at most one constructor.
                let mut ctors = 0;
                let mut names = HashSet::new();
                for func in resource.funcs.iter() {
                    match func {
                        ast::ResourceFunc::Method(f) | ast::ResourceFunc::Static(f) => {
                            if !names.insert(&f.name.name) {
                                bail!(Error::new(
                                    f.name.span,
                                    format!("duplicate function name `{}`", f.name.name),
                                ))
                            }
                        }
                        ast::ResourceFunc::Constructor(f) => {
                            ctors += 1;
                            if ctors > 1 {
                                bail!(Error::new(f.name.span, "duplicate constructors"))
                            }
                        }
                    }
                }

                TypeDefKind::Resource
            }
            ast::Type::Record(record) => {
                let fields = record
                    .fields
                    .iter()
                    .map(|field| {
                        Ok(Field {
                            docs: self.docs(&field.docs),
                            name: field.name.name.to_string(),
                            ty: self.resolve_type(&field.ty, stability)?,
                        })
                    })
                    .collect::<Result<Vec<_>>>()?;
                TypeDefKind::Record(Record { fields })
            }
            ast::Type::Flags(flags) => {
                let flags = flags
                    .flags
                    .iter()
                    .map(|flag| Flag {
                        docs: self.docs(&flag.docs),
                        name: flag.name.name.to_string(),
                    })
                    .collect::<Vec<_>>();
                TypeDefKind::Flags(Flags { flags })
            }
            ast::Type::Tuple(t) => {
                let types = t
                    .types
                    .iter()
                    .map(|ty| self.resolve_type(ty, stability))
                    .collect::<Result<Vec<_>>>()?;
                TypeDefKind::Tuple(Tuple { types })
            }
            ast::Type::Variant(variant) => {
                if variant.cases.is_empty() {
                    bail!(Error::new(variant.span, "empty variant"))
                }
                let cases = variant
                    .cases
                    .iter()
                    .map(|case| {
                        Ok(Case {
                            docs: self.docs(&case.docs),
                            name: case.name.name.to_string(),
                            ty: self.resolve_optional_type(case.ty.as_ref(), stability)?,
                        })
                    })
                    .collect::<Result<Vec<_>>>()?;
                TypeDefKind::Variant(Variant { cases })
            }
            ast::Type::Enum(e) => {
                if e.cases.is_empty() {
                    bail!(Error::new(e.span, "empty enum"))
                }
                let cases = e
                    .cases
                    .iter()
                    .map(|case| {
                        Ok(EnumCase {
                            docs: self.docs(&case.docs),
                            name: case.name.name.to_string(),
                        })
                    })
                    .collect::<Result<Vec<_>>>()?;
                TypeDefKind::Enum(Enum { cases })
            }
            ast::Type::Option(ty) => TypeDefKind::Option(self.resolve_type(&ty.ty, stability)?),
            ast::Type::Result(r) => TypeDefKind::Result(Result_ {
                ok: self.resolve_optional_type(r.ok.as_deref(), stability)?,
                err: self.resolve_optional_type(r.err.as_deref(), stability)?,
            }),
<<<<<<< HEAD
            ast::Type::Future(t) => TypeDefKind::Future(
                self.resolve_optional_type(t.ty.as_ref().map(|bx| &**bx), stability)?,
            ),
            ast::Type::Stream(t) => TypeDefKind::Stream(self.resolve_type(&t.ty, stability)?),
=======
            ast::Type::Future(t) => {
                TypeDefKind::Future(self.resolve_optional_type(t.ty.as_deref(), stability)?)
            }
            ast::Type::Stream(s) => TypeDefKind::Stream(self.resolve_type(&s.ty, stability)?),
>>>>>>> 1da8e36d
            ast::Type::Error(_) => TypeDefKind::Error,
        })
    }

    fn resolve_type_name(&mut self, name: &ast::Id<'_>) -> Result<TypeId> {
        match self.type_lookup.get(name.name) {
            Some((TypeOrItem::Type(id), _)) => Ok(*id),
            Some((TypeOrItem::Item(s), _)) => bail!(Error::new(
                name.span,
                format!("cannot use {s} `{name}` as a type", name = name.name),
            )),
            None => bail!(Error::new(
                name.span,
                format!("name `{name}` is not defined", name = name.name),
            )),
        }
    }

    fn validate_resource(&mut self, name: &ast::Id<'_>) -> Result<TypeId> {
        let id = self.resolve_type_name(name)?;
        let mut cur = id;
        loop {
            match self.types[cur].kind {
                TypeDefKind::Resource => break Ok(id),
                TypeDefKind::Type(Type::Id(ty)) => cur = ty,
                TypeDefKind::Unknown => {
                    self.required_resource_types.push((cur, name.span));
                    break Ok(id);
                }
                _ => bail!(Error::new(
                    name.span,
                    format!("type `{}` used in a handle must be a resource", name.name),
                )),
            }
        }
    }

    fn resolve_type(&mut self, ty: &super::Type<'_>, stability: &Stability) -> Result<Type> {
        // Resources must be declared at the top level to have their methods
        // processed appropriately, but resources also shouldn't show up
        // recursively so assert that's not happening here.
        match ty {
            ast::Type::Resource(_) => unreachable!(),
            _ => {}
        }
        let kind = self.resolve_type_def(ty, stability)?;
        Ok(self.anon_type_def(
            TypeDef {
                kind,
                name: None,
                docs: Docs::default(),
                stability: stability.clone(),
                owner: TypeOwner::None,
            },
            ty.span(),
        ))
    }

    fn resolve_optional_type(
        &mut self,
        ty: Option<&super::Type<'_>>,
        stability: &Stability,
    ) -> Result<Option<Type>> {
        match ty {
            Some(ty) => Ok(Some(self.resolve_type(ty, stability)?)),
            None => Ok(None),
        }
    }

    fn anon_type_def(&mut self, ty: TypeDef, span: Span) -> Type {
        let key = match &ty.kind {
            TypeDefKind::Type(t) => return *t,
            TypeDefKind::Variant(v) => Key::Variant(
                v.cases
                    .iter()
                    .map(|case| (case.name.clone(), case.ty))
                    .collect::<Vec<_>>(),
            ),
            TypeDefKind::Handle(Handle::Borrow(h)) => Key::BorrowHandle(*h),
            // An anonymous `own<T>` type is the same as a reference to the type
            // `T`, so avoid creating anonymous type and return that here
            // directly. Note that this additionally avoids creating distinct
            // anonymous types for `list<T>` and `list<own<T>>` for example.
            TypeDefKind::Handle(Handle::Own(id)) => return Type::Id(*id),
            TypeDefKind::Resource => unreachable!("anonymous resources aren't supported"),
            TypeDefKind::Record(r) => Key::Record(
                r.fields
                    .iter()
                    .map(|case| (case.name.clone(), case.ty))
                    .collect::<Vec<_>>(),
            ),
            TypeDefKind::Flags(r) => {
                Key::Flags(r.flags.iter().map(|f| f.name.clone()).collect::<Vec<_>>())
            }
            TypeDefKind::Tuple(t) => Key::Tuple(t.types.clone()),
            TypeDefKind::Enum(r) => {
                Key::Enum(r.cases.iter().map(|f| f.name.clone()).collect::<Vec<_>>())
            }
            TypeDefKind::List(ty) => Key::List(*ty),
            TypeDefKind::Option(t) => Key::Option(*t),
            TypeDefKind::Result(r) => Key::Result(r.ok, r.err),
            TypeDefKind::Future(ty) => Key::Future(*ty),
            TypeDefKind::Stream(ty) => Key::Stream(*ty),
            TypeDefKind::Error => Key::Error,
            TypeDefKind::Unknown => unreachable!(),
        };
        let id = self.anon_types.entry(key).or_insert_with(|| {
            self.type_spans.push(span);
            self.types.alloc(ty)
        });
        Type::Id(*id)
    }

    fn docs(&mut self, doc: &super::Docs<'_>) -> Docs {
        let mut docs = vec![];
        for doc in doc.docs.iter() {
            if let Some(doc) = doc.strip_prefix("/**") {
                docs.push(doc.strip_suffix("*/").unwrap().trim());
            } else {
                docs.push(doc.trim_start_matches('/').trim());
            }
        }
        let contents = if docs.is_empty() {
            None
        } else {
            // NB: this notably, through the use of `lines`, normalizes `\r\n`
            // to `\n`.
            let mut contents = String::new();
            for doc in docs {
                if doc.is_empty() {
                    contents.push_str("\n");
                } else {
                    for line in doc.lines() {
                        contents.push_str(line);
                        contents.push_str("\n");
                    }
                }
            }
            while contents.ends_with("\n") {
                contents.pop();
            }
            Some(contents)
        };
        Docs { contents }
    }

    fn stability(&mut self, attrs: &[ast::Attribute<'_>]) -> Result<Stability> {
        match attrs {
            [] => Ok(Stability::Unknown),

            [ast::Attribute::Since { version, .. }] => Ok(Stability::Stable {
                since: version.clone(),
                deprecated: None,
            }),

            [ast::Attribute::Since { version, .. }, ast::Attribute::Deprecated {
                version: deprecated,
                ..
            }]
            | [ast::Attribute::Deprecated {
                version: deprecated,
                ..
            }, ast::Attribute::Since { version, .. }] => Ok(Stability::Stable {
                since: version.clone(),
                deprecated: Some(deprecated.clone()),
            }),

            [ast::Attribute::Unstable { feature, .. }] => Ok(Stability::Unstable {
                feature: feature.name.to_string(),
                deprecated: None,
            }),

            [ast::Attribute::Unstable { feature, .. }, ast::Attribute::Deprecated { version, .. }]
            | [ast::Attribute::Deprecated { version, .. }, ast::Attribute::Unstable { feature, .. }] => {
                Ok(Stability::Unstable {
                    feature: feature.name.to_string(),
                    deprecated: Some(version.clone()),
                })
            }
            [ast::Attribute::Deprecated { span, .. }] => {
                bail!(Error::new(
                    *span,
                    "must pair @deprecated with either @since or @unstable",
                ))
            }
            [_, b, ..] => {
                bail!(Error::new(
                    b.span(),
                    "unsupported combination of attributes",
                ))
            }
        }
    }

    fn resolve_params(
        &mut self,
        params: &ParamList<'_>,
        kind: &FunctionKind,
        span: Span,
        stability: &Stability,
    ) -> Result<Params> {
        let mut ret = IndexMap::new();
        match *kind {
            // These kinds of methods don't have any adjustments to the
            // parameters, so do nothing here.
            FunctionKind::Freestanding | FunctionKind::Constructor(_) | FunctionKind::Static(_) => {
            }

            // Methods automatically get a `self` initial argument so insert
            // that here before processing the normal parameters.
            FunctionKind::Method(id) => {
                let shared = self.anon_type_def(
                    TypeDef {
                        docs: Docs::default(),
                        stability: stability.clone(),
                        kind: TypeDefKind::Handle(Handle::Borrow(id)),
                        name: None,
                        owner: TypeOwner::None,
                    },
                    span,
                );
                ret.insert("self".to_string(), shared);
            }
        }
        for (name, ty) in params {
            let prev = ret.insert(name.name.to_string(), self.resolve_type(ty, stability)?);
            if prev.is_some() {
                bail!(Error::new(
                    name.span,
                    format!("param `{}` is defined more than once", name.name),
                ))
            }
        }
        Ok(ret.into_iter().collect())
    }

    fn resolve_results(
        &mut self,
        results: &ResultList<'_>,
        kind: &FunctionKind,
        span: Span,
        stability: &Stability,
    ) -> Result<Results> {
        match *kind {
            // These kinds of methods don't have any adjustments to the return
            // values, so plumb them through as-is.
            FunctionKind::Freestanding | FunctionKind::Method(_) | FunctionKind::Static(_) => {
                match results {
                    ResultList::Named(rs) => Ok(Results::Named(self.resolve_params(
                        rs,
                        &FunctionKind::Freestanding,
                        span,
                        stability,
                    )?)),
                    ResultList::Anon(ty) => Ok(Results::Anon(self.resolve_type(ty, stability)?)),
                }
            }

            // Constructors are alwys parsed as 0 returned types but they're
            // automatically translated as a single return type of the type that
            // it's a constructor for.
            FunctionKind::Constructor(id) => {
                match results {
                    ResultList::Named(rs) => assert!(rs.is_empty()),
                    ResultList::Anon(_) => unreachable!(),
                }
                Ok(Results::Anon(Type::Id(id)))
            }
        }
    }
}

fn collect_deps<'a>(ty: &ast::Type<'a>, deps: &mut Vec<ast::Id<'a>>) {
    match ty {
        ast::Type::Bool(_)
        | ast::Type::U8(_)
        | ast::Type::U16(_)
        | ast::Type::U32(_)
        | ast::Type::U64(_)
        | ast::Type::S8(_)
        | ast::Type::S16(_)
        | ast::Type::S32(_)
        | ast::Type::S64(_)
        | ast::Type::F32(_)
        | ast::Type::F64(_)
        | ast::Type::Char(_)
        | ast::Type::String(_)
        | ast::Type::Flags(_)
        | ast::Type::Enum(_)
        | ast::Type::Error(_) => {}
        ast::Type::Name(name) => deps.push(name.clone()),
        ast::Type::Handle(handle) => match handle {
            ast::Handle::Own { resource } => deps.push(resource.clone()),
            ast::Handle::Borrow { resource } => deps.push(resource.clone()),
        },
        ast::Type::Resource(_) => {}
        ast::Type::Record(record) => {
            for field in record.fields.iter() {
                collect_deps(&field.ty, deps);
            }
        }
        ast::Type::Tuple(t) => {
            for ty in t.types.iter() {
                collect_deps(ty, deps);
            }
        }
        ast::Type::Variant(variant) => {
            for case in variant.cases.iter() {
                if let Some(ty) = &case.ty {
                    collect_deps(ty, deps);
                }
            }
        }
<<<<<<< HEAD
        ast::Type::Stream(ty) => collect_deps(&ty.ty, deps),
        ast::Type::Option(ty) => collect_deps(&ty.ty, deps),
=======
        ast::Type::Option(ast::Option_ { ty, .. })
        | ast::Type::List(ast::List { ty, .. })
        | ast::Type::Stream(ast::Stream { ty, .. }) => collect_deps(ty, deps),
>>>>>>> 1da8e36d
        ast::Type::Result(r) => {
            if let Some(ty) = &r.ok {
                collect_deps(ty, deps);
            }
            if let Some(ty) = &r.err {
                collect_deps(ty, deps);
            }
        }
        ast::Type::Future(t) => {
            if let Some(t) = &t.ty {
                collect_deps(t, deps)
            }
        }
    }
}<|MERGE_RESOLUTION|>--- conflicted
+++ resolved
@@ -1252,17 +1252,10 @@
                 ok: self.resolve_optional_type(r.ok.as_deref(), stability)?,
                 err: self.resolve_optional_type(r.err.as_deref(), stability)?,
             }),
-<<<<<<< HEAD
-            ast::Type::Future(t) => TypeDefKind::Future(
-                self.resolve_optional_type(t.ty.as_ref().map(|bx| &**bx), stability)?,
-            ),
-            ast::Type::Stream(t) => TypeDefKind::Stream(self.resolve_type(&t.ty, stability)?),
-=======
             ast::Type::Future(t) => {
                 TypeDefKind::Future(self.resolve_optional_type(t.ty.as_deref(), stability)?)
             }
             ast::Type::Stream(s) => TypeDefKind::Stream(self.resolve_type(&s.ty, stability)?),
->>>>>>> 1da8e36d
             ast::Type::Error(_) => TypeDefKind::Error,
         })
     }
@@ -1576,14 +1569,9 @@
                 }
             }
         }
-<<<<<<< HEAD
-        ast::Type::Stream(ty) => collect_deps(&ty.ty, deps),
-        ast::Type::Option(ty) => collect_deps(&ty.ty, deps),
-=======
         ast::Type::Option(ast::Option_ { ty, .. })
         | ast::Type::List(ast::List { ty, .. })
         | ast::Type::Stream(ast::Stream { ty, .. }) => collect_deps(ty, deps),
->>>>>>> 1da8e36d
         ast::Type::Result(r) => {
             if let Some(ty) = &r.ok {
                 collect_deps(ty, deps);
