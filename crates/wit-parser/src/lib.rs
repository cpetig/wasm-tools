use crate::abi::AbiVariant;
use anyhow::{bail, Context, Result};
use id_arena::{Arena, Id};
use indexmap::IndexMap;
use semver::Version;
use std::borrow::Cow;
use std::fmt;
use std::path::Path;

#[cfg(feature = "decoding")]
pub mod decoding;
#[cfg(feature = "decoding")]
mod metadata;
#[cfg(feature = "decoding")]
pub use metadata::PackageMetadata;

pub mod abi;
mod ast;
use ast::lex::Span;
pub use ast::SourceMap;
pub use ast::{parse_use_path, pretty_print, ParsedUsePath};
mod sizealign;
pub use sizealign::*;
mod resolve;
pub use resolve::*;
mod live;
pub use live::{LiveTypes, TypeIdVisitor};

#[cfg(feature = "serde")]
use serde_derive::Serialize;
#[cfg(feature = "serde")]
mod serde_;
#[cfg(feature = "serde")]
use serde_::*;

/// Checks if the given string is a legal identifier in wit.
pub fn validate_id(s: &str) -> Result<()> {
    ast::validate_id(0, s)?;
    Ok(())
}

pub type WorldId = Id<World>;
pub type InterfaceId = Id<Interface>;
pub type TypeId = Id<TypeDef>;

/// Representation of a parsed WIT package which has not resolved external
/// dependencies yet.
///
/// This representation has performed internal resolution of the WIT package
/// itself, ensuring that all references internally are valid and the WIT was
/// syntactically valid and such.
///
/// The fields of this structure represent a flat list of arrays unioned from
/// all documents within the WIT package. This means, for example, that all
/// types from all documents are located in `self.types`. The fields of each
/// item can help splitting back out into packages/interfaces/etc as necessary.
///
/// Note that an `UnresolvedPackage` cannot be queried in general about
/// information such as size or alignment as that would require resolution of
/// foreign dependencies. Translations such as to-binary additionally are not
/// supported on an `UnresolvedPackage` due to the lack of knowledge about the
/// foreign types. This is intended to be an intermediate state which can be
/// inspected by embedders, if necessary, before quickly transforming to a
/// [`Resolve`] to fully work with a WIT package.
///
/// After an [`UnresolvedPackage`] is parsed it can be fully resolved with
/// [`Resolve::push`]. During this operation a dependency map is specified which
/// will connect the `foreign_deps` field of this structure to packages
/// previously inserted within the [`Resolve`]. Embedders are responsible for
/// performing this resolution themselves.
#[derive(Clone)]
pub struct UnresolvedPackage {
    /// The namespace, name, and version information for this package.
    pub name: PackageName,

    /// All worlds from all documents within this package.
    ///
    /// Each world lists the document that it is from.
    pub worlds: Arena<World>,

    /// All interfaces from all documents within this package.
    ///
    /// Each interface lists the document that it is from. Interfaces are listed
    /// in topological order as well so iteration through this arena will only
    /// reference prior elements already visited when working with recursive
    /// references.
    pub interfaces: Arena<Interface>,

    /// All types from all documents within this package.
    ///
    /// Each type lists the interface or world that defined it, or nothing if
    /// it's an anonymous type. Types are listed in this arena in topological
    /// order to ensure that iteration through this arena will only reference
    /// other types transitively that are already iterated over.
    pub types: Arena<TypeDef>,

    /// All foreign dependencies that this package depends on.
    ///
    /// These foreign dependencies must be resolved to convert this unresolved
    /// package into a `Resolve`. The map here is keyed by the name of the
    /// foreign package that this depends on, and the sub-map is keyed by an
    /// interface name followed by the identifier within `self.interfaces`. The
    /// fields of `self.interfaces` describes the required types that are from
    /// each foreign interface.
    pub foreign_deps: IndexMap<PackageName, IndexMap<String, AstItem>>,

    /// Doc comments for this package.
    pub docs: Docs,

    package_name_span: Span,
    unknown_type_spans: Vec<Span>,
    interface_spans: Vec<InterfaceSpan>,
    world_spans: Vec<WorldSpan>,
    type_spans: Vec<Span>,
    foreign_dep_spans: Vec<Span>,
    required_resource_types: Vec<(TypeId, Span)>,
}

/// Tracks a set of packages, all pulled from the same group of WIT source files.
#[derive(Clone)]
pub struct UnresolvedPackageGroup {
    /// The "main" package in this package group which was found at the root of
    /// the WIT files.
    ///
    /// Note that this is required to be present in all WIT files.
    pub main: UnresolvedPackage,

    /// Nested packages found while parsing `main`, if any.
    pub nested: Vec<UnresolvedPackage>,

    /// A set of processed source files from which these packages have been parsed.
    pub source_map: SourceMap,
}

#[derive(Clone)]
struct WorldSpan {
    span: Span,
    imports: Vec<Span>,
    exports: Vec<Span>,
    includes: Vec<Span>,
}

#[derive(Clone)]
struct InterfaceSpan {
    span: Span,
    funcs: Vec<Span>,
}

#[derive(Debug, Copy, Clone)]
#[cfg_attr(feature = "serde", derive(Serialize))]
#[cfg_attr(feature = "serde", serde(rename_all = "lowercase"))]
pub enum AstItem {
    #[cfg_attr(feature = "serde", serde(serialize_with = "serialize_id"))]
    Interface(InterfaceId),
    #[cfg_attr(feature = "serde", serde(serialize_with = "serialize_id"))]
    World(WorldId),
}

/// A structure used to keep track of the name of a package, containing optional
/// information such as a namespace and version information.
///
/// This is directly encoded as an "ID" in the binary component representation
/// with an interfaced tacked on as well.
#[derive(Debug, Clone, Hash, Eq, PartialEq, Ord, PartialOrd)]
#[cfg_attr(feature = "serde", derive(Serialize))]
#[cfg_attr(feature = "serde", serde(into = "String"))]
pub struct PackageName {
    /// A namespace such as `wasi` in `wasi:foo/bar`
    pub namespace: String,
    /// The kebab-name of this package, which is always specified.
    pub name: String,
    /// Optional major/minor version information.
    pub version: Option<Version>,
}

impl From<PackageName> for String {
    fn from(name: PackageName) -> String {
        name.to_string()
    }
}

impl PackageName {
    /// Returns the ID that this package name would assign the `interface` name
    /// specified.
    pub fn interface_id(&self, interface: &str) -> String {
        let mut s = String::new();
        s.push_str(&format!("{}:{}/{interface}", self.namespace, self.name));
        if let Some(version) = &self.version {
            s.push_str(&format!("@{version}"));
        }
        s
    }

    /// Determines the "semver compatible track" for the given version.
    ///
    /// This method implements the logic from the component model where semver
    /// versions can be compatible with one another. For example versions 1.2.0
    /// and 1.2.1 would be considered both compatible with one another because
    /// they're on the same semver compatible track.
    ///
    /// This predicate is used during
    /// [`Resolve::merge_world_imports_based_on_semver`] for example to
    /// determine whether two imports can be merged together. This is
    /// additionally used when creating components to match up imports in
    /// core wasm to imports in worlds.
    pub fn version_compat_track(version: &Version) -> Version {
        let mut version = version.clone();
        version.build = semver::BuildMetadata::EMPTY;
        if !version.pre.is_empty() {
            return version;
        }
        if version.major != 0 {
            version.minor = 0;
            version.patch = 0;
            return version;
        }
        if version.minor != 0 {
            version.patch = 0;
            return version;
        }
        version
    }

    /// Returns the string corresponding to
    /// [`PackageName::version_compat_track`]. This is done to match the
    /// component model's expected naming scheme of imports and exports.
    pub fn version_compat_track_string(version: &Version) -> String {
        let version = Self::version_compat_track(version);
        if !version.pre.is_empty() {
            return version.to_string();
        }
        if version.major != 0 {
            return format!("{}", version.major);
        }
        if version.minor != 0 {
            return format!("{}.{}", version.major, version.minor);
        }
        version.to_string()
    }
}

impl fmt::Display for PackageName {
    fn fmt(&self, f: &mut fmt::Formatter<'_>) -> fmt::Result {
        write!(f, "{}:{}", self.namespace, self.name)?;
        if let Some(version) = &self.version {
            write!(f, "@{version}")?;
        }
        Ok(())
    }
}

#[derive(Debug)]
struct Error {
    span: Span,
    msg: String,
    highlighted: Option<String>,
}

impl Error {
    fn new(span: Span, msg: impl Into<String>) -> Error {
        Error {
            span,
            msg: msg.into(),
            highlighted: None,
        }
    }
}

impl fmt::Display for Error {
    fn fmt(&self, f: &mut fmt::Formatter<'_>) -> fmt::Result {
        self.highlighted.as_ref().unwrap_or(&self.msg).fmt(f)
    }
}

impl std::error::Error for Error {}

#[derive(Debug)]
struct PackageNotFoundError {
    span: Span,
    requested: PackageName,
    known: Vec<PackageName>,
    highlighted: Option<String>,
}

impl PackageNotFoundError {
    pub fn new(span: Span, requested: PackageName, known: Vec<PackageName>) -> Self {
        Self {
            span,
            requested,
            known,
            highlighted: None,
        }
    }
}

impl fmt::Display for PackageNotFoundError {
    fn fmt(&self, f: &mut fmt::Formatter<'_>) -> fmt::Result {
        if let Some(highlighted) = &self.highlighted {
            return highlighted.fmt(f);
        }
        if self.known.is_empty() {
            write!(
                f,
                "package '{}' not found. no known packages.",
                self.requested
            )?;
        } else {
            write!(
                f,
                "package '{}' not found. known packages:\n",
                self.requested
            )?;
            for known in self.known.iter() {
                write!(f, "    {known}\n")?;
            }
        }
        Ok(())
    }
}

impl std::error::Error for PackageNotFoundError {}

impl UnresolvedPackageGroup {
    /// Parses the given string as a wit document.
    ///
    /// The `path` argument is used for error reporting. The `contents` provided
    /// are considered to be the contents of `path`. This function does not read
    /// the filesystem.
    pub fn parse(path: impl AsRef<Path>, contents: &str) -> Result<UnresolvedPackageGroup> {
        let mut map = SourceMap::default();
        map.push(path.as_ref(), contents);
        map.parse()
    }

    /// Parse a WIT package at the provided path.
    ///
    /// The path provided is inferred whether it's a file or a directory. A file
    /// is parsed with [`UnresolvedPackageGroup::parse_file`] and a directory is
    /// parsed with [`UnresolvedPackageGroup::parse_dir`].
    pub fn parse_path(path: impl AsRef<Path>) -> Result<UnresolvedPackageGroup> {
        let path = path.as_ref();
        if path.is_dir() {
            UnresolvedPackageGroup::parse_dir(path)
        } else {
            UnresolvedPackageGroup::parse_file(path)
        }
    }

    /// Parses a WIT package from the file provided.
    ///
    /// The return value represents all packages found in the WIT file which
    /// might be either one or multiple depending on the syntax used.
    pub fn parse_file(path: impl AsRef<Path>) -> Result<UnresolvedPackageGroup> {
        let path = path.as_ref();
        let contents = std::fs::read_to_string(path)
            .with_context(|| format!("failed to read file {path:?}"))?;
        Self::parse(path, &contents)
    }

    /// Parses a WIT package from the directory provided.
    ///
    /// This method will look at all files under the `path` specified. All
    /// `*.wit` files are parsed and assumed to be part of the same package
    /// grouping. This is useful when a WIT package is split across multiple
    /// files.
    pub fn parse_dir(path: impl AsRef<Path>) -> Result<UnresolvedPackageGroup> {
        let path = path.as_ref();
        let mut map = SourceMap::default();
        let cx = || format!("failed to read directory {path:?}");
        for entry in path.read_dir().with_context(&cx)? {
            let entry = entry.with_context(&cx)?;
            let path = entry.path();
            let ty = entry.file_type().with_context(&cx)?;
            if ty.is_dir() {
                continue;
            }
            if ty.is_symlink() {
                if path.is_dir() {
                    continue;
                }
            }
            let filename = match path.file_name().and_then(|s| s.to_str()) {
                Some(name) => name,
                None => continue,
            };
            if !filename.ends_with(".wit") {
                continue;
            }
            map.push_file(&path)?;
        }
        map.parse()
    }
}

#[derive(Debug, Clone)]
#[cfg_attr(feature = "serde", derive(Serialize))]
pub struct World {
    /// The WIT identifier name of this world.
    pub name: String,

    /// All imported items into this interface, both worlds and functions.
    pub imports: IndexMap<WorldKey, WorldItem>,

    /// All exported items from this interface, both worlds and functions.
    pub exports: IndexMap<WorldKey, WorldItem>,

    /// The package that owns this world.
    #[cfg_attr(feature = "serde", serde(serialize_with = "serialize_optional_id"))]
    pub package: Option<PackageId>,

    /// Documentation associated with this world declaration.
    #[cfg_attr(feature = "serde", serde(skip_serializing_if = "Docs::is_empty"))]
    pub docs: Docs,

    /// Stability annotation for this world itself.
    #[cfg_attr(
        feature = "serde",
        serde(skip_serializing_if = "Stability::is_unknown")
    )]
    pub stability: Stability,

    /// All the included worlds from this world. Empty if this is fully resolved
    #[cfg_attr(feature = "serde", serde(skip))]
    pub includes: Vec<(Stability, WorldId)>,

    /// All the included worlds names. Empty if this is fully resolved
    #[cfg_attr(feature = "serde", serde(skip))]
    pub include_names: Vec<Vec<IncludeName>>,
}

#[derive(Debug, Clone)]
pub struct IncludeName {
    /// The name of the item
    pub name: String,

    /// The name to be replaced with
    pub as_: String,
}

/// The key to the import/export maps of a world. Either a kebab-name or a
/// unique interface.
#[derive(Debug, Clone, PartialEq, Eq, Hash)]
#[cfg_attr(feature = "serde", derive(Serialize))]
#[cfg_attr(feature = "serde", serde(into = "String"))]
pub enum WorldKey {
    /// A kebab-name.
    Name(String),
    /// An interface which is assigned no kebab-name.
    Interface(InterfaceId),
}

impl From<WorldKey> for String {
    fn from(key: WorldKey) -> String {
        match key {
            WorldKey::Name(name) => name,
            WorldKey::Interface(id) => format!("interface-{}", id.index()),
        }
    }
}

impl WorldKey {
    /// Asserts that this is `WorldKey::Name` and returns the name.
    #[track_caller]
    pub fn unwrap_name(self) -> String {
        match self {
            WorldKey::Name(name) => name,
            WorldKey::Interface(_) => panic!("expected a name, found interface"),
        }
    }
}

#[derive(Debug, Clone, PartialEq)]
#[cfg_attr(feature = "serde", derive(Serialize))]
#[cfg_attr(feature = "serde", serde(rename_all = "lowercase"))]
pub enum WorldItem {
    /// An interface is being imported or exported from a world, indicating that
    /// it's a namespace of functions.
    Interface {
        #[cfg_attr(feature = "serde", serde(serialize_with = "serialize_id"))]
        id: InterfaceId,
        #[cfg_attr(
            feature = "serde",
            serde(skip_serializing_if = "Stability::is_unknown")
        )]
        stability: Stability,
    },

    /// A function is being directly imported or exported from this world.
    Function(Function),

    /// A type is being exported from this world.
    ///
    /// Note that types are never imported into worlds at this time.
    #[cfg_attr(feature = "serde", serde(serialize_with = "serialize_id"))]
    Type(TypeId),
}

impl WorldItem {
    pub fn stability<'a>(&'a self, resolve: &'a Resolve) -> &'a Stability {
        match self {
            WorldItem::Interface { stability, .. } => stability,
            WorldItem::Function(f) => &f.stability,
            WorldItem::Type(id) => &resolve.types[*id].stability,
        }
    }
}

#[derive(Debug, Clone)]
#[cfg_attr(feature = "serde", derive(Serialize))]
pub struct Interface {
    /// Optionally listed name of this interface.
    ///
    /// This is `None` for inline interfaces in worlds.
    pub name: Option<String>,

    /// Exported types from this interface.
    ///
    /// Export names are listed within the types themselves. Note that the
    /// export name here matches the name listed in the `TypeDef`.
    #[cfg_attr(feature = "serde", serde(serialize_with = "serialize_id_map"))]
    pub types: IndexMap<String, TypeId>,

    /// Exported functions from this interface.
    pub functions: IndexMap<String, Function>,

    /// Documentation associated with this interface.
    #[cfg_attr(feature = "serde", serde(skip_serializing_if = "Docs::is_empty"))]
    pub docs: Docs,

    /// Stability attribute for this interface.
    #[cfg_attr(
        feature = "serde",
        serde(skip_serializing_if = "Stability::is_unknown")
    )]
    pub stability: Stability,

    /// The package that owns this interface.
    #[cfg_attr(feature = "serde", serde(serialize_with = "serialize_optional_id"))]
    pub package: Option<PackageId>,
}

#[derive(Debug, Clone, PartialEq)]
#[cfg_attr(feature = "serde", derive(Serialize))]
pub struct TypeDef {
    pub name: Option<String>,
    pub kind: TypeDefKind,
    pub owner: TypeOwner,
    #[cfg_attr(feature = "serde", serde(skip_serializing_if = "Docs::is_empty"))]
    pub docs: Docs,
    /// Stability attribute for this type.
    #[cfg_attr(
        feature = "serde",
        serde(skip_serializing_if = "Stability::is_unknown")
    )]
    pub stability: Stability,
}

#[derive(Debug, Clone, PartialEq)]
#[cfg_attr(feature = "serde", derive(Serialize))]
#[cfg_attr(feature = "serde", serde(rename_all = "lowercase"))]
pub enum TypeDefKind {
    Record(Record),
    Resource,
    Handle(Handle),
    Flags(Flags),
    Tuple(Tuple),
    Variant(Variant),
    Enum(Enum),
    Option(Type),
    Result(Result_),
    List(Type),
    Future(Option<Type>),
    Stream(Type),
    ErrorContext,
    Type(Type),

    /// This represents a type of unknown structure imported from a foreign
    /// interface.
    ///
    /// This variant is only used during the creation of `UnresolvedPackage` but
    /// by the time a `Resolve` is created then this will not exist.
    Unknown,
}

impl TypeDefKind {
    pub fn as_str(&self) -> &'static str {
        match self {
            TypeDefKind::Record(_) => "record",
            TypeDefKind::Resource => "resource",
            TypeDefKind::Handle(handle) => match handle {
                Handle::Own(_) => "own",
                Handle::Borrow(_) => "borrow",
            },
            TypeDefKind::Flags(_) => "flags",
            TypeDefKind::Tuple(_) => "tuple",
            TypeDefKind::Variant(_) => "variant",
            TypeDefKind::Enum(_) => "enum",
            TypeDefKind::Option(_) => "option",
            TypeDefKind::Result(_) => "result",
            TypeDefKind::List(_) => "list",
            TypeDefKind::Future(_) => "future",
            TypeDefKind::Stream(_) => "stream",
            TypeDefKind::ErrorContext => "error-context",
            TypeDefKind::Type(_) => "type",
            TypeDefKind::Unknown => "unknown",
        }
    }
}

#[derive(Debug, Copy, Clone, PartialEq, Eq, Hash)]
#[cfg_attr(feature = "serde", derive(Serialize))]
#[cfg_attr(feature = "serde", serde(rename_all = "lowercase"))]
pub enum TypeOwner {
    /// This type was defined within a `world` block.
    #[cfg_attr(feature = "serde", serde(serialize_with = "serialize_id"))]
    World(WorldId),
    /// This type was defined within an `interface` block.
    #[cfg_attr(feature = "serde", serde(serialize_with = "serialize_id"))]
    Interface(InterfaceId),
    /// This type wasn't inherently defined anywhere, such as a `list<T>`, which
    /// doesn't need an owner.
    #[cfg_attr(feature = "serde", serde(untagged, serialize_with = "serialize_none"))]
    None,
}

#[derive(Debug, PartialEq, Eq, Hash, Copy, Clone)]
#[cfg_attr(feature = "serde", derive(Serialize))]
#[cfg_attr(feature = "serde", serde(rename_all = "lowercase"))]
pub enum Handle {
    #[cfg_attr(feature = "serde", serde(serialize_with = "serialize_id"))]
    Own(TypeId),
    #[cfg_attr(feature = "serde", serde(serialize_with = "serialize_id"))]
    Borrow(TypeId),
}

#[derive(Debug, PartialEq, Eq, Hash, Copy, Clone)]
pub enum Type {
    Bool,
    U8,
    U16,
    U32,
    U64,
    S8,
    S16,
    S32,
    S64,
    F32,
    F64,
    Char,
    String,
    Id(TypeId),
}

#[derive(Debug, Copy, Clone, Eq, PartialEq)]
pub enum Int {
    U8,
    U16,
    U32,
    U64,
}

#[derive(Debug, Clone, PartialEq)]
#[cfg_attr(feature = "serde", derive(Serialize))]
pub struct Record {
    pub fields: Vec<Field>,
}

#[derive(Debug, Clone, PartialEq)]
#[cfg_attr(feature = "serde", derive(Serialize))]
pub struct Field {
    pub name: String,
    #[cfg_attr(feature = "serde", serde(rename = "type"))]
    pub ty: Type,
    #[cfg_attr(feature = "serde", serde(skip_serializing_if = "Docs::is_empty"))]
    pub docs: Docs,
}

#[derive(Debug, Clone, PartialEq)]
#[cfg_attr(feature = "serde", derive(Serialize))]
pub struct Flags {
    pub flags: Vec<Flag>,
}

#[derive(Debug, Clone, PartialEq)]
#[cfg_attr(feature = "serde", derive(Serialize))]
pub struct Flag {
    pub name: String,
    #[cfg_attr(feature = "serde", serde(skip_serializing_if = "Docs::is_empty"))]
    pub docs: Docs,
}

#[derive(Debug, Clone, PartialEq)]
pub enum FlagsRepr {
    U8,
    U16,
    U32(usize),
}

impl Flags {
    pub fn repr(&self) -> FlagsRepr {
        match self.flags.len() {
            0 => FlagsRepr::U32(0),
            n if n <= 8 => FlagsRepr::U8,
            n if n <= 16 => FlagsRepr::U16,
            n => FlagsRepr::U32(sizealign::align_to(n, 32) / 32),
        }
    }
}

impl FlagsRepr {
    pub fn count(&self) -> usize {
        match self {
            FlagsRepr::U8 => 1,
            FlagsRepr::U16 => 1,
            FlagsRepr::U32(n) => *n,
        }
    }
}

#[derive(Debug, Clone, PartialEq)]
#[cfg_attr(feature = "serde", derive(Serialize))]
pub struct Tuple {
    pub types: Vec<Type>,
}

#[derive(Debug, Clone, PartialEq)]
#[cfg_attr(feature = "serde", derive(Serialize))]
pub struct Variant {
    pub cases: Vec<Case>,
}

#[derive(Debug, Clone, PartialEq)]
#[cfg_attr(feature = "serde", derive(Serialize))]
pub struct Case {
    pub name: String,
    #[cfg_attr(feature = "serde", serde(rename = "type"))]
    pub ty: Option<Type>,
    #[cfg_attr(feature = "serde", serde(skip_serializing_if = "Docs::is_empty"))]
    pub docs: Docs,
}

impl Variant {
    pub fn tag(&self) -> Int {
        discriminant_type(self.cases.len())
    }
}

#[derive(Debug, Clone, PartialEq)]
#[cfg_attr(feature = "serde", derive(Serialize))]
pub struct Enum {
    pub cases: Vec<EnumCase>,
}

#[derive(Debug, Clone, PartialEq)]
#[cfg_attr(feature = "serde", derive(Serialize))]
pub struct EnumCase {
    pub name: String,
    #[cfg_attr(feature = "serde", serde(skip_serializing_if = "Docs::is_empty"))]
    pub docs: Docs,
}

impl Enum {
    pub fn tag(&self) -> Int {
        discriminant_type(self.cases.len())
    }
}

/// This corresponds to the `discriminant_type` function in the Canonical ABI.
fn discriminant_type(num_cases: usize) -> Int {
    match num_cases.checked_sub(1) {
        None => Int::U8,
        Some(n) if n <= u8::max_value() as usize => Int::U8,
        Some(n) if n <= u16::max_value() as usize => Int::U16,
        Some(n) if n <= u32::max_value() as usize => Int::U32,
        _ => panic!("too many cases to fit in a repr"),
    }
}

#[derive(Debug, Clone, PartialEq)]
#[cfg_attr(feature = "serde", derive(Serialize))]
pub struct Result_ {
    pub ok: Option<Type>,
    pub err: Option<Type>,
}

#[derive(Clone, Default, Debug, PartialEq, Eq)]
#[cfg_attr(feature = "serde", derive(Serialize))]
pub struct Docs {
    pub contents: Option<String>,
}

impl Docs {
    pub fn is_empty(&self) -> bool {
        self.contents.is_none()
    }
}

pub type Params = Vec<(String, Type)>;

#[derive(Debug, Clone, PartialEq, Eq, Hash)]
#[cfg_attr(feature = "serde", derive(Serialize))]
#[cfg_attr(feature = "serde", serde(untagged))]
pub enum Results {
    #[cfg_attr(feature = "serde", serde(serialize_with = "serialize_params"))]
    Named(Params),
    #[cfg_attr(feature = "serde", serde(serialize_with = "serialize_anon_result"))]
    Anon(Type),
}

pub enum ResultsTypeIter<'a> {
    Named(std::slice::Iter<'a, (String, Type)>),
    Anon(std::iter::Once<&'a Type>),
}

impl<'a> Iterator for ResultsTypeIter<'a> {
    type Item = &'a Type;

    fn next(&mut self) -> Option<&'a Type> {
        match self {
            ResultsTypeIter::Named(ps) => ps.next().map(|p| &p.1),
            ResultsTypeIter::Anon(ty) => ty.next(),
        }
    }

    fn size_hint(&self) -> (usize, Option<usize>) {
        match self {
            ResultsTypeIter::Named(ps) => ps.size_hint(),
            ResultsTypeIter::Anon(ty) => ty.size_hint(),
        }
    }
}

impl<'a> ExactSizeIterator for ResultsTypeIter<'a> {}

impl Results {
    // For the common case of an empty results list.
    pub fn empty() -> Results {
        Results::Named(Vec::new())
    }

    pub fn len(&self) -> usize {
        match self {
            Results::Named(params) => params.len(),
            Results::Anon(_) => 1,
        }
    }

    pub fn throws<'a>(&self, resolve: &'a Resolve) -> Option<(Option<&'a Type>, Option<&'a Type>)> {
        if self.len() != 1 {
            return None;
        }
        match self.iter_types().next().unwrap() {
            Type::Id(id) => match &resolve.types[*id].kind {
                TypeDefKind::Result(r) => Some((r.ok.as_ref(), r.err.as_ref())),
                _ => None,
            },
            _ => None,
        }
    }

    pub fn iter_types(&self) -> ResultsTypeIter {
        match self {
            Results::Named(ps) => ResultsTypeIter::Named(ps.iter()),
            Results::Anon(ty) => ResultsTypeIter::Anon(std::iter::once(ty)),
        }
    }
}

#[derive(Debug, Clone, PartialEq, Eq)]
#[cfg_attr(feature = "serde", derive(Serialize))]
pub struct Function {
    pub name: String,
    pub kind: FunctionKind,
    #[cfg_attr(feature = "serde", serde(serialize_with = "serialize_params"))]
    pub params: Params,
    pub results: Results,
    #[cfg_attr(feature = "serde", serde(skip_serializing_if = "Docs::is_empty"))]
    pub docs: Docs,
    /// Stability attribute for this function.
    #[cfg_attr(
        feature = "serde",
        serde(skip_serializing_if = "Stability::is_unknown")
    )]
    pub stability: Stability,
}

#[derive(Debug, Clone, PartialEq, Eq)]
#[cfg_attr(feature = "serde", derive(Serialize))]
#[cfg_attr(feature = "serde", serde(rename_all = "lowercase"))]
pub enum FunctionKind {
    Freestanding,
    #[cfg_attr(feature = "serde", serde(serialize_with = "serialize_id"))]
    Method(TypeId),
    #[cfg_attr(feature = "serde", serde(serialize_with = "serialize_id"))]
    Static(TypeId),
    #[cfg_attr(feature = "serde", serde(serialize_with = "serialize_id"))]
    Constructor(TypeId),
}

impl FunctionKind {
    /// Returns the resource, if present, that this function kind refers to.
    pub fn resource(&self) -> Option<TypeId> {
        match self {
            FunctionKind::Freestanding => None,
            FunctionKind::Method(id) | FunctionKind::Static(id) | FunctionKind::Constructor(id) => {
                Some(*id)
            }
        }
    }
}

/// Possible forms of name mangling that are supported by this crate.
#[derive(Clone, Copy, Debug, PartialEq, Eq, Hash)]
pub enum Mangling {
    /// The "standard" component model mangling format for 32-bit linear
    /// memories. This is specified in WebAssembly/component-model#378
    Standard32,

    /// The "legacy" name mangling supported in versions 218-and-prior for this
    /// crate. This is the original support for how components were created from
    /// core wasm modules and this does not correspond to any standard. This is
    /// preserved for now while tools transition to the new scheme.
    Legacy,
}

impl std::str::FromStr for Mangling {
    type Err = anyhow::Error;

    fn from_str(s: &str) -> Result<Mangling> {
        match s {
            "legacy" => Ok(Mangling::Legacy),
            "standard32" => Ok(Mangling::Standard32),
            _ => {
                bail!(
                    "unknown name mangling `{s}`, \
                     supported values are `legacy` or `standard32`"
                )
            }
        }
    }
}

/// Possible lift/lower ABI choices supported when mangling names.
#[derive(Clone, Copy, Debug, PartialEq, Eq, Hash)]
pub enum LiftLowerAbi {
    /// Both imports and exports will use the synchronous ABI.
    Sync,

    /// Both imports and exports will use the async ABI (with a callback for
    /// each export).
    AsyncCallback,

    /// Both imports and exports will use the async ABI (with no callbacks for
    /// exports).
    AsyncStackful,
}

impl LiftLowerAbi {
    fn import_prefix(self) -> &'static str {
        match self {
            Self::Sync => "",
            Self::AsyncCallback | Self::AsyncStackful => "[async]",
        }
    }

    /// Get the import [`AbiVariant`] corresponding to this [`LiftLowerAbi`]
    pub fn import_variant(self) -> AbiVariant {
        match self {
            Self::Sync => AbiVariant::GuestImport,
            Self::AsyncCallback | Self::AsyncStackful => AbiVariant::GuestImportAsync,
        }
    }

    fn export_prefix(self) -> &'static str {
        match self {
            Self::Sync => "",
            Self::AsyncCallback => "[async]",
            Self::AsyncStackful => "[async-stackful]",
        }
    }

    /// Get the export [`AbiVariant`] corresponding to this [`LiftLowerAbi`]
    pub fn export_variant(self) -> AbiVariant {
        match self {
            Self::Sync => AbiVariant::GuestExport,
            Self::AsyncCallback => AbiVariant::GuestExportAsync,
            Self::AsyncStackful => AbiVariant::GuestExportAsyncStackful,
        }
    }
}

/// Combination of [`Mangling`] and [`LiftLowerAbi`].
#[derive(Clone, Copy, Debug, PartialEq, Eq, Hash)]
pub enum ManglingAndAbi {
    /// See [`Mangling::Standard32`].
    ///
    /// As of this writing, the standard name mangling only supports the
    /// synchronous ABI.
    Standard32,

    /// See [`Mangling::Legacy`] and [`LiftLowerAbi`].
    Legacy(LiftLowerAbi),
}

impl ManglingAndAbi {
    /// Get the import [`AbiVariant`] corresponding to this [`ManglingAndAbi`]
    pub fn import_variant(self) -> AbiVariant {
        match self {
            Self::Standard32 => AbiVariant::GuestImport,
            Self::Legacy(abi) => abi.import_variant(),
        }
    }

    /// Get the export [`AbiVariant`] corresponding to this [`ManglingAndAbi`]
    pub fn export_variant(self) -> AbiVariant {
        match self {
            Self::Standard32 => AbiVariant::GuestExport,
            Self::Legacy(abi) => abi.export_variant(),
        }
    }
}

impl Function {
    pub fn item_name(&self) -> &str {
        match &self.kind {
            FunctionKind::Freestanding => &self.name,
            FunctionKind::Method(_) | FunctionKind::Static(_) => {
                &self.name[self.name.find('.').unwrap() + 1..]
            }
            FunctionKind::Constructor(_) => "constructor",
        }
    }

    /// Returns an iterator over the types used in parameters and results.
    ///
    /// Note that this iterator is not transitive, it only iterates over the
    /// direct references to types that this function has.
    pub fn parameter_and_result_types(&self) -> impl Iterator<Item = Type> + '_ {
        self.params
            .iter()
            .map(|(_, t)| *t)
            .chain(self.results.iter_types().copied())
    }

    /// Gets the core export name for this function.
    pub fn standard32_core_export_name<'a>(&'a self, interface: Option<&str>) -> Cow<'a, str> {
        self.core_export_name(interface, Mangling::Standard32)
    }

    pub fn legacy_core_export_name<'a>(&'a self, interface: Option<&str>) -> Cow<'a, str> {
        self.core_export_name(interface, Mangling::Legacy)
    }
    /// Gets the core export name for this function.
    pub fn core_export_name<'a>(
        &'a self,
        interface: Option<&str>,
        mangling: Mangling,
    ) -> Cow<'a, str> {
        match interface {
            Some(interface) => match mangling {
                Mangling::Standard32 => Cow::Owned(format!("cm32p2|{interface}|{}", self.name)),
                Mangling::Legacy => Cow::Owned(format!("{interface}#{}", self.name)),
            },
            None => match mangling {
                Mangling::Standard32 => Cow::Owned(format!("cm32p2||{}", self.name)),
                Mangling::Legacy => Cow::Borrowed(&self.name),
            },
        }
    }
    /// Collect any future and stream types appearing in the signature of this
    /// function by doing a depth-first search over the parameter types and then
    /// the result types.
    ///
    /// For example, given the WIT function `foo: func(x: future<future<u32>>,
    /// y: u32) -> stream<u8>`, we would return `[future<u32>,
    /// future<future<u32>>, stream<u8>]`.
    ///
    /// This may be used by binding generators to refer to specific `future` and
    /// `stream` types when importing canonical built-ins such as `stream.new`,
    /// `future.read`, etc.  Using the example above, the import
    /// `[future-new-0]foo` would indicate a call to `future.new` for the type
    /// `future<u32>`.  Likewise, `[future-new-1]foo` would indicate a call to
    /// `future.new` for `future<future<u32>>`, and `[stream-new-2]foo` would
    /// indicate a call to `stream.new` for `stream<u8>`.
    pub fn find_futures_and_streams(&self, resolve: &Resolve) -> Vec<TypeId> {
        let mut results = Vec::new();
        for (_, ty) in self.params.iter() {
            find_futures_and_streams(resolve, *ty, &mut results);
        }
        for ty in self.results.iter_types() {
            find_futures_and_streams(resolve, *ty, &mut results);
        }
        results
    }
}

fn find_futures_and_streams(resolve: &Resolve, ty: Type, results: &mut Vec<TypeId>) {
<<<<<<< HEAD
    if let Type::Id(id) = ty {
        match &resolve.types[id].kind {
            TypeDefKind::Resource
            | TypeDefKind::Handle(_)
            | TypeDefKind::Flags(_)
            | TypeDefKind::Enum(_)
            | TypeDefKind::ErrorContext => {}
            TypeDefKind::Record(r) => {
                for Field { ty, .. } in &r.fields {
                    find_futures_and_streams(resolve, *ty, results);
                }
            }
            TypeDefKind::Tuple(t) => {
                for ty in &t.types {
                    find_futures_and_streams(resolve, *ty, results);
                }
            }
            TypeDefKind::Variant(v) => {
                for Case { ty, .. } in &v.cases {
                    if let Some(ty) = ty {
                        find_futures_and_streams(resolve, *ty, results);
                    }
                }
            }
            TypeDefKind::Option(ty) | TypeDefKind::List(ty) | TypeDefKind::Type(ty) => {
                find_futures_and_streams(resolve, *ty, results);
            }
            TypeDefKind::Result(r) => {
                if let Some(ty) = r.ok {
                    find_futures_and_streams(resolve, ty, results);
                }
                if let Some(ty) = r.err {
                    find_futures_and_streams(resolve, ty, results);
                }
            }
            TypeDefKind::Future(ty) => {
                if let Some(ty) = ty {
                    find_futures_and_streams(resolve, *ty, results);
                }
                results.push(id);
            }
            TypeDefKind::Stream(ty) => {
                find_futures_and_streams(resolve, *ty, results);
                results.push(id);
            }
            TypeDefKind::Unknown => unreachable!(),
        }
=======
    let Type::Id(id) = ty else {
        return;
    };

    match &resolve.types[id].kind {
        TypeDefKind::Resource
        | TypeDefKind::Handle(_)
        | TypeDefKind::Flags(_)
        | TypeDefKind::Enum(_)
        | TypeDefKind::ErrorContext => {}
        TypeDefKind::Record(r) => {
            for Field { ty, .. } in &r.fields {
                find_futures_and_streams(resolve, *ty, results);
            }
        }
        TypeDefKind::Tuple(t) => {
            for ty in &t.types {
                find_futures_and_streams(resolve, *ty, results);
            }
        }
        TypeDefKind::Variant(v) => {
            for Case { ty, .. } in &v.cases {
                if let Some(ty) = ty {
                    find_futures_and_streams(resolve, *ty, results);
                }
            }
        }
        TypeDefKind::Option(ty) | TypeDefKind::List(ty) | TypeDefKind::Type(ty) => {
            find_futures_and_streams(resolve, *ty, results);
        }
        TypeDefKind::Result(r) => {
            if let Some(ty) = r.ok {
                find_futures_and_streams(resolve, ty, results);
            }
            if let Some(ty) = r.err {
                find_futures_and_streams(resolve, ty, results);
            }
        }
        TypeDefKind::Future(ty) => {
            if let Some(ty) = ty {
                find_futures_and_streams(resolve, *ty, results);
            }
            results.push(id);
        }
        TypeDefKind::Stream(ty) => {
            find_futures_and_streams(resolve, *ty, results);
            results.push(id);
        }
        TypeDefKind::Unknown => unreachable!(),
>>>>>>> 57b1acee
    }
}

/// Representation of the stability attributes associated with a world,
/// interface, function, or type.
///
/// This is added for WebAssembly/component-model#332 where @since and @unstable
/// annotations were added to WIT.
#[derive(Debug, Clone, PartialEq, Eq)]
#[cfg_attr(feature = "serde", derive(serde_derive::Deserialize, Serialize))]
#[cfg_attr(feature = "serde", serde(rename_all = "lowercase"))]
pub enum Stability {
    /// `@since(version = 1.2.3)`
    ///
    /// This item is explicitly tagged with `@since` as stable since the
    /// specified version.  This may optionally have a feature listed as well.
    Stable {
        #[cfg_attr(feature = "serde", serde(serialize_with = "serialize_version"))]
        #[cfg_attr(feature = "serde", serde(deserialize_with = "deserialize_version"))]
        since: Version,
        #[cfg_attr(
            feature = "serde",
            serde(
                skip_serializing_if = "Option::is_none",
                default,
                serialize_with = "serialize_optional_version",
                deserialize_with = "deserialize_optional_version"
            )
        )]
        deprecated: Option<Version>,
    },

    /// `@unstable(feature = foo)`
    ///
    /// This item is explicitly tagged `@unstable`. A feature name is listed and
    /// this item is excluded by default in `Resolve` unless explicitly enabled.
    Unstable {
        feature: String,
        #[cfg_attr(
            feature = "serde",
            serde(
                skip_serializing_if = "Option::is_none",
                default,
                serialize_with = "serialize_optional_version",
                deserialize_with = "deserialize_optional_version"
            )
        )]
        deprecated: Option<Version>,
    },

    /// This item does not have either `@since` or `@unstable`.
    Unknown,
}

impl Stability {
    /// Returns whether this is `Stability::Unknown`.
    pub fn is_unknown(&self) -> bool {
        matches!(self, Stability::Unknown)
    }
}

impl Default for Stability {
    fn default() -> Stability {
        Stability::Unknown
    }
}

#[cfg(test)]
mod test {
    use super::*;

    #[test]
    fn test_discriminant_type() {
        assert_eq!(discriminant_type(1), Int::U8);
        assert_eq!(discriminant_type(0x100), Int::U8);
        assert_eq!(discriminant_type(0x101), Int::U16);
        assert_eq!(discriminant_type(0x10000), Int::U16);
        assert_eq!(discriminant_type(0x10001), Int::U32);
        if let Ok(num_cases) = usize::try_from(0x100000000_u64) {
            assert_eq!(discriminant_type(num_cases), Int::U32);
        }
    }

    #[test]
    fn test_find_futures_and_streams() {
        let mut resolve = Resolve::default();
        let t0 = resolve.types.alloc(TypeDef {
            name: None,
            kind: TypeDefKind::Future(Some(Type::U32)),
            owner: TypeOwner::None,
            docs: Docs::default(),
            stability: Stability::Unknown,
        });
        let t1 = resolve.types.alloc(TypeDef {
            name: None,
            kind: TypeDefKind::Future(Some(Type::Id(t0))),
            owner: TypeOwner::None,
            docs: Docs::default(),
            stability: Stability::Unknown,
        });
        let t2 = resolve.types.alloc(TypeDef {
            name: None,
            kind: TypeDefKind::Stream(Type::U32),
            owner: TypeOwner::None,
            docs: Docs::default(),
            stability: Stability::Unknown,
        });
        let found = Function {
            name: "foo".into(),
            kind: FunctionKind::Freestanding,
            params: vec![("p1".into(), Type::Id(t1)), ("p2".into(), Type::U32)],
            results: Results::Anon(Type::Id(t2)),
            docs: Docs::default(),
            stability: Stability::Unknown,
        }
        .find_futures_and_streams(&resolve);
        assert_eq!(3, found.len());
        assert_eq!(t0, found[0]);
        assert_eq!(t1, found[1]);
        assert_eq!(t2, found[2]);
    }
}<|MERGE_RESOLUTION|>--- conflicted
+++ resolved
@@ -1095,55 +1095,6 @@
 }
 
 fn find_futures_and_streams(resolve: &Resolve, ty: Type, results: &mut Vec<TypeId>) {
-<<<<<<< HEAD
-    if let Type::Id(id) = ty {
-        match &resolve.types[id].kind {
-            TypeDefKind::Resource
-            | TypeDefKind::Handle(_)
-            | TypeDefKind::Flags(_)
-            | TypeDefKind::Enum(_)
-            | TypeDefKind::ErrorContext => {}
-            TypeDefKind::Record(r) => {
-                for Field { ty, .. } in &r.fields {
-                    find_futures_and_streams(resolve, *ty, results);
-                }
-            }
-            TypeDefKind::Tuple(t) => {
-                for ty in &t.types {
-                    find_futures_and_streams(resolve, *ty, results);
-                }
-            }
-            TypeDefKind::Variant(v) => {
-                for Case { ty, .. } in &v.cases {
-                    if let Some(ty) = ty {
-                        find_futures_and_streams(resolve, *ty, results);
-                    }
-                }
-            }
-            TypeDefKind::Option(ty) | TypeDefKind::List(ty) | TypeDefKind::Type(ty) => {
-                find_futures_and_streams(resolve, *ty, results);
-            }
-            TypeDefKind::Result(r) => {
-                if let Some(ty) = r.ok {
-                    find_futures_and_streams(resolve, ty, results);
-                }
-                if let Some(ty) = r.err {
-                    find_futures_and_streams(resolve, ty, results);
-                }
-            }
-            TypeDefKind::Future(ty) => {
-                if let Some(ty) = ty {
-                    find_futures_and_streams(resolve, *ty, results);
-                }
-                results.push(id);
-            }
-            TypeDefKind::Stream(ty) => {
-                find_futures_and_streams(resolve, *ty, results);
-                results.push(id);
-            }
-            TypeDefKind::Unknown => unreachable!(),
-        }
-=======
     let Type::Id(id) = ty else {
         return;
     };
@@ -1193,7 +1144,6 @@
             results.push(id);
         }
         TypeDefKind::Unknown => unreachable!(),
->>>>>>> 57b1acee
     }
 }
 
