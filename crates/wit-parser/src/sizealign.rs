use std::{
    num::NonZeroUsize,
    ops::{Add, AddAssign},
};

use crate::{FlagsRepr, Int, Resolve, Type, TypeDef, TypeDefKind};

/// Architecture specific alignment
#[derive(Eq, PartialEq, PartialOrd, Clone, Copy, Debug)]
pub enum Alignment {
<<<<<<< HEAD
    Pointer,
=======
    /// This represents 4 byte alignment on 32bit and 8 byte alignment on 64bit architectures
    Pointer,
    /// This alignment is architecture independent (derived from integer or float types)
>>>>>>> 2aa7672e
    Bytes(NonZeroUsize),
}

impl Default for Alignment {
    fn default() -> Self {
        Alignment::Bytes(NonZeroUsize::new(1).unwrap())
    }
}

impl std::fmt::Display for Alignment {
    fn fmt(&self, f: &mut std::fmt::Formatter<'_>) -> std::fmt::Result {
        match self {
            Alignment::Pointer => f.write_str("ptr"),
            Alignment::Bytes(b) => f.write_fmt(format_args!("{}", b.get())),
        }
    }
}

impl Ord for Alignment {
<<<<<<< HEAD
=======
    /// Needed for determining the max alignment of an object from its parts.
    /// The ordering is: Bytes(1) < Bytes(2) < Bytes(4) < Pointer < Bytes(8)
    /// as a Pointer is either four or eight byte aligned, depending on the architecture
>>>>>>> 2aa7672e
    fn cmp(&self, other: &Self) -> std::cmp::Ordering {
        match (self, other) {
            (Alignment::Pointer, Alignment::Pointer) => std::cmp::Ordering::Equal,
            (Alignment::Pointer, Alignment::Bytes(b)) => {
                if b.get() > 4 {
                    std::cmp::Ordering::Less
                } else {
                    std::cmp::Ordering::Greater
                }
            }
            (Alignment::Bytes(b), Alignment::Pointer) => {
                if b.get() > 4 {
                    std::cmp::Ordering::Greater
                } else {
                    std::cmp::Ordering::Less
                }
            }
            (Alignment::Bytes(a), Alignment::Bytes(b)) => a.cmp(b),
        }
    }
}

impl Alignment {
    /// for easy migration this gives you the value for wasm32
    pub fn align_wasm32(&self) -> usize {
        match self {
            Alignment::Pointer => 4,
            Alignment::Bytes(bytes) => bytes.get(),
        }
    }

<<<<<<< HEAD
=======
    pub fn align_wasm64(&self) -> usize {
        match self {
            Alignment::Pointer => 8,
            Alignment::Bytes(bytes) => bytes.get(),
        }
    }

>>>>>>> 2aa7672e
    pub fn format(&self, ptrsize_expr: &str) -> String {
        match self {
            Alignment::Pointer => ptrsize_expr.into(),
            Alignment::Bytes(bytes) => format!("{}", bytes.get()),
        }
    }
}

/// Architecture specific measurement of position,
/// the combined amount in bytes is
<<<<<<< HEAD
/// `bytes + if 4 < core::mem::size_of::<*const u8>() { add_for_64bit } else { 0 }`
#[derive(Default, Clone, Copy, Eq, PartialEq, Debug)]
pub struct ArchitectureSize {
    /// exact value for 32-bit pointers
    pub bytes: usize,
    /// amount of bytes to add for 64-bit architecture
    pub add_for_64bit: usize,
=======
/// `bytes + pointers * core::mem::size_of::<*const u8>()`
#[derive(Default, Clone, Copy, Eq, PartialEq, Debug)]
pub struct ArchitectureSize {
    /// architecture independent bytes
    pub bytes: usize,
    /// amount of pointer sized units to add
    pub pointers: usize,
>>>>>>> 2aa7672e
}

impl Add<ArchitectureSize> for ArchitectureSize {
    type Output = ArchitectureSize;

    fn add(self, rhs: ArchitectureSize) -> Self::Output {
<<<<<<< HEAD
        ArchitectureSize::new(
            self.bytes + rhs.bytes,
            self.add_for_64bit + rhs.add_for_64bit,
        )
=======
        ArchitectureSize::new(self.bytes + rhs.bytes, self.pointers + rhs.pointers)
>>>>>>> 2aa7672e
    }
}

impl AddAssign<ArchitectureSize> for ArchitectureSize {
    fn add_assign(&mut self, rhs: ArchitectureSize) {
        self.bytes += rhs.bytes;
<<<<<<< HEAD
        self.add_for_64bit += rhs.add_for_64bit;
    }
}

impl From<Alignment> for ArchitectureSize {
    fn from(align: Alignment) -> Self {
        match align {
            Alignment::Bytes(bytes) => ArchitectureSize::new(bytes.get(), 0),
            Alignment::Pointer => ArchitectureSize::new(4, 4),
        }
    }
}

impl std::fmt::Display for ArchitectureSize {
    fn fmt(&self, f: &mut std::fmt::Formatter<'_>) -> std::fmt::Result {
        f.write_str(&self.format("ptrsz"))
    }
}

impl ArchitectureSize {
    pub fn new(bytes: usize, add_for_64bit: usize) -> Self {
        Self {
            bytes,
            add_for_64bit,
        }
    }

    pub fn max<B: std::borrow::Borrow<Self>>(&self, other: B) -> Self {
        let new_bytes = self.bytes.max(other.borrow().bytes);
        Self::new(
            new_bytes,
            (self.bytes + self.add_for_64bit)
                .max(other.borrow().bytes + other.borrow().add_for_64bit)
                - new_bytes,
        )
    }

    pub fn add_bytes(&self, b: usize) -> Self {
        Self::new(self.bytes + b, self.add_for_64bit)
    }

    /// The effective offset/size is
    /// `constant_bytes() + core::mem::size_of::<*const u8>() * pointers_to_add()`
    pub fn constant_bytes(&self) -> usize {
        self.bytes - self.add_for_64bit
    }

    pub fn pointers_to_add(&self) -> usize {
        self.add_for_64bit / 4
    }

    /// Shortcut for compatibility with previous versions
    pub fn size_wasm32(&self) -> usize {
        self.bytes
    }

    /// prefer this over >0
    pub fn is_empty(&self) -> bool {
        self.bytes == 0
    }

    // create a suitable expression in bytes from a pointer size argument
    pub fn format(&self, ptrsize_expr: &str) -> String {
        if self.add_for_64bit != 0 {
            if self.bytes > self.add_for_64bit {
                // both
                format!(
                    "({}+{}*{ptrsize_expr})",
                    self.constant_bytes(),
                    self.pointers_to_add()
                )
            } else if self.add_for_64bit == 4 {
                // one pointer
                ptrsize_expr.into()
            } else {
                // only pointer
                format!("({}*{ptrsize_expr})", self.pointers_to_add())
            }
        } else {
            // only bytes
            format!("{}", self.constant_bytes())
        }
    }
}

/// Information per structure element
#[derive(Default)]
pub struct ElementInfo {
    pub size: ArchitectureSize,
    pub align: Alignment,
}

impl From<Alignment> for ElementInfo {
    fn from(align: Alignment) -> Self {
        ElementInfo {
            size: align.into(),
            align,
        }
    }
}

impl ElementInfo {
    fn new(size: ArchitectureSize, align: Alignment) -> Self {
        Self { size, align }
    }
}

/// Collect size and alignment for sub-elements of a structure
#[derive(Default)]
pub struct SizeAlign64 {
    map: Vec<ElementInfo>,
    symmetric: bool,
}

impl SizeAlign64 {
    // pub fn new() -> Self {
    //     Default::default()
    // }

    pub fn new_symmetric() -> Self {
        Self {
            map: Vec::new(),
            symmetric: true,
=======
        self.pointers += rhs.pointers;
    }
}

impl From<Alignment> for ArchitectureSize {
    fn from(align: Alignment) -> Self {
        match align {
            Alignment::Bytes(bytes) => ArchitectureSize::new(bytes.get(), 0),
            Alignment::Pointer => ArchitectureSize::new(0, 1),
        }
    }
}

impl std::fmt::Display for ArchitectureSize {
    fn fmt(&self, f: &mut std::fmt::Formatter<'_>) -> std::fmt::Result {
        f.write_str(&self.format("ptrsz"))
    }
}

impl ArchitectureSize {
    pub fn new(bytes: usize, pointers: usize) -> Self {
        Self { bytes, pointers }
    }

    pub fn max<B: std::borrow::Borrow<Self>>(&self, other: B) -> Self {
        let other = other.borrow();
        let self32 = self.size_wasm32();
        let self64 = self.size_wasm64();
        let other32 = other.size_wasm32();
        let other64 = other.size_wasm64();
        if self32 >= other32 && self64 >= other64 {
            *self
        } else if self32 <= other32 && self64 <= other64 {
            *other
        } else {
            // we can assume a combination of bytes and pointers, so align to at least pointer size
            let new32 = align_to(self32.max(other32), 4);
            let new64 = align_to(self64.max(other64), 8);
            ArchitectureSize::new(new32 + new32 - new64, (new64 - new32) / 4)
        }
    }

    pub fn add_bytes(&self, b: usize) -> Self {
        Self::new(self.bytes + b, self.pointers)
    }

    /// The effective offset/size is
    /// `constant_bytes() + core::mem::size_of::<*const u8>() * pointers_to_add()`
    pub fn constant_bytes(&self) -> usize {
        self.bytes
    }

    pub fn pointers_to_add(&self) -> usize {
        self.pointers
    }

    /// Shortcut for compatibility with previous versions
    pub fn size_wasm32(&self) -> usize {
        self.bytes + self.pointers * 4
    }

    pub fn size_wasm64(&self) -> usize {
        self.bytes + self.pointers * 8
    }

    /// prefer this over >0
    pub fn is_empty(&self) -> bool {
        self.bytes == 0 && self.pointers == 0
    }

    // create a suitable expression in bytes from a pointer size argument
    pub fn format(&self, ptrsize_expr: &str) -> String {
        if self.pointers != 0 {
            if self.bytes > 0 {
                // both
                format!(
                    "({}+{}*{ptrsize_expr})",
                    self.constant_bytes(),
                    self.pointers_to_add()
                )
            } else if self.pointers == 1 {
                // one pointer
                ptrsize_expr.into()
            } else {
                // only pointer
                format!("({}*{ptrsize_expr})", self.pointers_to_add())
            }
        } else {
            // only bytes
            format!("{}", self.constant_bytes())
        }
    }
}

/// Information per structure element
#[derive(Default)]
pub struct ElementInfo {
    pub size: ArchitectureSize,
    pub align: Alignment,
}

impl From<Alignment> for ElementInfo {
    fn from(align: Alignment) -> Self {
        ElementInfo {
            size: align.into(),
            align,
>>>>>>> 2aa7672e
        }
    }
}

impl ElementInfo {
    fn new(size: ArchitectureSize, align: Alignment) -> Self {
        Self { size, align }
    }
}

/// Collect size and alignment for sub-elements of a structure
#[derive(Default)]
pub struct SizeAlign {
    map: Vec<ElementInfo>,
}

impl SizeAlign {
    pub fn fill(&mut self, resolve: &Resolve) {
        self.map = Vec::new();
        for (_, ty) in resolve.types.iter() {
            let pair = self.calculate(ty);
            self.map.push(pair);
        }
    }

    fn calculate(&self, ty: &TypeDef) -> ElementInfo {
        match &ty.kind {
            TypeDefKind::Type(t) => ElementInfo::new(self.size(t), self.align(t)),
            TypeDefKind::List(_) => {
<<<<<<< HEAD
                ElementInfo::new(ArchitectureSize::new(8, 8), Alignment::Pointer)
=======
                ElementInfo::new(ArchitectureSize::new(0, 2), Alignment::Pointer)
>>>>>>> 2aa7672e
            }
            TypeDefKind::Record(r) => self.record(r.fields.iter().map(|f| &f.ty)),
            TypeDefKind::Tuple(t) => self.record(t.types.iter()),
            TypeDefKind::Flags(f) => match f.repr() {
                FlagsRepr::U8 => int_size_align(Int::U8),
                FlagsRepr::U16 => int_size_align(Int::U16),
                FlagsRepr::U32(n) => ElementInfo::new(
                    ArchitectureSize::new(n * 4, 0),
                    Alignment::Bytes(NonZeroUsize::new(4).unwrap()),
                ),
            },
            TypeDefKind::Variant(v) => self.variant(v.tag(), v.cases.iter().map(|c| c.ty.as_ref())),
            TypeDefKind::Enum(e) => self.variant(e.tag(), []),
            TypeDefKind::Option(t) => self.variant(Int::U8, [Some(t)]),
            TypeDefKind::Result(r) => self.variant(Int::U8, [r.ok.as_ref(), r.err.as_ref()]),
            // A resource is represented as an index.
            // A future is represented as an index.
            // A stream is represented as an index.
            TypeDefKind::Handle(_) | TypeDefKind::Future(_) | TypeDefKind::Stream(_) => {
<<<<<<< HEAD
                if self.symmetric {
                    ElementInfo::new(ArchitectureSize::new(4, 4), Alignment::Pointer)
                } else {
                    int_size_align(Int::U32)
                }
            }
            // An error is represented as an index.
            TypeDefKind::Error => int_size_align(Int::U32),
            // This shouldn't be used for anything since raw resources aren't part of the ABI -- just handles to
            // them.
            TypeDefKind::Resource => ElementInfo::new(
                ArchitectureSize::new(usize::MAX, usize::MAX),
=======
                int_size_align(Int::U32)
            }
            // This shouldn't be used for anything since raw resources aren't part of the ABI -- just handles to
            // them.
            TypeDefKind::Resource => ElementInfo::new(
                ArchitectureSize::new(usize::MAX, 0),
>>>>>>> 2aa7672e
                Alignment::Bytes(NonZeroUsize::new(usize::MAX).unwrap()),
            ),
            TypeDefKind::Unknown => unreachable!(),
        }
    }

    pub fn size(&self, ty: &Type) -> ArchitectureSize {
        match ty {
            Type::Bool | Type::U8 | Type::S8 => ArchitectureSize::new(1, 0),
            Type::U16 | Type::S16 => ArchitectureSize::new(2, 0),
            Type::U32 | Type::S32 | Type::F32 | Type::Char => ArchitectureSize::new(4, 0),
            Type::U64 | Type::S64 | Type::F64 => ArchitectureSize::new(8, 0),
<<<<<<< HEAD
            Type::String => ArchitectureSize::new(8, 8),
=======
            Type::String => ArchitectureSize::new(0, 2),
>>>>>>> 2aa7672e
            Type::Id(id) => self.map[id.index()].size,
        }
    }

    pub fn align(&self, ty: &Type) -> Alignment {
        match ty {
            Type::Bool | Type::U8 | Type::S8 => Alignment::Bytes(NonZeroUsize::new(1).unwrap()),
            Type::U16 | Type::S16 => Alignment::Bytes(NonZeroUsize::new(2).unwrap()),
            Type::U32 | Type::S32 | Type::F32 | Type::Char => {
                Alignment::Bytes(NonZeroUsize::new(4).unwrap())
            }
            Type::U64 | Type::S64 | Type::F64 => Alignment::Bytes(NonZeroUsize::new(8).unwrap()),
            Type::String => Alignment::Pointer,
            Type::Id(id) => self.map[id.index()].align,
        }
    }

    pub fn field_offsets<'a>(
        &self,
        types: impl IntoIterator<Item = &'a Type>,
    ) -> Vec<(ArchitectureSize, &'a Type)> {
        let mut cur = ArchitectureSize::default();
        types
            .into_iter()
            .map(|ty| {
                let ret = align_to_arch(cur, self.align(ty));
                cur = ret + self.size(ty);
                (ret, ty)
            })
            .collect()
    }

    pub fn payload_offset<'a>(
        &self,
        tag: Int,
        cases: impl IntoIterator<Item = Option<&'a Type>>,
    ) -> ArchitectureSize {
        let mut max_align = Alignment::default();
        for ty in cases {
            if let Some(ty) = ty {
                max_align = max_align.max(self.align(ty));
            }
        }
        let tag_size = int_size_align(tag).size;
        align_to_arch(tag_size, max_align)
    }

    pub fn record<'a>(&self, types: impl Iterator<Item = &'a Type>) -> ElementInfo {
        let mut size = ArchitectureSize::default();
        let mut align = Alignment::default();
        for ty in types {
            let field_size = self.size(ty);
            let field_align = self.align(ty);
            size = align_to_arch(size, field_align) + field_size;
            align = align.max(field_align);
        }
        ElementInfo::new(align_to_arch(size, align), align)
    }

    pub fn params<'a>(&self, types: impl IntoIterator<Item = &'a Type>) -> ElementInfo {
        self.record(types.into_iter())
    }

    fn variant<'a>(
        &self,
        tag: Int,
        types: impl IntoIterator<Item = Option<&'a Type>>,
    ) -> ElementInfo {
        let ElementInfo {
            size: discrim_size,
            align: discrim_align,
        } = int_size_align(tag);
        let mut case_size = ArchitectureSize::default();
        let mut case_align = Alignment::default();
        for ty in types {
            if let Some(ty) = ty {
                case_size = case_size.max(&self.size(ty));
                case_align = case_align.max(self.align(ty));
            }
        }
        let align = discrim_align.max(case_align);
<<<<<<< HEAD
        ElementInfo::new(
            align_to_arch(align_to_arch(discrim_size, case_align) + case_size, align),
            align,
        )
=======
        let discrim_aligned = align_to_arch(discrim_size, case_align);
        let size_sum = discrim_aligned + case_size;
        ElementInfo::new(align_to_arch(size_sum, align), align)
>>>>>>> 2aa7672e
    }
}

fn int_size_align(i: Int) -> ElementInfo {
    match i {
        Int::U8 => Alignment::Bytes(NonZeroUsize::new(1).unwrap()),
        Int::U16 => Alignment::Bytes(NonZeroUsize::new(2).unwrap()),
        Int::U32 => Alignment::Bytes(NonZeroUsize::new(4).unwrap()),
        Int::U64 => Alignment::Bytes(NonZeroUsize::new(8).unwrap()),
    }
    .into()
}

/// Increase `val` to a multiple of `align`;
/// `align` must be a power of two
pub(crate) fn align_to(val: usize, align: usize) -> usize {
    (val + align - 1) & !(align - 1)
}

/// Increase `val` to a multiple of `align`, with special handling for pointers;
/// `align` must be a power of two or `Alignment::Pointer`
pub fn align_to_arch(val: ArchitectureSize, align: Alignment) -> ArchitectureSize {
    match align {
        Alignment::Pointer => {
<<<<<<< HEAD
            let new_bytes = align_to(val.bytes, 4);
            let unaligned64 = new_bytes + val.add_for_64bit;
            ArchitectureSize::new(
                new_bytes,
                // increase if necessary for 64bit alignment
                val.add_for_64bit
                    + if unaligned64 != align_to(unaligned64, 8) {
                        4
                    } else {
                        0
                    },
            )
        }
        Alignment::Bytes(align_bytes) => {
            let new_bytes = align_to(val.bytes, align_bytes.get());
            ArchitectureSize::new(
                new_bytes,
                align_to(val.bytes + val.add_for_64bit, align_bytes.get()) - new_bytes,
            )
        }
    }
}

/// Compatibility with older versions:
/// Collect size and alignment for sub-elements of a structure, simpler interface only supporting wasm32
#[derive(Default)]
pub struct SizeAlign32(SizeAlign64);

impl SizeAlign32 {
    pub fn new() -> Self {
        Default::default()
    }
    pub fn fill(&mut self, resolve: &Resolve) {
        self.0.fill(resolve);
    }
    pub fn size(&self, ty: &Type) -> usize {
        self.0.size(ty).size_wasm32()
    }
    pub fn align(&self, ty: &Type) -> usize {
        self.0.align(ty).align_wasm32()
    }
    pub fn field_offsets<'a>(
        &self,
        types: impl IntoIterator<Item = &'a Type>,
    ) -> Vec<(usize, &'a Type)> {
        self.0
            .field_offsets(types)
            .drain(..)
            .map(|(offs, ty)| (offs.size_wasm32(), ty))
            .collect()
    }
    pub fn payload_offset<'a>(
        &self,
        tag: Int,
        cases: impl IntoIterator<Item = Option<&'a Type>>,
    ) -> usize {
        self.0.payload_offset(tag, cases).size_wasm32()
    }
    pub fn record<'a>(&self, types: impl Iterator<Item = &'a Type>) -> (usize, usize) {
        let info = self.0.record(types);
        (info.size.size_wasm32(), info.align.align_wasm32())
    }
    pub fn params<'a>(&self, types: impl IntoIterator<Item = &'a Type>) -> (usize, usize) {
        self.record(types.into_iter())
    }
}

/// compatibility alias
pub type SizeAlign = SizeAlign32;

=======
            let new32 = align_to(val.bytes, 4);
            if new32 != align_to(new32, 8) {
                ArchitectureSize::new(new32 - 4, val.pointers + 1)
            } else {
                ArchitectureSize::new(new32, val.pointers)
            }
        }
        Alignment::Bytes(align_bytes) => {
            let align_bytes = align_bytes.get();
            if align_bytes > 4 && (val.pointers & 1) != 0 {
                let new_bytes = align_to(val.bytes, align_bytes);
                if (new_bytes - val.bytes) >= 4 {
                    // up to four extra bytes fit together with a the extra 32 bit pointer
                    // and the 64 bit pointer is always 8 bytes (so no change in value)
                    ArchitectureSize::new(new_bytes - 8, val.pointers + 1)
                } else {
                    // there is no room to combine, so the odd pointer aligns to 8 bytes
                    ArchitectureSize::new(new_bytes + 8, val.pointers - 1)
                }
            } else {
                ArchitectureSize::new(align_to(val.bytes, align_bytes), val.pointers)
            }
        }
    }
}

>>>>>>> 2aa7672e
#[cfg(test)]
mod test {
    use super::*;

    #[test]
    fn align() {
        // u8 + ptr
        assert_eq!(
            align_to_arch(ArchitectureSize::new(1, 0), Alignment::Pointer),
<<<<<<< HEAD
            ArchitectureSize::new(4, 4)
=======
            ArchitectureSize::new(0, 1)
>>>>>>> 2aa7672e
        );
        // u8 + u64
        assert_eq!(
            align_to_arch(
                ArchitectureSize::new(1, 0),
                Alignment::Bytes(NonZeroUsize::new(8).unwrap())
            ),
            ArchitectureSize::new(8, 0)
        );
        // u8 + u32
        assert_eq!(
            align_to_arch(
                ArchitectureSize::new(1, 0),
                Alignment::Bytes(NonZeroUsize::new(4).unwrap())
            ),
            ArchitectureSize::new(4, 0)
        );
        // ptr + u64
        assert_eq!(
            align_to_arch(
<<<<<<< HEAD
                ArchitectureSize::new(4, 4),
=======
                ArchitectureSize::new(0, 1),
>>>>>>> 2aa7672e
                Alignment::Bytes(NonZeroUsize::new(8).unwrap())
            ),
            ArchitectureSize::new(8, 0)
        );
        // u32 + ptr
        assert_eq!(
            align_to_arch(ArchitectureSize::new(4, 0), Alignment::Pointer),
<<<<<<< HEAD
            ArchitectureSize::new(4, 4)
=======
            ArchitectureSize::new(0, 1)
>>>>>>> 2aa7672e
        );
        // u32, ptr + u64
        assert_eq!(
            align_to_arch(
<<<<<<< HEAD
                ArchitectureSize::new(8, 8),
                Alignment::Bytes(NonZeroUsize::new(8).unwrap())
            ),
            ArchitectureSize::new(8, 8)
=======
                ArchitectureSize::new(0, 2),
                Alignment::Bytes(NonZeroUsize::new(8).unwrap())
            ),
            ArchitectureSize::new(0, 2)
>>>>>>> 2aa7672e
        );
        // ptr, u8 + u64
        assert_eq!(
            align_to_arch(
<<<<<<< HEAD
                ArchitectureSize::new(5, 4),
                Alignment::Bytes(NonZeroUsize::new(8).unwrap())
            ),
            ArchitectureSize::new(8, 8)
        );
        // ptr, u8 + ptr
        assert_eq!(
            align_to_arch(ArchitectureSize::new(5, 4), Alignment::Pointer),
            ArchitectureSize::new(8, 8)
        );

        assert_eq!(
            ArchitectureSize::new(12, 0).max(&ArchitectureSize::new(8, 8)),
            ArchitectureSize::new(12, 4)
        );
=======
                ArchitectureSize::new(1, 1),
                Alignment::Bytes(NonZeroUsize::new(8).unwrap())
            ),
            ArchitectureSize::new(0, 2)
        );
        // ptr, u8 + ptr
        assert_eq!(
            align_to_arch(ArchitectureSize::new(1, 1), Alignment::Pointer),
            ArchitectureSize::new(0, 2)
        );
        // ptr, ptr, u8 + u64
        assert_eq!(
            align_to_arch(
                ArchitectureSize::new(1, 2),
                Alignment::Bytes(NonZeroUsize::new(8).unwrap())
            ),
            ArchitectureSize::new(8, 2)
        );
        assert_eq!(
            align_to_arch(
                ArchitectureSize::new(30, 3),
                Alignment::Bytes(NonZeroUsize::new(8).unwrap())
            ),
            ArchitectureSize::new(40, 2)
        );

        assert_eq!(
            ArchitectureSize::new(12, 0).max(&ArchitectureSize::new(0, 2)),
            ArchitectureSize::new(8, 1)
        );
        assert_eq!(
            ArchitectureSize::new(10, 0).max(&ArchitectureSize::new(0, 2)),
            ArchitectureSize::new(8, 1)
        );

        assert_eq!(
            align_to_arch(
                ArchitectureSize::new(2, 0),
                Alignment::Bytes(NonZeroUsize::new(8).unwrap())
            ),
            ArchitectureSize::new(8, 0)
        );
        assert_eq!(
            align_to_arch(ArchitectureSize::new(2, 0), Alignment::Pointer),
            ArchitectureSize::new(0, 1)
        );
    }

    #[test]
    fn resource_size() {
        // keep it identical to the old behavior
        let obj = SizeAlign::default();
        let elem = obj.calculate(&TypeDef {
            name: None,
            kind: TypeDefKind::Resource,
            owner: crate::TypeOwner::None,
            docs: Default::default(),
            stability: Default::default(),
        });
        assert_eq!(elem.size, ArchitectureSize::new(usize::MAX, 0));
        assert_eq!(
            elem.align,
            Alignment::Bytes(NonZeroUsize::new(usize::MAX).unwrap())
        );
    }
    #[test]
    fn result_ptr_10() {
        let mut obj = SizeAlign::default();
        let mut resolve = Resolve::default();
        let tuple = crate::Tuple {
            types: vec![Type::U16, Type::U16, Type::U16, Type::U16, Type::U16],
        };
        let id = resolve.types.alloc(TypeDef {
            name: None,
            kind: TypeDefKind::Tuple(tuple),
            owner: crate::TypeOwner::None,
            docs: Default::default(),
            stability: Default::default(),
        });
        obj.fill(&resolve);
        let my_result = crate::Result_ {
            ok: Some(Type::String),
            err: Some(Type::Id(id)),
        };
        let elem = obj.calculate(&TypeDef {
            name: None,
            kind: TypeDefKind::Result(my_result),
            owner: crate::TypeOwner::None,
            docs: Default::default(),
            stability: Default::default(),
        });
        assert_eq!(elem.size, ArchitectureSize::new(8, 2));
        assert_eq!(elem.align, Alignment::Pointer);
    }
    #[test]
    fn result_ptr_64bit() {
        let obj = SizeAlign::default();
        let my_record = crate::Record {
            fields: vec![
                crate::Field {
                    name: String::new(),
                    ty: Type::String,
                    docs: Default::default(),
                },
                crate::Field {
                    name: String::new(),
                    ty: Type::U64,
                    docs: Default::default(),
                },
            ],
        };
        let elem = obj.calculate(&TypeDef {
            name: None,
            kind: TypeDefKind::Record(my_record),
            owner: crate::TypeOwner::None,
            docs: Default::default(),
            stability: Default::default(),
        });
        assert_eq!(elem.size, ArchitectureSize::new(8, 2));
        assert_eq!(elem.align, Alignment::Bytes(NonZeroUsize::new(8).unwrap()));
>>>>>>> 2aa7672e
    }
}<|MERGE_RESOLUTION|>--- conflicted
+++ resolved
@@ -8,13 +8,9 @@
 /// Architecture specific alignment
 #[derive(Eq, PartialEq, PartialOrd, Clone, Copy, Debug)]
 pub enum Alignment {
-<<<<<<< HEAD
-    Pointer,
-=======
     /// This represents 4 byte alignment on 32bit and 8 byte alignment on 64bit architectures
     Pointer,
     /// This alignment is architecture independent (derived from integer or float types)
->>>>>>> 2aa7672e
     Bytes(NonZeroUsize),
 }
 
@@ -34,12 +30,9 @@
 }
 
 impl Ord for Alignment {
-<<<<<<< HEAD
-=======
     /// Needed for determining the max alignment of an object from its parts.
     /// The ordering is: Bytes(1) < Bytes(2) < Bytes(4) < Pointer < Bytes(8)
     /// as a Pointer is either four or eight byte aligned, depending on the architecture
->>>>>>> 2aa7672e
     fn cmp(&self, other: &Self) -> std::cmp::Ordering {
         match (self, other) {
             (Alignment::Pointer, Alignment::Pointer) => std::cmp::Ordering::Equal,
@@ -71,8 +64,6 @@
         }
     }
 
-<<<<<<< HEAD
-=======
     pub fn align_wasm64(&self) -> usize {
         match self {
             Alignment::Pointer => 8,
@@ -80,7 +71,6 @@
         }
     }
 
->>>>>>> 2aa7672e
     pub fn format(&self, ptrsize_expr: &str) -> String {
         match self {
             Alignment::Pointer => ptrsize_expr.into(),
@@ -91,15 +81,6 @@
 
 /// Architecture specific measurement of position,
 /// the combined amount in bytes is
-<<<<<<< HEAD
-/// `bytes + if 4 < core::mem::size_of::<*const u8>() { add_for_64bit } else { 0 }`
-#[derive(Default, Clone, Copy, Eq, PartialEq, Debug)]
-pub struct ArchitectureSize {
-    /// exact value for 32-bit pointers
-    pub bytes: usize,
-    /// amount of bytes to add for 64-bit architecture
-    pub add_for_64bit: usize,
-=======
 /// `bytes + pointers * core::mem::size_of::<*const u8>()`
 #[derive(Default, Clone, Copy, Eq, PartialEq, Debug)]
 pub struct ArchitectureSize {
@@ -107,152 +88,19 @@
     pub bytes: usize,
     /// amount of pointer sized units to add
     pub pointers: usize,
->>>>>>> 2aa7672e
 }
 
 impl Add<ArchitectureSize> for ArchitectureSize {
     type Output = ArchitectureSize;
 
     fn add(self, rhs: ArchitectureSize) -> Self::Output {
-<<<<<<< HEAD
-        ArchitectureSize::new(
-            self.bytes + rhs.bytes,
-            self.add_for_64bit + rhs.add_for_64bit,
-        )
-=======
         ArchitectureSize::new(self.bytes + rhs.bytes, self.pointers + rhs.pointers)
->>>>>>> 2aa7672e
     }
 }
 
 impl AddAssign<ArchitectureSize> for ArchitectureSize {
     fn add_assign(&mut self, rhs: ArchitectureSize) {
         self.bytes += rhs.bytes;
-<<<<<<< HEAD
-        self.add_for_64bit += rhs.add_for_64bit;
-    }
-}
-
-impl From<Alignment> for ArchitectureSize {
-    fn from(align: Alignment) -> Self {
-        match align {
-            Alignment::Bytes(bytes) => ArchitectureSize::new(bytes.get(), 0),
-            Alignment::Pointer => ArchitectureSize::new(4, 4),
-        }
-    }
-}
-
-impl std::fmt::Display for ArchitectureSize {
-    fn fmt(&self, f: &mut std::fmt::Formatter<'_>) -> std::fmt::Result {
-        f.write_str(&self.format("ptrsz"))
-    }
-}
-
-impl ArchitectureSize {
-    pub fn new(bytes: usize, add_for_64bit: usize) -> Self {
-        Self {
-            bytes,
-            add_for_64bit,
-        }
-    }
-
-    pub fn max<B: std::borrow::Borrow<Self>>(&self, other: B) -> Self {
-        let new_bytes = self.bytes.max(other.borrow().bytes);
-        Self::new(
-            new_bytes,
-            (self.bytes + self.add_for_64bit)
-                .max(other.borrow().bytes + other.borrow().add_for_64bit)
-                - new_bytes,
-        )
-    }
-
-    pub fn add_bytes(&self, b: usize) -> Self {
-        Self::new(self.bytes + b, self.add_for_64bit)
-    }
-
-    /// The effective offset/size is
-    /// `constant_bytes() + core::mem::size_of::<*const u8>() * pointers_to_add()`
-    pub fn constant_bytes(&self) -> usize {
-        self.bytes - self.add_for_64bit
-    }
-
-    pub fn pointers_to_add(&self) -> usize {
-        self.add_for_64bit / 4
-    }
-
-    /// Shortcut for compatibility with previous versions
-    pub fn size_wasm32(&self) -> usize {
-        self.bytes
-    }
-
-    /// prefer this over >0
-    pub fn is_empty(&self) -> bool {
-        self.bytes == 0
-    }
-
-    // create a suitable expression in bytes from a pointer size argument
-    pub fn format(&self, ptrsize_expr: &str) -> String {
-        if self.add_for_64bit != 0 {
-            if self.bytes > self.add_for_64bit {
-                // both
-                format!(
-                    "({}+{}*{ptrsize_expr})",
-                    self.constant_bytes(),
-                    self.pointers_to_add()
-                )
-            } else if self.add_for_64bit == 4 {
-                // one pointer
-                ptrsize_expr.into()
-            } else {
-                // only pointer
-                format!("({}*{ptrsize_expr})", self.pointers_to_add())
-            }
-        } else {
-            // only bytes
-            format!("{}", self.constant_bytes())
-        }
-    }
-}
-
-/// Information per structure element
-#[derive(Default)]
-pub struct ElementInfo {
-    pub size: ArchitectureSize,
-    pub align: Alignment,
-}
-
-impl From<Alignment> for ElementInfo {
-    fn from(align: Alignment) -> Self {
-        ElementInfo {
-            size: align.into(),
-            align,
-        }
-    }
-}
-
-impl ElementInfo {
-    fn new(size: ArchitectureSize, align: Alignment) -> Self {
-        Self { size, align }
-    }
-}
-
-/// Collect size and alignment for sub-elements of a structure
-#[derive(Default)]
-pub struct SizeAlign64 {
-    map: Vec<ElementInfo>,
-    symmetric: bool,
-}
-
-impl SizeAlign64 {
-    // pub fn new() -> Self {
-    //     Default::default()
-    // }
-
-    pub fn new_symmetric() -> Self {
-        Self {
-            map: Vec::new(),
-            symmetric: true,
-=======
         self.pointers += rhs.pointers;
     }
 }
@@ -359,7 +207,6 @@
         ElementInfo {
             size: align.into(),
             align,
->>>>>>> 2aa7672e
         }
     }
 }
@@ -389,11 +236,7 @@
         match &ty.kind {
             TypeDefKind::Type(t) => ElementInfo::new(self.size(t), self.align(t)),
             TypeDefKind::List(_) => {
-<<<<<<< HEAD
-                ElementInfo::new(ArchitectureSize::new(8, 8), Alignment::Pointer)
-=======
                 ElementInfo::new(ArchitectureSize::new(0, 2), Alignment::Pointer)
->>>>>>> 2aa7672e
             }
             TypeDefKind::Record(r) => self.record(r.fields.iter().map(|f| &f.ty)),
             TypeDefKind::Tuple(t) => self.record(t.types.iter()),
@@ -413,27 +256,12 @@
             // A future is represented as an index.
             // A stream is represented as an index.
             TypeDefKind::Handle(_) | TypeDefKind::Future(_) | TypeDefKind::Stream(_) => {
-<<<<<<< HEAD
-                if self.symmetric {
-                    ElementInfo::new(ArchitectureSize::new(4, 4), Alignment::Pointer)
-                } else {
-                    int_size_align(Int::U32)
-                }
-            }
-            // An error is represented as an index.
-            TypeDefKind::Error => int_size_align(Int::U32),
-            // This shouldn't be used for anything since raw resources aren't part of the ABI -- just handles to
-            // them.
-            TypeDefKind::Resource => ElementInfo::new(
-                ArchitectureSize::new(usize::MAX, usize::MAX),
-=======
                 int_size_align(Int::U32)
             }
             // This shouldn't be used for anything since raw resources aren't part of the ABI -- just handles to
             // them.
             TypeDefKind::Resource => ElementInfo::new(
                 ArchitectureSize::new(usize::MAX, 0),
->>>>>>> 2aa7672e
                 Alignment::Bytes(NonZeroUsize::new(usize::MAX).unwrap()),
             ),
             TypeDefKind::Unknown => unreachable!(),
@@ -446,11 +274,7 @@
             Type::U16 | Type::S16 => ArchitectureSize::new(2, 0),
             Type::U32 | Type::S32 | Type::F32 | Type::Char => ArchitectureSize::new(4, 0),
             Type::U64 | Type::S64 | Type::F64 => ArchitectureSize::new(8, 0),
-<<<<<<< HEAD
-            Type::String => ArchitectureSize::new(8, 8),
-=======
             Type::String => ArchitectureSize::new(0, 2),
->>>>>>> 2aa7672e
             Type::Id(id) => self.map[id.index()].size,
         }
     }
@@ -532,16 +356,9 @@
             }
         }
         let align = discrim_align.max(case_align);
-<<<<<<< HEAD
-        ElementInfo::new(
-            align_to_arch(align_to_arch(discrim_size, case_align) + case_size, align),
-            align,
-        )
-=======
         let discrim_aligned = align_to_arch(discrim_size, case_align);
         let size_sum = discrim_aligned + case_size;
         ElementInfo::new(align_to_arch(size_sum, align), align)
->>>>>>> 2aa7672e
     }
 }
 
@@ -566,78 +383,6 @@
 pub fn align_to_arch(val: ArchitectureSize, align: Alignment) -> ArchitectureSize {
     match align {
         Alignment::Pointer => {
-<<<<<<< HEAD
-            let new_bytes = align_to(val.bytes, 4);
-            let unaligned64 = new_bytes + val.add_for_64bit;
-            ArchitectureSize::new(
-                new_bytes,
-                // increase if necessary for 64bit alignment
-                val.add_for_64bit
-                    + if unaligned64 != align_to(unaligned64, 8) {
-                        4
-                    } else {
-                        0
-                    },
-            )
-        }
-        Alignment::Bytes(align_bytes) => {
-            let new_bytes = align_to(val.bytes, align_bytes.get());
-            ArchitectureSize::new(
-                new_bytes,
-                align_to(val.bytes + val.add_for_64bit, align_bytes.get()) - new_bytes,
-            )
-        }
-    }
-}
-
-/// Compatibility with older versions:
-/// Collect size and alignment for sub-elements of a structure, simpler interface only supporting wasm32
-#[derive(Default)]
-pub struct SizeAlign32(SizeAlign64);
-
-impl SizeAlign32 {
-    pub fn new() -> Self {
-        Default::default()
-    }
-    pub fn fill(&mut self, resolve: &Resolve) {
-        self.0.fill(resolve);
-    }
-    pub fn size(&self, ty: &Type) -> usize {
-        self.0.size(ty).size_wasm32()
-    }
-    pub fn align(&self, ty: &Type) -> usize {
-        self.0.align(ty).align_wasm32()
-    }
-    pub fn field_offsets<'a>(
-        &self,
-        types: impl IntoIterator<Item = &'a Type>,
-    ) -> Vec<(usize, &'a Type)> {
-        self.0
-            .field_offsets(types)
-            .drain(..)
-            .map(|(offs, ty)| (offs.size_wasm32(), ty))
-            .collect()
-    }
-    pub fn payload_offset<'a>(
-        &self,
-        tag: Int,
-        cases: impl IntoIterator<Item = Option<&'a Type>>,
-    ) -> usize {
-        self.0.payload_offset(tag, cases).size_wasm32()
-    }
-    pub fn record<'a>(&self, types: impl Iterator<Item = &'a Type>) -> (usize, usize) {
-        let info = self.0.record(types);
-        (info.size.size_wasm32(), info.align.align_wasm32())
-    }
-    pub fn params<'a>(&self, types: impl IntoIterator<Item = &'a Type>) -> (usize, usize) {
-        self.record(types.into_iter())
-    }
-}
-
-/// compatibility alias
-pub type SizeAlign = SizeAlign32;
-
-=======
             let new32 = align_to(val.bytes, 4);
             if new32 != align_to(new32, 8) {
                 ArchitectureSize::new(new32 - 4, val.pointers + 1)
@@ -664,7 +409,6 @@
     }
 }
 
->>>>>>> 2aa7672e
 #[cfg(test)]
 mod test {
     use super::*;
@@ -674,11 +418,7 @@
         // u8 + ptr
         assert_eq!(
             align_to_arch(ArchitectureSize::new(1, 0), Alignment::Pointer),
-<<<<<<< HEAD
-            ArchitectureSize::new(4, 4)
-=======
             ArchitectureSize::new(0, 1)
->>>>>>> 2aa7672e
         );
         // u8 + u64
         assert_eq!(
@@ -699,11 +439,7 @@
         // ptr + u64
         assert_eq!(
             align_to_arch(
-<<<<<<< HEAD
-                ArchitectureSize::new(4, 4),
-=======
                 ArchitectureSize::new(0, 1),
->>>>>>> 2aa7672e
                 Alignment::Bytes(NonZeroUsize::new(8).unwrap())
             ),
             ArchitectureSize::new(8, 0)
@@ -711,47 +447,19 @@
         // u32 + ptr
         assert_eq!(
             align_to_arch(ArchitectureSize::new(4, 0), Alignment::Pointer),
-<<<<<<< HEAD
-            ArchitectureSize::new(4, 4)
-=======
             ArchitectureSize::new(0, 1)
->>>>>>> 2aa7672e
         );
         // u32, ptr + u64
         assert_eq!(
             align_to_arch(
-<<<<<<< HEAD
-                ArchitectureSize::new(8, 8),
-                Alignment::Bytes(NonZeroUsize::new(8).unwrap())
-            ),
-            ArchitectureSize::new(8, 8)
-=======
                 ArchitectureSize::new(0, 2),
                 Alignment::Bytes(NonZeroUsize::new(8).unwrap())
             ),
             ArchitectureSize::new(0, 2)
->>>>>>> 2aa7672e
         );
         // ptr, u8 + u64
         assert_eq!(
             align_to_arch(
-<<<<<<< HEAD
-                ArchitectureSize::new(5, 4),
-                Alignment::Bytes(NonZeroUsize::new(8).unwrap())
-            ),
-            ArchitectureSize::new(8, 8)
-        );
-        // ptr, u8 + ptr
-        assert_eq!(
-            align_to_arch(ArchitectureSize::new(5, 4), Alignment::Pointer),
-            ArchitectureSize::new(8, 8)
-        );
-
-        assert_eq!(
-            ArchitectureSize::new(12, 0).max(&ArchitectureSize::new(8, 8)),
-            ArchitectureSize::new(12, 4)
-        );
-=======
                 ArchitectureSize::new(1, 1),
                 Alignment::Bytes(NonZeroUsize::new(8).unwrap())
             ),
@@ -872,6 +580,5 @@
         });
         assert_eq!(elem.size, ArchitectureSize::new(8, 2));
         assert_eq!(elem.align, Alignment::Bytes(NonZeroUsize::new(8).unwrap()));
->>>>>>> 2aa7672e
     }
 }