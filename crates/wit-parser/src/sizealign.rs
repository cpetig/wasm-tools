--- conflicted
+++ resolved
@@ -1,9 +1,5 @@
 use std::{
-<<<<<<< HEAD
-    num::{NonZero, NonZeroUsize},
-=======
     num::NonZeroUsize,
->>>>>>> 51d90f35
     ops::{Add, AddAssign},
 };
 
@@ -14,12 +10,11 @@
 pub enum Alignment {
     Pointer,
     Bytes(NonZeroUsize),
-<<<<<<< HEAD
 }
 
 impl Default for Alignment {
     fn default() -> Self {
-        Alignment::Bytes(NonZero::new(1).unwrap())
+        Alignment::Bytes(NonZeroUsize::new(1).unwrap())
     }
 }
 
@@ -220,207 +215,8 @@
         Self {
             map: Vec::new(),
             symmetric: true,
-=======
-}
-
-impl Default for Alignment {
-    fn default() -> Self {
-        Alignment::Bytes(NonZeroUsize::new(1).unwrap())
-    }
-}
-
-impl std::fmt::Display for Alignment {
-    fn fmt(&self, f: &mut std::fmt::Formatter<'_>) -> std::fmt::Result {
-        match self {
-            Alignment::Pointer => f.write_str("ptr"),
-            Alignment::Bytes(b) => f.write_fmt(format_args!("{}", b.get())),
-        }
-    }
-}
-
-impl Ord for Alignment {
-    fn cmp(&self, other: &Self) -> std::cmp::Ordering {
-        match (self, other) {
-            (Alignment::Pointer, Alignment::Pointer) => std::cmp::Ordering::Equal,
-            (Alignment::Pointer, Alignment::Bytes(b)) => {
-                if b.get() > 4 {
-                    std::cmp::Ordering::Less
-                } else {
-                    std::cmp::Ordering::Greater
-                }
-            }
-            (Alignment::Bytes(b), Alignment::Pointer) => {
-                if b.get() > 4 {
-                    std::cmp::Ordering::Greater
-                } else {
-                    std::cmp::Ordering::Less
-                }
-            }
-            (Alignment::Bytes(a), Alignment::Bytes(b)) => a.cmp(b),
-        }
-    }
-}
-
-impl Alignment {
-    /// for easy migration this gives you the value for wasm32
-    pub fn align_wasm32(&self) -> usize {
-        match self {
-            Alignment::Pointer => 4,
-            Alignment::Bytes(bytes) => bytes.get(),
-        }
-    }
-
-    pub fn format(&self, ptrsize_expr: &str) -> String {
-        match self {
-            Alignment::Pointer => ptrsize_expr.into(),
-            Alignment::Bytes(bytes) => format!("{}", bytes.get()),
-        }
-    }
-}
-
-/// Architecture specific measurement of position,
-/// the combined amount in bytes is
-/// `bytes + if 4 < core::mem::size_of::<*const u8>() { add_for_64bit } else { 0 }`
-#[derive(Default, Clone, Copy, Eq, PartialEq, Debug)]
-pub struct ArchitectureSize {
-    /// exact value for 32-bit pointers
-    pub bytes: usize,
-    /// amount of bytes to add for 64-bit architecture
-    pub add_for_64bit: usize,
-}
-
-impl Add<ArchitectureSize> for ArchitectureSize {
-    type Output = ArchitectureSize;
-
-    fn add(self, rhs: ArchitectureSize) -> Self::Output {
-        ArchitectureSize::new(
-            self.bytes + rhs.bytes,
-            self.add_for_64bit + rhs.add_for_64bit,
-        )
-    }
-}
-
-impl AddAssign<ArchitectureSize> for ArchitectureSize {
-    fn add_assign(&mut self, rhs: ArchitectureSize) {
-        self.bytes += rhs.bytes;
-        self.add_for_64bit += rhs.add_for_64bit;
-    }
-}
-
-impl From<Alignment> for ArchitectureSize {
-    fn from(align: Alignment) -> Self {
-        match align {
-            Alignment::Bytes(bytes) => ArchitectureSize::new(bytes.get(), 0),
-            Alignment::Pointer => ArchitectureSize::new(4, 4),
-        }
-    }
-}
-
-impl std::fmt::Display for ArchitectureSize {
-    fn fmt(&self, f: &mut std::fmt::Formatter<'_>) -> std::fmt::Result {
-        f.write_str(&self.format("ptrsz"))
-    }
-}
-
-impl ArchitectureSize {
-    pub fn new(bytes: usize, add_for_64bit: usize) -> Self {
-        Self {
-            bytes,
-            add_for_64bit,
-        }
-    }
-
-    pub fn max<B: std::borrow::Borrow<Self>>(&self, other: B) -> Self {
-        let new_bytes = self.bytes.max(other.borrow().bytes);
-        Self::new(
-            new_bytes,
-            (self.bytes + self.add_for_64bit)
-                .max(other.borrow().bytes + other.borrow().add_for_64bit)
-                - new_bytes,
-        )
-    }
-
-    pub fn add_bytes(&self, b: usize) -> Self {
-        Self::new(self.bytes + b, self.add_for_64bit)
-    }
-
-    /// The effective offset/size is
-    /// `constant_bytes() + core::mem::size_of::<*const u8>() * pointers_to_add()`
-    pub fn constant_bytes(&self) -> usize {
-        self.bytes - self.add_for_64bit
-    }
-
-    pub fn pointers_to_add(&self) -> usize {
-        self.add_for_64bit / 4
-    }
-
-    /// Shortcut for compatibility with previous versions
-    pub fn size_wasm32(&self) -> usize {
-        self.bytes
-    }
-
-    /// prefer this over >0
-    pub fn is_empty(&self) -> bool {
-        self.bytes == 0
-    }
-
-    // create a suitable expression in bytes from a pointer size argument
-    pub fn format(&self, ptrsize_expr: &str) -> String {
-        if self.add_for_64bit != 0 {
-            if self.bytes > self.add_for_64bit {
-                // both
-                format!(
-                    "({}+{}*{ptrsize_expr})",
-                    self.constant_bytes(),
-                    self.pointers_to_add()
-                )
-            } else if self.add_for_64bit == 4 {
-                // one pointer
-                ptrsize_expr.into()
-            } else {
-                // only pointer
-                format!("({}*{ptrsize_expr})", self.pointers_to_add())
-            }
-        } else {
-            // only bytes
-            format!("{}", self.constant_bytes())
-        }
-    }
-}
-
-/// Information per structure element
-#[derive(Default)]
-pub struct ElementInfo {
-    pub size: ArchitectureSize,
-    pub align: Alignment,
-}
-
-impl From<Alignment> for ElementInfo {
-    fn from(align: Alignment) -> Self {
-        ElementInfo {
-            size: align.into(),
-            align,
->>>>>>> 51d90f35
-        }
-    }
-}
-
-impl ElementInfo {
-    fn new(size: ArchitectureSize, align: Alignment) -> Self {
-        Self { size, align }
-    }
-}
-
-/// Collect size and alignment for sub-elements of a structure
-#[derive(Default)]
-pub struct SizeAlign64 {
-    map: Vec<ElementInfo>,
-}
-
-impl SizeAlign64 {
-    // pub fn new() -> Self {
-    //     Default::default()
-    // }
+        }
+    }
 
     pub fn fill(&mut self, resolve: &Resolve) {
         self.map = Vec::new();
@@ -443,11 +239,7 @@
                 FlagsRepr::U16 => int_size_align(Int::U16),
                 FlagsRepr::U32(n) => ElementInfo::new(
                     ArchitectureSize::new(n * 4, 0),
-<<<<<<< HEAD
-                    Alignment::Bytes(NonZero::new(4).unwrap()),
-=======
                     Alignment::Bytes(NonZeroUsize::new(4).unwrap()),
->>>>>>> 51d90f35
                 ),
             },
             TypeDefKind::Variant(v) => self.variant(v.tag(), v.cases.iter().map(|c| c.ty.as_ref())),
@@ -458,7 +250,6 @@
             // A future is represented as an index.
             // A stream is represented as an index.
             TypeDefKind::Handle(_) | TypeDefKind::Future(_) | TypeDefKind::Stream(_) => {
-<<<<<<< HEAD
                 if self.symmetric {
                     ElementInfo::new(ArchitectureSize::new(4, 4), Alignment::Pointer)
                 } else {
@@ -467,19 +258,11 @@
             }
             // An error is represented as an index.
             TypeDefKind::Error => int_size_align(Int::U32),
-=======
-                int_size_align(Int::U32)
-            }
->>>>>>> 51d90f35
             // This shouldn't be used for anything since raw resources aren't part of the ABI -- just handles to
             // them.
             TypeDefKind::Resource => ElementInfo::new(
                 ArchitectureSize::new(usize::MAX, usize::MAX),
-<<<<<<< HEAD
-                Alignment::Bytes(NonZero::new(usize::MAX).unwrap()),
-=======
                 Alignment::Bytes(NonZeroUsize::new(usize::MAX).unwrap()),
->>>>>>> 51d90f35
             ),
             TypeDefKind::Unknown => unreachable!(),
         }
@@ -498,21 +281,12 @@
 
     pub fn align(&self, ty: &Type) -> Alignment {
         match ty {
-<<<<<<< HEAD
-            Type::Bool | Type::U8 | Type::S8 => Alignment::Bytes(NonZero::new(1).unwrap()),
-            Type::U16 | Type::S16 => Alignment::Bytes(NonZero::new(2).unwrap()),
-            Type::U32 | Type::S32 | Type::F32 | Type::Char => {
-                Alignment::Bytes(NonZero::new(4).unwrap())
-            }
-            Type::U64 | Type::S64 | Type::F64 => Alignment::Bytes(NonZero::new(8).unwrap()),
-=======
             Type::Bool | Type::U8 | Type::S8 => Alignment::Bytes(NonZeroUsize::new(1).unwrap()),
             Type::U16 | Type::S16 => Alignment::Bytes(NonZeroUsize::new(2).unwrap()),
             Type::U32 | Type::S32 | Type::F32 | Type::Char => {
                 Alignment::Bytes(NonZeroUsize::new(4).unwrap())
             }
             Type::U64 | Type::S64 | Type::F64 => Alignment::Bytes(NonZeroUsize::new(8).unwrap()),
->>>>>>> 51d90f35
             Type::String => Alignment::Pointer,
             Type::Id(id) => self.map[id.index()].align,
         }
@@ -591,17 +365,10 @@
 
 fn int_size_align(i: Int) -> ElementInfo {
     match i {
-<<<<<<< HEAD
-        Int::U8 => Alignment::Bytes(NonZero::new(1).unwrap()),
-        Int::U16 => Alignment::Bytes(NonZero::new(2).unwrap()),
-        Int::U32 => Alignment::Bytes(NonZero::new(4).unwrap()),
-        Int::U64 => Alignment::Bytes(NonZero::new(8).unwrap()),
-=======
         Int::U8 => Alignment::Bytes(NonZeroUsize::new(1).unwrap()),
         Int::U16 => Alignment::Bytes(NonZeroUsize::new(2).unwrap()),
         Int::U32 => Alignment::Bytes(NonZeroUsize::new(4).unwrap()),
         Int::U64 => Alignment::Bytes(NonZeroUsize::new(8).unwrap()),
->>>>>>> 51d90f35
     }
     .into()
 }
@@ -702,11 +469,7 @@
         assert_eq!(
             align_to_arch(
                 ArchitectureSize::new(1, 0),
-<<<<<<< HEAD
-                Alignment::Bytes(NonZero::new(8).unwrap())
-=======
                 Alignment::Bytes(NonZeroUsize::new(8).unwrap())
->>>>>>> 51d90f35
             ),
             ArchitectureSize::new(8, 0)
         );
@@ -714,11 +477,7 @@
         assert_eq!(
             align_to_arch(
                 ArchitectureSize::new(1, 0),
-<<<<<<< HEAD
-                Alignment::Bytes(NonZero::new(4).unwrap())
-=======
                 Alignment::Bytes(NonZeroUsize::new(4).unwrap())
->>>>>>> 51d90f35
             ),
             ArchitectureSize::new(4, 0)
         );
@@ -726,11 +485,7 @@
         assert_eq!(
             align_to_arch(
                 ArchitectureSize::new(4, 4),
-<<<<<<< HEAD
-                Alignment::Bytes(NonZero::new(8).unwrap())
-=======
                 Alignment::Bytes(NonZeroUsize::new(8).unwrap())
->>>>>>> 51d90f35
             ),
             ArchitectureSize::new(8, 0)
         );
@@ -743,11 +498,7 @@
         assert_eq!(
             align_to_arch(
                 ArchitectureSize::new(8, 8),
-<<<<<<< HEAD
-                Alignment::Bytes(NonZero::new(8).unwrap())
-=======
                 Alignment::Bytes(NonZeroUsize::new(8).unwrap())
->>>>>>> 51d90f35
             ),
             ArchitectureSize::new(8, 8)
         );
@@ -755,11 +506,7 @@
         assert_eq!(
             align_to_arch(
                 ArchitectureSize::new(5, 4),
-<<<<<<< HEAD
-                Alignment::Bytes(NonZero::new(8).unwrap())
-=======
                 Alignment::Bytes(NonZeroUsize::new(8).unwrap())
->>>>>>> 51d90f35
             ),
             ArchitectureSize::new(8, 8)
         );
