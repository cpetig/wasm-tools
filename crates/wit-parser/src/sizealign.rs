use std::{
    num::NonZeroUsize,
    ops::{Add, AddAssign},
};

use crate::{FlagsRepr, Int, Resolve, Type, TypeDef, TypeDefKind};

/// Architecture specific alignment
#[derive(Eq, PartialEq, PartialOrd, Clone, Copy)]
pub enum Alignment {
    /// This represents 4 byte alignment on 32bit and 8 byte alignment on 64bit architectures
    Pointer,
    /// This alignment is architecture independent (derived from integer or float types)
    Bytes(NonZeroUsize),
}

impl Default for Alignment {
    fn default() -> Self {
        Alignment::Bytes(NonZeroUsize::new(1).unwrap())
    }
}

impl std::fmt::Debug for Alignment {
    fn fmt(&self, f: &mut std::fmt::Formatter<'_>) -> std::fmt::Result {
        match self {
            Alignment::Pointer => f.write_str("ptr"),
            Alignment::Bytes(b) => f.write_fmt(format_args!("{}", b.get())),
        }
    }
}

impl Ord for Alignment {
    /// Needed for determining the max alignment of an object from its parts.
    /// The ordering is: Bytes(1) < Bytes(2) < Bytes(4) < Pointer < Bytes(8)
    /// as a Pointer is either four or eight byte aligned, depending on the architecture
    fn cmp(&self, other: &Self) -> std::cmp::Ordering {
        match (self, other) {
            (Alignment::Pointer, Alignment::Pointer) => std::cmp::Ordering::Equal,
            (Alignment::Pointer, Alignment::Bytes(b)) => {
                if b.get() > 4 {
                    std::cmp::Ordering::Less
                } else {
                    std::cmp::Ordering::Greater
                }
            }
            (Alignment::Bytes(b), Alignment::Pointer) => {
                if b.get() > 4 {
                    std::cmp::Ordering::Greater
                } else {
                    std::cmp::Ordering::Less
                }
            }
            (Alignment::Bytes(a), Alignment::Bytes(b)) => a.cmp(b),
        }
    }
}

impl Alignment {
    /// for easy migration this gives you the value for wasm32
    pub fn align_wasm32(&self) -> usize {
        match self {
            Alignment::Pointer => 4,
            Alignment::Bytes(bytes) => bytes.get(),
        }
    }

    pub fn align_wasm64(&self) -> usize {
        match self {
            Alignment::Pointer => 8,
            Alignment::Bytes(bytes) => bytes.get(),
        }
    }

    pub fn format(&self, ptrsize_expr: &str) -> String {
        match self {
            Alignment::Pointer => ptrsize_expr.into(),
            Alignment::Bytes(bytes) => format!("{}", bytes.get()),
        }
    }
}

/// Architecture specific measurement of position,
/// the combined amount in bytes is
/// `bytes + pointers * core::mem::size_of::<*const u8>()`
#[derive(Default, Clone, Copy, Eq, PartialEq)]
pub struct ArchitectureSize {
    /// architecture independent bytes
    pub bytes: usize,
    /// amount of pointer sized units to add
    pub pointers: usize,
}

impl Add<ArchitectureSize> for ArchitectureSize {
    type Output = ArchitectureSize;

    fn add(self, rhs: ArchitectureSize) -> Self::Output {
        ArchitectureSize::new(self.bytes + rhs.bytes, self.pointers + rhs.pointers)
    }
}

impl AddAssign<ArchitectureSize> for ArchitectureSize {
    fn add_assign(&mut self, rhs: ArchitectureSize) {
        self.bytes += rhs.bytes;
        self.pointers += rhs.pointers;
    }
}

impl From<Alignment> for ArchitectureSize {
    fn from(align: Alignment) -> Self {
        match align {
            Alignment::Bytes(bytes) => ArchitectureSize::new(bytes.get(), 0),
            Alignment::Pointer => ArchitectureSize::new(0, 1),
        }
    }
}

impl std::fmt::Debug for ArchitectureSize {
    fn fmt(&self, f: &mut std::fmt::Formatter<'_>) -> std::fmt::Result {
        f.write_str(&self.format("ptrsz"))
    }
}

impl ArchitectureSize {
    pub fn new(bytes: usize, pointers: usize) -> Self {
        Self { bytes, pointers }
    }

    pub fn max<B: std::borrow::Borrow<Self>>(&self, other: B) -> Self {
        let other = other.borrow();
        let self32 = self.size_wasm32();
        let self64 = self.size_wasm64();
        let other32 = other.size_wasm32();
        let other64 = other.size_wasm64();
        if self32 >= other32 && self64 >= other64 {
            *self
        } else if self32 <= other32 && self64 <= other64 {
            *other
        } else {
            // we can assume a combination of bytes and pointers, so align to at least pointer size
            let new32 = align_to(self32.max(other32), 4);
            let new64 = align_to(self64.max(other64), 8);
            ArchitectureSize::new(new32 + new32 - new64, (new64 - new32) / 4)
        }
    }

    pub fn add_bytes(&self, b: usize) -> Self {
        Self::new(self.bytes + b, self.pointers)
    }

    /// The effective offset/size is
    /// `constant_bytes() + core::mem::size_of::<*const u8>() * pointers_to_add()`
    pub fn constant_bytes(&self) -> usize {
        self.bytes
    }

    pub fn pointers_to_add(&self) -> usize {
        self.pointers
    }

    /// Shortcut for compatibility with previous versions
    pub fn size_wasm32(&self) -> usize {
        self.bytes + self.pointers * 4
    }

    pub fn size_wasm64(&self) -> usize {
        self.bytes + self.pointers * 8
    }

    /// prefer this over >0
    pub fn is_empty(&self) -> bool {
        self.bytes == 0 && self.pointers == 0
    }

    // create a suitable expression in bytes from a pointer size argument
    pub fn format(&self, ptrsize_expr: &str) -> String {
        self.format_term(ptrsize_expr, false)
    }

    // create a suitable expression in bytes from a pointer size argument
    pub fn format_term(&self, ptrsize_expr: &str, suppress_brackets: bool) -> String {
        if self.pointers != 0 {
            if self.bytes > 0 {
                // both
                if suppress_brackets {
                    format!(
                        "{}+{}*{ptrsize_expr}",
                        self.constant_bytes(),
                        self.pointers_to_add()
                    )
                } else {
                    format!(
                        "({}+{}*{ptrsize_expr})",
                        self.constant_bytes(),
                        self.pointers_to_add()
                    )
                }
            } else if self.pointers == 1 {
                // one pointer
                ptrsize_expr.into()
            } else {
                // only pointer
                if suppress_brackets {
                    format!("{}*{ptrsize_expr}", self.pointers_to_add())
                } else {
                    format!("({}*{ptrsize_expr})", self.pointers_to_add())
                }
            }
        } else {
            // only bytes
            format!("{}", self.constant_bytes())
        }
    }
}

/// Information per structure element
#[derive(Default)]
pub struct ElementInfo {
    pub size: ArchitectureSize,
    pub align: Alignment,
}

impl From<Alignment> for ElementInfo {
    fn from(align: Alignment) -> Self {
        ElementInfo {
            size: align.into(),
            align,
        }
    }
}

impl ElementInfo {
    fn new(size: ArchitectureSize, align: Alignment) -> Self {
        Self { size, align }
    }
}

/// Collect size and alignment for sub-elements of a structure
#[derive(Default)]
pub struct SizeAlign {
    map: Vec<ElementInfo>,
    symmetric: bool,
}

impl SizeAlign {
    pub fn new_symmetric() -> Self {
        Self {
            map: Vec::new(),
            symmetric: true,
        }
    }

    pub fn fill(&mut self, resolve: &Resolve) {
        self.map = Vec::new();
        for (_, ty) in resolve.types.iter() {
            let pair = self.calculate(ty);
            self.map.push(pair);
        }
    }

    fn calculate(&self, ty: &TypeDef) -> ElementInfo {
        match &ty.kind {
            TypeDefKind::Type(t) => ElementInfo::new(self.size(t), self.align(t)),
            TypeDefKind::List(_) => {
                ElementInfo::new(ArchitectureSize::new(0, 2), Alignment::Pointer)
            }
            TypeDefKind::Record(r) => self.record(r.fields.iter().map(|f| &f.ty)),
            TypeDefKind::Tuple(t) => self.record(t.types.iter()),
            TypeDefKind::Flags(f) => match f.repr() {
                FlagsRepr::U8 => int_size_align(Int::U8),
                FlagsRepr::U16 => int_size_align(Int::U16),
                FlagsRepr::U32(n) => ElementInfo::new(
                    ArchitectureSize::new(n * 4, 0),
                    Alignment::Bytes(NonZeroUsize::new(4).unwrap()),
                ),
            },
            TypeDefKind::Variant(v) => self.variant(v.tag(), v.cases.iter().map(|c| c.ty.as_ref())),
            TypeDefKind::Enum(e) => self.variant(e.tag(), []),
            TypeDefKind::Option(t) => self.variant(Int::U8, [Some(t)]),
            TypeDefKind::Result(r) => self.variant(Int::U8, [r.ok.as_ref(), r.err.as_ref()]),
            // A resource is represented as an index.
            // A future is represented as an index.
            // A stream is represented as an index.
<<<<<<< HEAD
            TypeDefKind::Handle(_)
            | TypeDefKind::Future(_)
            | TypeDefKind::Stream(_)
            | TypeDefKind::Error => {
                if self.symmetric {
                    ElementInfo::new(ArchitectureSize::new(0, 1), Alignment::Pointer)
                } else {
                    int_size_align(Int::U32)
                }
            }
=======
            // An error is represented as an index.
            TypeDefKind::Handle(_)
            | TypeDefKind::Future(_)
            | TypeDefKind::Stream(_)
            | TypeDefKind::ErrorContext => int_size_align(Int::U32),
>>>>>>> 27bb59a1
            // This shouldn't be used for anything since raw resources aren't part of the ABI -- just handles to
            // them.
            TypeDefKind::Resource => ElementInfo::new(
                ArchitectureSize::new(usize::MAX, 0),
                Alignment::Bytes(NonZeroUsize::new(usize::MAX).unwrap()),
            ),
            TypeDefKind::Unknown => unreachable!(),
        }
    }

    pub fn size(&self, ty: &Type) -> ArchitectureSize {
        match ty {
            Type::Bool | Type::U8 | Type::S8 => ArchitectureSize::new(1, 0),
            Type::U16 | Type::S16 => ArchitectureSize::new(2, 0),
            Type::U32 | Type::S32 | Type::F32 | Type::Char => ArchitectureSize::new(4, 0),
            Type::U64 | Type::S64 | Type::F64 => ArchitectureSize::new(8, 0),
            Type::String => ArchitectureSize::new(0, 2),
            Type::Id(id) => self.map[id.index()].size,
        }
    }

    pub fn align(&self, ty: &Type) -> Alignment {
        match ty {
            Type::Bool | Type::U8 | Type::S8 => Alignment::Bytes(NonZeroUsize::new(1).unwrap()),
            Type::U16 | Type::S16 => Alignment::Bytes(NonZeroUsize::new(2).unwrap()),
            Type::U32 | Type::S32 | Type::F32 | Type::Char => {
                Alignment::Bytes(NonZeroUsize::new(4).unwrap())
            }
            Type::U64 | Type::S64 | Type::F64 => Alignment::Bytes(NonZeroUsize::new(8).unwrap()),
            Type::String => Alignment::Pointer,
            Type::Id(id) => self.map[id.index()].align,
        }
    }

    pub fn field_offsets<'a>(
        &self,
        types: impl IntoIterator<Item = &'a Type>,
    ) -> Vec<(ArchitectureSize, &'a Type)> {
        let mut cur = ArchitectureSize::default();
        types
            .into_iter()
            .map(|ty| {
                let ret = align_to_arch(cur, self.align(ty));
                cur = ret + self.size(ty);
                (ret, ty)
            })
            .collect()
    }

    pub fn payload_offset<'a>(
        &self,
        tag: Int,
        cases: impl IntoIterator<Item = Option<&'a Type>>,
    ) -> ArchitectureSize {
        let mut max_align = Alignment::default();
        for ty in cases {
            if let Some(ty) = ty {
                max_align = max_align.max(self.align(ty));
            }
        }
        let tag_size = int_size_align(tag).size;
        align_to_arch(tag_size, max_align)
    }

    pub fn record<'a>(&self, types: impl Iterator<Item = &'a Type>) -> ElementInfo {
        let mut size = ArchitectureSize::default();
        let mut align = Alignment::default();
        for ty in types {
            let field_size = self.size(ty);
            let field_align = self.align(ty);
            size = align_to_arch(size, field_align) + field_size;
            align = align.max(field_align);
        }
        ElementInfo::new(align_to_arch(size, align), align)
    }

    pub fn params<'a>(&self, types: impl IntoIterator<Item = &'a Type>) -> ElementInfo {
        self.record(types.into_iter())
    }

    fn variant<'a>(
        &self,
        tag: Int,
        types: impl IntoIterator<Item = Option<&'a Type>>,
    ) -> ElementInfo {
        let ElementInfo {
            size: discrim_size,
            align: discrim_align,
        } = int_size_align(tag);
        let mut case_size = ArchitectureSize::default();
        let mut case_align = Alignment::default();
        for ty in types {
            if let Some(ty) = ty {
                case_size = case_size.max(&self.size(ty));
                case_align = case_align.max(self.align(ty));
            }
        }
        let align = discrim_align.max(case_align);
        let discrim_aligned = align_to_arch(discrim_size, case_align);
        let size_sum = discrim_aligned + case_size;
        ElementInfo::new(align_to_arch(size_sum, align), align)
    }
}

fn int_size_align(i: Int) -> ElementInfo {
    match i {
        Int::U8 => Alignment::Bytes(NonZeroUsize::new(1).unwrap()),
        Int::U16 => Alignment::Bytes(NonZeroUsize::new(2).unwrap()),
        Int::U32 => Alignment::Bytes(NonZeroUsize::new(4).unwrap()),
        Int::U64 => Alignment::Bytes(NonZeroUsize::new(8).unwrap()),
    }
    .into()
}

/// Increase `val` to a multiple of `align`;
/// `align` must be a power of two
pub(crate) fn align_to(val: usize, align: usize) -> usize {
    (val + align - 1) & !(align - 1)
}

/// Increase `val` to a multiple of `align`, with special handling for pointers;
/// `align` must be a power of two or `Alignment::Pointer`
pub fn align_to_arch(val: ArchitectureSize, align: Alignment) -> ArchitectureSize {
    match align {
        Alignment::Pointer => {
            let new32 = align_to(val.bytes, 4);
            if new32 != align_to(new32, 8) {
                ArchitectureSize::new(new32 - 4, val.pointers + 1)
            } else {
                ArchitectureSize::new(new32, val.pointers)
            }
        }
        Alignment::Bytes(align_bytes) => {
            let align_bytes = align_bytes.get();
            if align_bytes > 4 && (val.pointers & 1) != 0 {
                let new_bytes = align_to(val.bytes, align_bytes);
                if (new_bytes - val.bytes) >= 4 {
                    // up to four extra bytes fit together with a the extra 32 bit pointer
                    // and the 64 bit pointer is always 8 bytes (so no change in value)
                    ArchitectureSize::new(new_bytes - 8, val.pointers + 1)
                } else {
                    // there is no room to combine, so the odd pointer aligns to 8 bytes
                    ArchitectureSize::new(new_bytes + 8, val.pointers - 1)
                }
            } else {
                ArchitectureSize::new(align_to(val.bytes, align_bytes), val.pointers)
            }
        }
    }
}

#[cfg(test)]
mod test {
    use super::*;

    #[test]
    fn align() {
        // u8 + ptr
        assert_eq!(
            align_to_arch(ArchitectureSize::new(1, 0), Alignment::Pointer),
            ArchitectureSize::new(0, 1)
        );
        // u8 + u64
        assert_eq!(
            align_to_arch(
                ArchitectureSize::new(1, 0),
                Alignment::Bytes(NonZeroUsize::new(8).unwrap())
            ),
            ArchitectureSize::new(8, 0)
        );
        // u8 + u32
        assert_eq!(
            align_to_arch(
                ArchitectureSize::new(1, 0),
                Alignment::Bytes(NonZeroUsize::new(4).unwrap())
            ),
            ArchitectureSize::new(4, 0)
        );
        // ptr + u64
        assert_eq!(
            align_to_arch(
                ArchitectureSize::new(0, 1),
                Alignment::Bytes(NonZeroUsize::new(8).unwrap())
            ),
            ArchitectureSize::new(8, 0)
        );
        // u32 + ptr
        assert_eq!(
            align_to_arch(ArchitectureSize::new(4, 0), Alignment::Pointer),
            ArchitectureSize::new(0, 1)
        );
        // u32, ptr + u64
        assert_eq!(
            align_to_arch(
                ArchitectureSize::new(0, 2),
                Alignment::Bytes(NonZeroUsize::new(8).unwrap())
            ),
            ArchitectureSize::new(0, 2)
        );
        // ptr, u8 + u64
        assert_eq!(
            align_to_arch(
                ArchitectureSize::new(1, 1),
                Alignment::Bytes(NonZeroUsize::new(8).unwrap())
            ),
            ArchitectureSize::new(0, 2)
        );
        // ptr, u8 + ptr
        assert_eq!(
            align_to_arch(ArchitectureSize::new(1, 1), Alignment::Pointer),
            ArchitectureSize::new(0, 2)
        );
        // ptr, ptr, u8 + u64
        assert_eq!(
            align_to_arch(
                ArchitectureSize::new(1, 2),
                Alignment::Bytes(NonZeroUsize::new(8).unwrap())
            ),
            ArchitectureSize::new(8, 2)
        );
        assert_eq!(
            align_to_arch(
                ArchitectureSize::new(30, 3),
                Alignment::Bytes(NonZeroUsize::new(8).unwrap())
            ),
            ArchitectureSize::new(40, 2)
        );

        assert_eq!(
            ArchitectureSize::new(12, 0).max(&ArchitectureSize::new(0, 2)),
            ArchitectureSize::new(8, 1)
        );
        assert_eq!(
            ArchitectureSize::new(10, 0).max(&ArchitectureSize::new(0, 2)),
            ArchitectureSize::new(8, 1)
        );

        assert_eq!(
            align_to_arch(
                ArchitectureSize::new(2, 0),
                Alignment::Bytes(NonZeroUsize::new(8).unwrap())
            ),
            ArchitectureSize::new(8, 0)
        );
        assert_eq!(
            align_to_arch(ArchitectureSize::new(2, 0), Alignment::Pointer),
            ArchitectureSize::new(0, 1)
        );
    }

    #[test]
    fn resource_size() {
        // keep it identical to the old behavior
        let obj = SizeAlign::default();
        let elem = obj.calculate(&TypeDef {
            name: None,
            kind: TypeDefKind::Resource,
            owner: crate::TypeOwner::None,
            docs: Default::default(),
            stability: Default::default(),
        });
        assert_eq!(elem.size, ArchitectureSize::new(usize::MAX, 0));
        assert_eq!(
            elem.align,
            Alignment::Bytes(NonZeroUsize::new(usize::MAX).unwrap())
        );
    }
    #[test]
    fn result_ptr_10() {
        let mut obj = SizeAlign::default();
        let mut resolve = Resolve::default();
        let tuple = crate::Tuple {
            types: vec![Type::U16, Type::U16, Type::U16, Type::U16, Type::U16],
        };
        let id = resolve.types.alloc(TypeDef {
            name: None,
            kind: TypeDefKind::Tuple(tuple),
            owner: crate::TypeOwner::None,
            docs: Default::default(),
            stability: Default::default(),
        });
        obj.fill(&resolve);
        let my_result = crate::Result_ {
            ok: Some(Type::String),
            err: Some(Type::Id(id)),
        };
        let elem = obj.calculate(&TypeDef {
            name: None,
            kind: TypeDefKind::Result(my_result),
            owner: crate::TypeOwner::None,
            docs: Default::default(),
            stability: Default::default(),
        });
        assert_eq!(elem.size, ArchitectureSize::new(8, 2));
        assert_eq!(elem.align, Alignment::Pointer);
    }
    #[test]
    fn result_ptr_64bit() {
        let obj = SizeAlign::default();
        let my_record = crate::Record {
            fields: vec![
                crate::Field {
                    name: String::new(),
                    ty: Type::String,
                    docs: Default::default(),
                },
                crate::Field {
                    name: String::new(),
                    ty: Type::U64,
                    docs: Default::default(),
                },
            ],
        };
        let elem = obj.calculate(&TypeDef {
            name: None,
            kind: TypeDefKind::Record(my_record),
            owner: crate::TypeOwner::None,
            docs: Default::default(),
            stability: Default::default(),
        });
        assert_eq!(elem.size, ArchitectureSize::new(8, 2));
        assert_eq!(elem.align, Alignment::Bytes(NonZeroUsize::new(8).unwrap()));
    }
}<|MERGE_RESOLUTION|>--- conflicted
+++ resolved
@@ -280,24 +280,16 @@
             // A resource is represented as an index.
             // A future is represented as an index.
             // A stream is represented as an index.
-<<<<<<< HEAD
             TypeDefKind::Handle(_)
             | TypeDefKind::Future(_)
             | TypeDefKind::Stream(_)
-            | TypeDefKind::Error => {
+            | TypeDefKind::ErrorContext => {
                 if self.symmetric {
                     ElementInfo::new(ArchitectureSize::new(0, 1), Alignment::Pointer)
                 } else {
                     int_size_align(Int::U32)
                 }
             }
-=======
-            // An error is represented as an index.
-            TypeDefKind::Handle(_)
-            | TypeDefKind::Future(_)
-            | TypeDefKind::Stream(_)
-            | TypeDefKind::ErrorContext => int_size_align(Int::U32),
->>>>>>> 27bb59a1
             // This shouldn't be used for anything since raw resources aren't part of the ABI -- just handles to
             // them.
             TypeDefKind::Resource => ElementInfo::new(
