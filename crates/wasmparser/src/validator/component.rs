//! State relating to validating a WebAssembly component.

use super::{
    check_max,
    component_types::{
        Abi, AliasableResourceId, ComponentAnyTypeId, ComponentCoreInstanceTypeId,
        ComponentCoreModuleTypeId, ComponentCoreTypeId, ComponentDefinedType,
        ComponentDefinedTypeId, ComponentEntityType, ComponentFuncType, ComponentFuncTypeId,
        ComponentInstanceType, ComponentInstanceTypeId, ComponentType, ComponentTypeId,
        ComponentValType, Context, CoreInstanceTypeKind, InstanceType, LoweringInfo, ModuleType,
        RecordType, Remap, Remapping, ResourceId, SubtypeCx, TupleType, VariantCase, VariantType,
    },
    core::{InternRecGroup, Module},
    types::{CoreTypeId, EntityType, TypeAlloc, TypeInfo, TypeList},
};
use crate::collections::index_map::Entry;
use crate::limits::*;
use crate::prelude::*;
use crate::validator::names::{ComponentName, ComponentNameKind, KebabStr, KebabString};
use crate::{
    BinaryReaderError, CanonicalOption, ComponentExportName, ComponentExternalKind,
    ComponentOuterAliasKind, ComponentTypeRef, CompositeInnerType, CompositeType, ExternalKind,
<<<<<<< HEAD
    FuncType, GlobalType, InstantiationArgKind, MemoryType, PackedIndex, RecGroup, RefType, Result,
    SubType, TableType, TypeBounds, ValType, WasmFeatures,
=======
    FuncType, GlobalType, InstantiationArgKind, MemoryType, PackedIndex, RefType, Result, SubType,
    TableType, TypeBounds, ValType, WasmFeatures,
>>>>>>> 57b1acee
};
use core::mem;

fn to_kebab_str<'a>(s: &'a str, desc: &str, offset: usize) -> Result<&'a KebabStr> {
    match KebabStr::new(s) {
        Some(s) => Ok(s),
        None => {
            if s.is_empty() {
                bail!(offset, "{desc} name cannot be empty");
            }

            bail!(offset, "{desc} name `{s}` is not in kebab case");
        }
    }
}

pub(crate) struct ComponentState {
    /// Whether this state is a concrete component, an instance type, or a
    /// component type.
    kind: ComponentKind,

    // Core index spaces
    pub core_types: Vec<ComponentCoreTypeId>,
    pub core_funcs: Vec<CoreTypeId>,
    pub core_tags: Vec<CoreTypeId>,
    pub core_modules: Vec<ComponentCoreModuleTypeId>,
    pub core_instances: Vec<ComponentCoreInstanceTypeId>,
    pub core_memories: Vec<MemoryType>,
    pub core_tables: Vec<TableType>,
    pub core_globals: Vec<GlobalType>,

    // Component index spaces
    pub types: Vec<ComponentAnyTypeId>,
    pub funcs: Vec<ComponentFuncTypeId>,
    pub values: Vec<(ComponentValType, bool)>,
    pub instances: Vec<ComponentInstanceTypeId>,
    pub components: Vec<ComponentTypeId>,

    pub imports: IndexMap<String, ComponentEntityType>,
    pub import_names: IndexSet<ComponentName>,
    pub exports: IndexMap<String, ComponentEntityType>,
    pub export_names: IndexSet<ComponentName>,

    has_start: bool,
    type_info: TypeInfo,

    /// A mapping of imported resources in this component.
    ///
    /// This mapping represents all "type variables" imported into the
    /// component, or resources. This could be resources imported directly as
    /// a top-level type import or additionally transitively through other
    /// imported instances.
    ///
    /// The mapping element here is a "path" which is a list of indexes into
    /// the import map that will be generated for this component. Each index
    /// is an index into an `IndexMap`, and each list is guaranteed to have at
    /// least one element.
    ///
    /// An example of this map is:
    ///
    /// ```wasm
    /// (component
    ///     ;; [0] - the first import
    ///     (import "r" (type (sub resource)))
    ///
    ///     ;; [1] - the second import
    ///     (import "r2" (type (sub resource)))
    ///
    ///     (import "i" (instance
    ///         ;; [2, 0] - the third import, and the first export the instance
    ///         (export "r3" (type (sub resource)))
    ///         ;; [2, 1] - the third import, and the second export the instance
    ///         (export "r4" (type (sub resource)))
    ///     ))
    ///
    ///     ;; ...
    /// )
    /// ```
    ///
    /// The `Vec<usize>` here can be thought of as `Vec<String>` but a
    /// (hopefully) more efficient representation.
    ///
    /// Finally note that this map is listed as an "append only" map because all
    /// insertions into it should always succeed. Any insertion which overlaps
    /// with a previous entry indicates a bug in the validator which needs to be
    /// corrected via other means.
    //
    // TODO: make these `SkolemResourceId` and then go fix all the compile
    // errors, don't add skolem things into the type area
    imported_resources: IndexMapAppendOnly<ResourceId, Vec<usize>>,

    /// A mapping of "defined" resources in this component, or those which
    /// are defined within the instantiation of this component.
    ///
    /// Defined resources, as the name implies, can sort of be thought of as
    /// "these are defined within the component". Note though that the means by
    /// which a local definition can occur are not simply those defined in the
    /// component but also in its transitively instantiated components
    /// internally. This means that this set closes over many transitive
    /// internal items in addition to those defined immediately in the component
    /// itself.
    ///
    /// The `Option<ValType>` in this mapping is whether or not the underlying
    /// representation of the resource is known to this component. Immediately
    /// defined resources, for example, will have `Some(I32)` here. Resources
    /// that come from transitively defined components, for example, will have
    /// `None`. In the type context all entries here are `None`.
    ///
    /// Note that like `imported_resources` all insertions into this map are
    /// expected to succeed to it's declared as append-only.
    defined_resources: IndexMapAppendOnly<ResourceId, Option<ValType>>,

    /// A mapping of explicitly exported resources from this component in
    /// addition to the path that they're exported at.
    ///
    /// For more information on the path here see the documentation for
    /// `imported_resources`. Note that the indexes here index into the
    /// list of exports of this component.
    explicit_resources: IndexMap<ResourceId, Vec<usize>>,

    /// The set of types which are considered "exported" from this component.
    ///
    /// This is added to whenever a type export is found, or an instance export
    /// which itself contains a type export. This additionally includes all
    /// imported types since those are suitable for export as well.
    ///
    /// This set is consulted whenever an exported item is added since all
    /// referenced types must be members of this set.
    exported_types: Set<ComponentAnyTypeId>,

    /// Same as `exported_types`, but for imports.
    imported_types: Set<ComponentAnyTypeId>,

    /// The set of top-level resource exports and their names.
    ///
    /// This context is used to validate method names such as `[method]foo.bar`
    /// to ensure that `foo` is an exported resource and that the type mentioned
    /// in a function type is actually named `foo`.
    ///
    /// Note that imports/exports have disjoint contexts to ensure that they're
    /// validated correctly. Namely you can't retroactively attach methods to an
    /// import, for example.
    toplevel_exported_resources: ComponentNameContext,

    /// Same as `toplevel_exported_resources`, but for imports.
    toplevel_imported_resources: ComponentNameContext,
}

#[derive(Copy, Clone, Debug, PartialEq, Eq)]
pub enum ComponentKind {
    Component,
    InstanceType,
    ComponentType,
}

/// Helper context used to track information about resource names for method
/// name validation.
#[derive(Default)]
struct ComponentNameContext {
    /// A map from a resource type id to an index in the `all_resource_names`
    /// set for the name of that resource.
    resource_name_map: Map<AliasableResourceId, usize>,

    /// All known resource names in this context, used to validate static method
    /// names to by ensuring that static methods' resource names are somewhere
    /// in this set.
    all_resource_names: IndexSet<String>,
}

#[derive(Debug, Copy, Clone)]
pub enum ExternKind {
    Import,
    Export,
}

impl ExternKind {
    pub fn desc(&self) -> &'static str {
        match self {
            ExternKind::Import => "import",
            ExternKind::Export => "export",
        }
    }
}

impl ComponentState {
    pub fn new(kind: ComponentKind) -> Self {
        Self {
            kind,
            core_types: Default::default(),
            core_modules: Default::default(),
            core_instances: Default::default(),
            core_funcs: Default::default(),
            core_memories: Default::default(),
            core_tables: Default::default(),
            core_globals: Default::default(),
            core_tags: Default::default(),
            types: Default::default(),
            funcs: Default::default(),
            values: Default::default(),
            instances: Default::default(),
            components: Default::default(),
            imports: Default::default(),
            exports: Default::default(),
            import_names: Default::default(),
            export_names: Default::default(),
            has_start: Default::default(),
            type_info: TypeInfo::new(),
            imported_resources: Default::default(),
            defined_resources: Default::default(),
            explicit_resources: Default::default(),
            exported_types: Default::default(),
            imported_types: Default::default(),
            toplevel_exported_resources: Default::default(),
            toplevel_imported_resources: Default::default(),
        }
    }

    pub fn type_count(&self) -> usize {
        self.core_types.len() + self.types.len()
    }

    pub fn instance_count(&self) -> usize {
        self.core_instances.len() + self.instances.len()
    }

    pub fn function_count(&self) -> usize {
        self.core_funcs.len() + self.funcs.len()
    }

    pub fn add_core_type(
        components: &mut [Self],
        ty: crate::CoreType,
        features: &WasmFeatures,
        types: &mut TypeAlloc,
        offset: usize,
        check_limit: bool,
    ) -> Result<()> {
        let current = components.last_mut().unwrap();
        if check_limit {
            check_max(current.type_count(), 1, MAX_WASM_TYPES, "types", offset)?;
        }
        match ty {
            crate::CoreType::Rec(rec) => {
                current.canonicalize_and_intern_rec_group(features, types, rec, offset)?;
            }
            crate::CoreType::Module(decls) => {
                let mod_ty = Self::create_module_type(
                    components,
                    decls.into_vec(),
                    features,
                    types,
                    offset,
                )?;
                let id = ComponentCoreTypeId::Module(types.push_ty(mod_ty));
                components.last_mut().unwrap().core_types.push(id);
            }
        }

        Ok(())
    }

    pub fn add_core_module(
        &mut self,
        module: &Module,
        types: &mut TypeAlloc,
        offset: usize,
    ) -> Result<()> {
        let imports = module.imports_for_module_type(offset)?;

        // We have to clone the module's imports and exports here
        // because we cannot take the data out of the `MaybeOwned`
        // as it might be shared with a function validator.
        let mod_ty = ModuleType {
            info: TypeInfo::core(module.type_size),
            imports,
            exports: module.exports.clone(),
        };

        let mod_id = types.push_ty(mod_ty);
        self.core_modules.push(mod_id);

        Ok(())
    }

    pub fn add_core_instance(
        &mut self,
        instance: crate::Instance,
        types: &mut TypeAlloc,
        offset: usize,
    ) -> Result<()> {
        let instance = match instance {
            crate::Instance::Instantiate { module_index, args } => {
                self.instantiate_core_module(module_index, args.into_vec(), types, offset)?
            }
            crate::Instance::FromExports(exports) => {
                self.instantiate_core_exports(exports.into_vec(), types, offset)?
            }
        };

        self.core_instances.push(instance);

        Ok(())
    }

    pub fn add_type(
        components: &mut Vec<Self>,
        ty: crate::ComponentType,
        features: &WasmFeatures,
        types: &mut TypeAlloc,
        offset: usize,
        check_limit: bool,
    ) -> Result<()> {
        assert!(!components.is_empty());

        fn current(components: &mut Vec<ComponentState>) -> &mut ComponentState {
            components.last_mut().unwrap()
        }

        let id = match ty {
            crate::ComponentType::Defined(ty) => {
                let ty = current(components).create_defined_type(ty, types, features, offset)?;
                types.push(ty).into()
            }
            crate::ComponentType::Func(ty) => {
                let ty = current(components).create_function_type(ty, types, features, offset)?;
                types.push(ty).into()
            }
            crate::ComponentType::Component(decls) => {
                let ty = Self::create_component_type(
                    components,
                    decls.into_vec(),
                    features,
                    types,
                    offset,
                )?;
                types.push(ty).into()
            }
            crate::ComponentType::Instance(decls) => {
                let ty = Self::create_instance_type(
                    components,
                    decls.into_vec(),
                    features,
                    types,
                    offset,
                )?;
                types.push(ty).into()
            }
            crate::ComponentType::Resource { rep, dtor } => {
                let component = current(components);

                // Resource types cannot be declared in a type context, only
                // within a component context.
                if component.kind != ComponentKind::Component {
                    bail!(
                        offset,
                        "resources can only be defined within a concrete component"
                    );
                }

                // Current MVP restriction of the component model.
                if rep != ValType::I32 {
                    bail!(offset, "resources can only be represented by `i32`");
                }

                // If specified validate that the destructor is both a valid
                // function and has the correct signature.
                if let Some(dtor) = dtor {
                    let ty = component.core_function_at(dtor, offset)?;
                    let ty = types[ty].composite_type.unwrap_func();
                    if ty.params() != [rep] || ty.results() != [] {
                        bail!(
                            offset,
                            "core function {dtor} has wrong signature for a destructor"
                        );
                    }
                }

                // As this is the introduction of a resource create a fresh new
                // identifier for the resource. This is then added into the
                // list of defined resources for this component, notably with a
                // rep listed to enable getting access to various intrinsics
                // such as `resource.rep`.
                let id = types.alloc_resource_id();
                component.defined_resources.insert(id.resource(), Some(rep));
                id.into()
            }
        };

        let current = current(components);
        if check_limit {
            check_max(current.type_count(), 1, MAX_WASM_TYPES, "types", offset)?;
        }
        current.types.push(id);

        Ok(())
    }

    pub fn add_import(
        &mut self,
        import: crate::ComponentImport,
        features: &WasmFeatures,
        types: &mut TypeAlloc,
        offset: usize,
    ) -> Result<()> {
        let mut entity = self.check_type_ref(&import.ty, features, types, offset)?;
        self.add_entity(
            &mut entity,
            Some((import.name.0, ExternKind::Import)),
            features,
            types,
            offset,
        )?;
        self.toplevel_imported_resources.validate_extern(
            import.name.0,
            ExternKind::Import,
            &entity,
            types,
            offset,
            &mut self.import_names,
            &mut self.imports,
            &mut self.type_info,
            features,
        )?;
        Ok(())
    }

    fn add_entity(
        &mut self,
        ty: &mut ComponentEntityType,
        name_and_kind: Option<(&str, ExternKind)>,
        features: &WasmFeatures,
        types: &mut TypeAlloc,
        offset: usize,
    ) -> Result<()> {
        let kind = name_and_kind.map(|(_, k)| k);
        let (len, max, desc) = match ty {
            ComponentEntityType::Module(id) => {
                self.core_modules.push(*id);
                (self.core_modules.len(), MAX_WASM_MODULES, "modules")
            }
            ComponentEntityType::Component(id) => {
                self.components.push(*id);
                (self.components.len(), MAX_WASM_COMPONENTS, "components")
            }
            ComponentEntityType::Instance(id) => {
                match kind {
                    Some(ExternKind::Import) => self.prepare_instance_import(id, types),
                    Some(ExternKind::Export) => self.prepare_instance_export(id, types),
                    None => {}
                }
                self.instances.push(*id);
                (self.instance_count(), MAX_WASM_INSTANCES, "instances")
            }
            ComponentEntityType::Func(id) => {
                self.funcs.push(*id);
                (self.function_count(), MAX_WASM_FUNCTIONS, "functions")
            }
            ComponentEntityType::Value(ty) => {
                self.check_value_support(features, offset)?;
                let value_used = match kind {
                    Some(ExternKind::Import) | None => false,
                    Some(ExternKind::Export) => true,
                };
                self.values.push((*ty, value_used));
                (self.values.len(), MAX_WASM_VALUES, "values")
            }
            ComponentEntityType::Type {
                created,
                referenced,
            } => {
                self.types.push(*created);

                // Extra logic here for resources being imported and exported.
                // Note that if `created` is the same as `referenced` then this
                // is the original introduction of the resource which is where
                // `self.{imported,defined}_resources` are updated.
                if let ComponentAnyTypeId::Resource(id) = *created {
                    match kind {
                        Some(ExternKind::Import) => {
                            // A fresh new resource is being imported into a
                            // component. This arises from the import section of
                            // a component or from the import declaration in a
                            // component type. In both cases a new imported
                            // resource is injected with a fresh new identifier
                            // into our state.
                            if created == referenced {
                                self.imported_resources
                                    .insert(id.resource(), vec![self.imports.len()]);
                            }
                        }

                        Some(ExternKind::Export) => {
                            // A fresh resource is being exported from this
                            // component. This arises as part of the
                            // declaration of a component type, for example. In
                            // this situation brand new resource identifier is
                            // allocated and a definition is added, unlike the
                            // import case where an imported resource is added.
                            // Notably the representation of this new resource
                            // is unknown so it's listed as `None`.
                            if created == referenced {
                                self.defined_resources.insert(id.resource(), None);
                            }

                            // If this is a type export of a resource type then
                            // update the `explicit_resources` list. A new
                            // export path is about to be created for this
                            // resource and this keeps track of that.
                            self.explicit_resources
                                .insert(id.resource(), vec![self.exports.len()]);
                        }

                        None => {}
                    }
                }
                (self.types.len(), MAX_WASM_TYPES, "types")
            }
        };

        check_max(len, 0, max, desc, offset)?;

        // Before returning perform the final validation of the type of the item
        // being imported/exported. This will ensure that everything is
        // appropriately named with respect to type definitions, resources, etc.
        if let Some((name, kind)) = name_and_kind {
            if !self.validate_and_register_named_types(Some(name), kind, ty, types) {
                bail!(
                    offset,
                    "{} not valid to be used as {}",
                    ty.desc(),
                    kind.desc()
                );
            }
        }
        Ok(())
    }

    /// Validates that the `ty` referenced only refers to named types internally
    /// and then inserts anything necessary, if applicable, to the defined sets
    /// within this component.
    ///
    /// This function will validate that `ty` only refers to named types. For
    /// example if it's a record then all of its fields must refer to named
    /// types. This consults either `self.imported_types` or
    /// `self.exported_types` as specified by `kind`. Note that this is not
    /// inherently recursive itself but it ends up being recursive since if
    /// recursive members were named then all their components must also be
    /// named. Consequently this check stops at the "one layer deep" position,
    /// or more accurately the position where types must be named (e.g. tuples
    /// aren't required to be named).
    fn validate_and_register_named_types(
        &mut self,
        toplevel_name: Option<&str>,
        kind: ExternKind,
        ty: &ComponentEntityType,
        types: &TypeAlloc,
    ) -> bool {
        if let ComponentEntityType::Type { created, .. } = ty {
            // If this is a top-level resource then register it in the
            // appropriate context so later validation of method-like-names
            // works out.
            if let Some(name) = toplevel_name {
                if let ComponentAnyTypeId::Resource(id) = *created {
                    let cx = match kind {
                        ExternKind::Import => &mut self.toplevel_imported_resources,
                        ExternKind::Export => &mut self.toplevel_exported_resources,
                    };
                    cx.register(name, id);
                }
            }
        }

        match self.kind {
            ComponentKind::Component | ComponentKind::ComponentType => {}
            ComponentKind::InstanceType => return true,
        }
        let set = match kind {
            ExternKind::Import => &self.imported_types,
            ExternKind::Export => &self.exported_types,
        };
        match ty {
            // When a type is imported or exported than any recursive type
            // referred to by that import/export must additionally be exported
            // or imported. Here this walks the "first layer" of the type which
            // delegates to `TypeAlloc::type_named_type_id` to determine whether
            // the components of the type being named here are indeed all they
            // themselves named.
            ComponentEntityType::Type {
                created,
                referenced,
            } => {
                if !self.all_valtypes_named(types, *referenced, set) {
                    return false;
                }
                match kind {
                    // Imported types are both valid for import and valid for
                    // export.
                    ExternKind::Import => {
                        self.imported_types.insert(*created);
                        self.exported_types.insert(*created);
                    }
                    ExternKind::Export => {
                        self.exported_types.insert(*created);
                    }
                }

                true
            }

            // Instances are slightly nuanced here. The general idea is that if
            // an instance is imported, then any type exported by the instance
            // is then also exported. Additionally for exports. To get this to
            // work out this arm will recursively call
            // `validate_and_register_named_types` which means that types are
            // inserted into `self.{imported,exported}_types` as-we-go rather
            // than all at once.
            //
            // This then recursively validates that all items in the instance
            // itself are valid to import/export, recursive instances are
            // captured, and everything is appropriately added to the right
            // imported/exported set.
            ComponentEntityType::Instance(i) => types[*i]
                .exports
                .iter()
                .all(|(_name, ty)| self.validate_and_register_named_types(None, kind, ty, types)),

            // All types referred to by a function must be named.
            ComponentEntityType::Func(id) => self.all_valtypes_named_in_func(types, *id, set),

            ComponentEntityType::Value(ty) => types.type_named_valtype(ty, set),

            // Components/modules are always "closed" or "standalone" and don't
            // need validation with respect to their named types.
            ComponentEntityType::Component(_) | ComponentEntityType::Module(_) => true,
        }
    }

    fn all_valtypes_named(
        &self,
        types: &TypeAlloc,
        id: ComponentAnyTypeId,
        set: &Set<ComponentAnyTypeId>,
    ) -> bool {
        match id {
            // Resource types, in isolation, are always valid to import or
            // export since they're either attached to an import or being
            // exported.
            //
            // Note that further validation of this happens in `finish`, too.
            ComponentAnyTypeId::Resource(_) => true,

            // Component types are validated as they are constructed,
            // so all component types are valid to export if they've
            // already been constructed.
            ComponentAnyTypeId::Component(_) => true,

            ComponentAnyTypeId::Defined(id) => self.all_valtypes_named_in_defined(types, id, set),
            ComponentAnyTypeId::Func(id) => self.all_valtypes_named_in_func(types, id, set),
            ComponentAnyTypeId::Instance(id) => self.all_valtypes_named_in_instance(types, id, set),
        }
    }

    fn all_valtypes_named_in_instance(
        &self,
        types: &TypeAlloc,
        id: ComponentInstanceTypeId,
        set: &Set<ComponentAnyTypeId>,
    ) -> bool {
        // Instances must recursively have all referenced types named.
        let ty = &types[id];
        ty.exports.values().all(|ty| match ty {
            ComponentEntityType::Module(_) => true,
            ComponentEntityType::Func(id) => self.all_valtypes_named_in_func(types, *id, set),
            ComponentEntityType::Type { created: id, .. } => {
                self.all_valtypes_named(types, *id, set)
            }
            ComponentEntityType::Value(ComponentValType::Type(id)) => {
                self.all_valtypes_named_in_defined(types, *id, set)
            }
            ComponentEntityType::Instance(id) => {
                self.all_valtypes_named_in_instance(types, *id, set)
            }
            ComponentEntityType::Component(_)
            | ComponentEntityType::Value(ComponentValType::Primitive(_)) => return true,
        })
    }

    fn all_valtypes_named_in_defined(
        &self,
        types: &TypeAlloc,
        id: ComponentDefinedTypeId,
        set: &Set<ComponentAnyTypeId>,
    ) -> bool {
        let ty = &types[id];
        match ty {
            // These types do not contain anything which must be
            // named.
            ComponentDefinedType::Primitive(_)
            | ComponentDefinedType::Flags(_)
            | ComponentDefinedType::Enum(_)
            | ComponentDefinedType::ErrorContext => true,

            // Referenced types of all these aggregates must all be
            // named.
            ComponentDefinedType::Record(r) => {
                r.fields.values().all(|t| types.type_named_valtype(t, set))
            }
            ComponentDefinedType::Tuple(r) => {
                r.types.iter().all(|t| types.type_named_valtype(t, set))
            }
            ComponentDefinedType::Variant(r) => r
                .cases
                .values()
                .filter_map(|t| t.ty.as_ref())
                .all(|t| types.type_named_valtype(t, set)),
            ComponentDefinedType::Result { ok, err } => {
                ok.as_ref()
                    .map(|t| types.type_named_valtype(t, set))
                    .unwrap_or(true)
                    && err
                        .as_ref()
                        .map(|t| types.type_named_valtype(t, set))
                        .unwrap_or(true)
            }
            ComponentDefinedType::List(ty) | ComponentDefinedType::Option(ty) => {
                types.type_named_valtype(ty, set)
            }

            // The resource referred to by own/borrow must be named.
            ComponentDefinedType::Own(id) | ComponentDefinedType::Borrow(id) => {
                set.contains(&ComponentAnyTypeId::from(*id))
            }

            ComponentDefinedType::Future(ty) => ty
                .as_ref()
                .map(|ty| types.type_named_valtype(ty, set))
                .unwrap_or(true),
            ComponentDefinedType::Stream(ty) => types.type_named_valtype(ty, set),
        }
    }

    fn all_valtypes_named_in_func(
        &self,
        types: &TypeAlloc,
        id: ComponentFuncTypeId,
        set: &Set<ComponentAnyTypeId>,
    ) -> bool {
        let ty = &types[id];
        // Function types must have all their parameters/results named.
        ty.params
            .iter()
            .map(|(_, ty)| ty)
            .chain(ty.results.iter().map(|(_, ty)| ty))
            .all(|ty| types.type_named_valtype(ty, set))
    }

    /// Updates the type `id` specified, an identifier for a component instance
    /// type, to be imported into this component.
    ///
    /// Importing an instance type into a component specially handles the
    /// defined resources registered in the instance type. Notably all
    /// defined resources are "freshened" into brand new type variables and
    /// these new variables are substituted within the type. This is what
    /// creates a new `TypeId` and may update the `id` specified.
    ///
    /// One side effect of this operation, for example, is that if an instance
    /// type is used twice to import two different instances then the instances
    /// do not share resource types despite sharing the same original instance
    /// type.
    fn prepare_instance_import(&mut self, id: &mut ComponentInstanceTypeId, types: &mut TypeAlloc) {
        let ty = &types[*id];

        // No special treatment for imports of instances which themselves have
        // no defined resources
        if ty.defined_resources.is_empty() {
            return;
        }

        let mut new_ty = ComponentInstanceType {
            // Copied from the input verbatim
            info: ty.info,

            // Copied over as temporary storage for now, and both of these are
            // filled out and expanded below.
            exports: ty.exports.clone(),
            explicit_resources: ty.explicit_resources.clone(),

            // Explicitly discard this field since the
            // defined resources are lifted into `self`
            defined_resources: Default::default(),
        };

        // Create brand new resources for all defined ones in the instance.
        let resources = (0..ty.defined_resources.len())
            .map(|_| types.alloc_resource_id())
            .collect::<IndexSet<_>>();

        // Build a map from the defined resources in `ty` to those in `new_ty`.
        //
        // As part of this same loop the new resources, which were previously
        // defined in `ty`, now become imported variables in `self`. Their
        // path for where they're imported is updated as well with
        // `self.next_import_index` as the import-to-be soon.
        let mut mapping = Remapping::default();
        let ty = &types[*id];
        for (old, new) in ty.defined_resources.iter().zip(&resources) {
            let prev = mapping.resources.insert(*old, new.resource());
            assert!(prev.is_none());

            let mut base = vec![self.imports.len()];
            base.extend(ty.explicit_resources[old].iter().copied());
            self.imported_resources.insert(new.resource(), base);
        }

        // Using the old-to-new resource mapping perform a substitution on
        // the `exports` and `explicit_resources` fields of `new_ty`
        for ty in new_ty.exports.values_mut() {
            types.remap_component_entity(ty, &mut mapping);
        }
        for (id, path) in mem::take(&mut new_ty.explicit_resources) {
            let id = *mapping.resources.get(&id).unwrap_or(&id);
            new_ty.explicit_resources.insert(id, path);
        }

        // Now that `new_ty` is complete finish its registration and then
        // update `id` on the way out.
        *id = types.push_ty(new_ty);
    }

    /// Prepares an instance type, pointed to `id`, for being exported as a
    /// concrete instance from `self`.
    ///
    /// This will internally perform any resource "freshening" as required and
    /// then additionally update metadata within `self` about resources being
    /// exported or defined.
    fn prepare_instance_export(&mut self, id: &mut ComponentInstanceTypeId, types: &mut TypeAlloc) {
        // Exports of an instance mean that the enclosing context
        // is inheriting the resources that the instance
        // encapsulates. This means that the instance type
        // recorded for this export will itself have no
        // defined resources.
        let ty = &types[*id];

        // Check to see if `defined_resources` is non-empty, and if so then
        // "freshen" all the resources and inherit them to our own defined
        // resources, updating `id` in the process.
        //
        // Note though that this specifically is not rewriting the resources of
        // exported instances. The `defined_resources` set on instance types is
        // a little subtle (see its documentation for more info), but the
        // general idea is that for a concrete instance it's always empty. Only
        // for instance type definitions does it ever have elements in it.
        //
        // That means that if this set is non-empty then what's happening is
        // that we're in a type context an exporting an instance of a previously
        // specified type. In this case all resources are required to be
        // "freshened" to ensure that multiple exports of the same type all
        // export different types of resources.
        //
        // And finally note that this operation empties out the
        // `defined_resources` set of the type that is registered for the
        // instance, as this export is modeled as producing a concrete instance.
        if !ty.defined_resources.is_empty() {
            let mut new_ty = ty.clone();
            let mut mapping = Remapping::default();
            for old in mem::take(&mut new_ty.defined_resources) {
                let new = types.alloc_resource_id();
                mapping.resources.insert(old, new.resource());
                self.defined_resources.insert(new.resource(), None);
            }
            for ty in new_ty.exports.values_mut() {
                types.remap_component_entity(ty, &mut mapping);
            }
            for (id, path) in mem::take(&mut new_ty.explicit_resources) {
                let id = mapping.resources.get(&id).copied().unwrap_or(id);
                new_ty.explicit_resources.insert(id, path);
            }
            *id = types.push_ty(new_ty);
        }

        // Any explicit resources in the instance are now additionally explicit
        // in this component since it's exported.
        //
        // The path to each explicit resources gets one element prepended which
        // is `self.next_export_index`, the index of the export about to be
        // generated.
        let ty = &types[*id];
        for (id, path) in ty.explicit_resources.iter() {
            let mut new_path = vec![self.exports.len()];
            new_path.extend(path);
            self.explicit_resources.insert(*id, new_path);
        }
    }

    pub fn add_export(
        &mut self,
        name: ComponentExportName<'_>,
        mut ty: ComponentEntityType,
        features: &WasmFeatures,
        types: &mut TypeAlloc,
        offset: usize,
        check_limit: bool,
    ) -> Result<()> {
        if check_limit {
            check_max(self.exports.len(), 1, MAX_WASM_EXPORTS, "exports", offset)?;
        }
        self.add_entity(
            &mut ty,
            Some((name.0, ExternKind::Export)),
            features,
            types,
            offset,
        )?;
        self.toplevel_exported_resources.validate_extern(
            name.0,
            ExternKind::Export,
            &ty,
            types,
            offset,
            &mut self.export_names,
            &mut self.exports,
            &mut self.type_info,
            features,
        )?;
        Ok(())
    }

    pub fn lift_function(
        &mut self,
        core_func_index: u32,
        type_index: u32,
        options: Vec<CanonicalOption>,
        types: &TypeList,
        offset: usize,
        features: &WasmFeatures,
    ) -> Result<()> {
        let ty = self.function_type_at(type_index, types, offset)?;
        let core_ty = types[self.core_function_at(core_func_index, offset)?].unwrap_func();

        // Lifting a function is for an export, so match the expected canonical ABI
        // export signature
<<<<<<< HEAD
        let info = ty.lower(types, false, options.contains(&CanonicalOption::Async));
=======
        let info = ty.lower(
            types,
            if options.contains(&CanonicalOption::Async) {
                if options
                    .iter()
                    .any(|v| matches!(v, CanonicalOption::Callback(_)))
                {
                    Abi::LiftAsync
                } else {
                    Abi::LiftAsyncStackful
                }
            } else {
                Abi::LiftSync
            },
        );
>>>>>>> 57b1acee
        self.check_options(
            Some(core_ty),
            &info,
            &options,
            types,
            offset,
            features,
            true,
        )?;

        if core_ty.params() != info.params.as_slice() {
            bail!(
                offset,
                "lowered parameter types `{:?}` do not match parameter types \
                 `{:?}` of core function {core_func_index}",
                info.params.as_slice(),
                core_ty.params(),
            );
        }

        if core_ty.results() != info.results.as_slice() {
            bail!(
                offset,
                "lowered result types `{:?}` do not match result types \
                 `{:?}` of core function {core_func_index}",
                info.results.as_slice(),
                core_ty.results()
            );
        }

        self.funcs
            .push(self.types[type_index as usize].unwrap_func());

        Ok(())
    }

    pub fn lower_function(
        &mut self,
        func_index: u32,
        options: Vec<CanonicalOption>,
        types: &mut TypeAlloc,
        offset: usize,
        features: &WasmFeatures,
    ) -> Result<()> {
        let ty = &types[self.function_at(func_index, offset)?];

        // Lowering a function is for an import, so use a function type that matches
        // the expected canonical ABI import signature.
<<<<<<< HEAD
        let info = ty.lower(types, true, options.contains(&CanonicalOption::Async));
=======
        let info = ty.lower(
            types,
            if options.contains(&CanonicalOption::Async) {
                Abi::LowerAsync
            } else {
                Abi::LowerSync
            },
        );
>>>>>>> 57b1acee

        self.check_options(None, &info, &options, types, offset, features, true)?;

        let id = types.intern_func_type(info.into_func_type(), offset);
        self.core_funcs.push(id);

        Ok(())
    }

    pub fn resource_new(
        &mut self,
        resource: u32,
        types: &mut TypeAlloc,
        offset: usize,
    ) -> Result<()> {
        let rep = self.check_local_resource(resource, types, offset)?;
        let id = types.intern_func_type(FuncType::new([rep], [ValType::I32]), offset);
        self.core_funcs.push(id);
        Ok(())
    }

    pub fn resource_drop(
        &mut self,
        resource: u32,
        types: &mut TypeAlloc,
        offset: usize,
    ) -> Result<()> {
        self.resource_at(resource, types, offset)?;
        let id = types.intern_func_type(FuncType::new([ValType::I32], []), offset);
        self.core_funcs.push(id);
        Ok(())
    }

    pub fn resource_rep(
        &mut self,
        resource: u32,
        types: &mut TypeAlloc,
        offset: usize,
    ) -> Result<()> {
        let rep = self.check_local_resource(resource, types, offset)?;
        let id = types.intern_func_type(FuncType::new([ValType::I32], [rep]), offset);
        self.core_funcs.push(id);
        Ok(())
    }

    pub fn task_backpressure(
        &mut self,
        types: &mut TypeAlloc,
        offset: usize,
        features: &WasmFeatures,
    ) -> Result<()> {
        if !features.component_model_async() {
            bail!(
                offset,
                "`task.backpressure` requires the component model async feature"
            )
        }

        self.core_funcs
            .push(types.intern_func_type(FuncType::new([ValType::I32], []), offset));
        Ok(())
    }

    pub fn task_return(
        &mut self,
        type_index: u32,
        types: &mut TypeAlloc,
        offset: usize,
        features: &WasmFeatures,
    ) -> Result<()> {
        if !features.component_model_async() {
            bail!(
                offset,
                "`task.return` requires the component model async feature"
            )
        }

        let id = self.type_id_at(type_index, offset)?;
        let Some(SubType {
            composite_type:
                CompositeType {
                    inner: CompositeInnerType::Func(_),
                    ..
                },
            ..
        }) = types.get(id)
        else {
            bail!(offset, "invalid `task.return` type index");
        };

        self.core_funcs.push(id);
        Ok(())
    }

<<<<<<< HEAD
    pub fn task_backpressure(
        &mut self,
        types: &mut TypeAlloc,
        offset: usize,
        features: &WasmFeatures,
    ) -> Result<()> {
        if !features.component_model_async() {
            bail!(
                offset,
                "`task.backpressure` requires the component model async feature"
            )
        }

        let (_is_new, group_id) = types.intern_canonical_rec_group(false, RecGroup::implicit(
            offset,
            SubType {
                is_final: true,
                supertype_idx: None,
                composite_type: CompositeType {
                    shared: false,
                    inner: CompositeInnerType::Func(FuncType::new([ValType::I32], [])),
                },
            },
        ));
        let id = types[group_id].start;
        self.core_funcs.push(id);
        Ok(())
    }

    pub fn task_return(
        &mut self,
        type_index: u32,
        offset: usize,
        features: &WasmFeatures,
    ) -> Result<()> {
        if !features.component_model_async() {
            bail!(
                offset,
                "`task.return` requires the component model async feature"
            )
        }

        let id = self.type_id_at(type_index, offset)?;
        self.core_funcs.push(id);
        Ok(())
    }

=======
>>>>>>> 57b1acee
    pub fn task_wait(
        &mut self,
        _async_: bool,
        memory: u32,
        types: &mut TypeAlloc,
        offset: usize,
        features: &WasmFeatures,
    ) -> Result<()> {
        if !features.component_model_async() {
            bail!(
                offset,
                "`task.wait` requires the component model async feature"
            )
        }

        self.memory_at(memory, offset)?;

<<<<<<< HEAD
        let (_is_new, group_id) = types.intern_canonical_rec_group(false, RecGroup::implicit(
            offset,
            SubType {
                is_final: true,
                supertype_idx: None,
                composite_type: CompositeType {
                    shared: false,
                    inner: CompositeInnerType::Func(FuncType::new([ValType::I32], [ValType::I32])),
                },
            },
        ));
        let id = types[group_id].start;
        self.core_funcs.push(id);
=======
        self.core_funcs
            .push(types.intern_func_type(FuncType::new([ValType::I32], [ValType::I32]), offset));
>>>>>>> 57b1acee
        Ok(())
    }

    pub fn task_poll(
        &mut self,
        _async_: bool,
        memory: u32,
        types: &mut TypeAlloc,
        offset: usize,
        features: &WasmFeatures,
    ) -> Result<()> {
        if !features.component_model_async() {
            bail!(
                offset,
                "`task.poll` requires the component model async feature"
            )
        }

        self.memory_at(memory, offset)?;

<<<<<<< HEAD
        let (_is_new, group_id) = types.intern_canonical_rec_group(false, RecGroup::implicit(
            offset,
            SubType {
                is_final: true,
                supertype_idx: None,
                composite_type: CompositeType {
                    shared: false,
                    inner: CompositeInnerType::Func(FuncType::new([ValType::I32], [ValType::I32])),
                },
            },
        ));
        let id = types[group_id].start;
        self.core_funcs.push(id);
=======
        self.core_funcs
            .push(types.intern_func_type(FuncType::new([ValType::I32], [ValType::I32]), offset));
>>>>>>> 57b1acee
        Ok(())
    }

    pub fn task_yield(
        &mut self,
        _async_: bool,
        types: &mut TypeAlloc,
        offset: usize,
        features: &WasmFeatures,
    ) -> Result<()> {
        if !features.component_model_async() {
            bail!(
                offset,
                "`task.yield` requires the component model async feature"
            )
        }

<<<<<<< HEAD
        let (_is_new, group_id) = types.intern_canonical_rec_group(false, RecGroup::implicit(
            offset,
            SubType {
                is_final: true,
                supertype_idx: None,
                composite_type: CompositeType {
                    shared: false,
                    inner: CompositeInnerType::Func(FuncType::new([], [])),
                },
            },
        ));
        let id = types[group_id].start;
        self.core_funcs.push(id);
=======
        self.core_funcs
            .push(types.intern_func_type(FuncType::new([], []), offset));
>>>>>>> 57b1acee
        Ok(())
    }

    pub fn subtask_drop(
        &mut self,
        types: &mut TypeAlloc,
        offset: usize,
        features: &WasmFeatures,
    ) -> Result<()> {
        if !features.component_model_async() {
            bail!(
                offset,
                "`subtask.drop` requires the component model async feature"
            )
        }

<<<<<<< HEAD
        let (_is_new, group_id) = types.intern_canonical_rec_group(false, RecGroup::implicit(
            offset,
            SubType {
                is_final: true,
                supertype_idx: None,
                composite_type: CompositeType {
                    shared: false,
                    inner: CompositeInnerType::Func(FuncType::new([ValType::I32], [])),
                },
            },
        ));
        let id = types[group_id].start;
        self.core_funcs.push(id);
=======
        self.core_funcs
            .push(types.intern_func_type(FuncType::new([ValType::I32], []), offset));
>>>>>>> 57b1acee
        Ok(())
    }

    pub fn stream_new(
        &mut self,
        ty: u32,
        types: &mut TypeAlloc,
        offset: usize,
        features: &WasmFeatures,
    ) -> Result<()> {
        if !features.component_model_async() {
            bail!(
                offset,
                "`stream.new` requires the component model async feature"
            )
        }

        let ty = self.defined_type_at(ty, offset)?;
        let ComponentDefinedType::Stream(_) = &types[ty] else {
            bail!(offset, "`stream.new` requires a stream type")
        };

<<<<<<< HEAD
        let (_is_new, group_id) = types.intern_canonical_rec_group(false, RecGroup::implicit(
            offset,
            SubType {
                is_final: true,
                supertype_idx: None,
                composite_type: CompositeType {
                    shared: false,
                    inner: CompositeInnerType::Func(FuncType::new([], [ValType::I32])),
                },
            },
        ));
        let id = types[group_id].start;
        self.core_funcs.push(id);
=======
        self.core_funcs
            .push(types.intern_func_type(FuncType::new([], [ValType::I32]), offset));
>>>>>>> 57b1acee
        Ok(())
    }

    pub fn stream_read(
        &mut self,
        ty: u32,
        options: Vec<CanonicalOption>,
        types: &mut TypeAlloc,
        offset: usize,
        features: &WasmFeatures,
    ) -> Result<()> {
        if !features.component_model_async() {
            bail!(
                offset,
                "`stream.read` requires the component model async feature"
            )
        }

        let ty = self.defined_type_at(ty, offset)?;
        let ComponentDefinedType::Stream(payload_type) = &types[ty] else {
            bail!(offset, "`stream.read` requires a stream type")
        };

        let mut info = LoweringInfo::default();
        info.requires_memory = true;
        info.requires_realloc = payload_type.contains_ptr(types);
        self.check_options(None, &info, &options, types, offset, features, true)?;

<<<<<<< HEAD
        let (_is_new, group_id) = types.intern_canonical_rec_group(false, RecGroup::implicit(
            offset,
            SubType {
                is_final: true,
                supertype_idx: None,
                composite_type: CompositeType {
                    shared: false,
                    inner: CompositeInnerType::Func(FuncType::new(
                        [ValType::I32; 3],
                        [ValType::I32],
                    )),
                },
            },
        ));
        let id = types[group_id].start;
        self.core_funcs.push(id);
=======
        self.core_funcs
            .push(types.intern_func_type(FuncType::new([ValType::I32; 3], [ValType::I32]), offset));
>>>>>>> 57b1acee
        Ok(())
    }

    pub fn stream_write(
        &mut self,
        ty: u32,
        options: Vec<CanonicalOption>,
        types: &mut TypeAlloc,
        offset: usize,
        features: &WasmFeatures,
    ) -> Result<()> {
        if !features.component_model_async() {
            bail!(
                offset,
                "`stream.write` requires the component model async feature"
            )
        }

        let ty = self.defined_type_at(ty, offset)?;
        let ComponentDefinedType::Stream(_) = &types[ty] else {
            bail!(offset, "`stream.write` requires a stream type")
        };

        let mut info = LoweringInfo::default();
        info.requires_memory = true;
        info.requires_realloc = false;
        self.check_options(None, &info, &options, types, offset, features, true)?;

<<<<<<< HEAD
        let (_is_new, group_id) = types.intern_canonical_rec_group(false, RecGroup::implicit(
            offset,
            SubType {
                is_final: true,
                supertype_idx: None,
                composite_type: CompositeType {
                    shared: false,
                    inner: CompositeInnerType::Func(FuncType::new(
                        [ValType::I32; 3],
                        [ValType::I32],
                    )),
                },
            },
        ));
        let id = types[group_id].start;
        self.core_funcs.push(id);
=======
        self.core_funcs
            .push(types.intern_func_type(FuncType::new([ValType::I32; 3], [ValType::I32]), offset));
>>>>>>> 57b1acee
        Ok(())
    }

    pub fn stream_cancel_read(
        &mut self,
        ty: u32,
        _async_: bool,
        types: &mut TypeAlloc,
        offset: usize,
        features: &WasmFeatures,
    ) -> Result<()> {
        if !features.component_model_async() {
            bail!(
                offset,
                "`stream.cancel-read` requires the component model async feature"
            )
        }

        let ty = self.defined_type_at(ty, offset)?;
        let ComponentDefinedType::Stream(_) = &types[ty] else {
            bail!(offset, "`stream.cancel-read` requires a stream type")
        };

<<<<<<< HEAD
        let (_is_new, group_id) = types.intern_canonical_rec_group(false, RecGroup::implicit(
            offset,
            SubType {
                is_final: true,
                supertype_idx: None,
                composite_type: CompositeType {
                    shared: false,
                    inner: CompositeInnerType::Func(FuncType::new([ValType::I32], [ValType::I32])),
                },
            },
        ));
        let id = types[group_id].start;
        self.core_funcs.push(id);
=======
        self.core_funcs
            .push(types.intern_func_type(FuncType::new([ValType::I32], [ValType::I32]), offset));
>>>>>>> 57b1acee
        Ok(())
    }

    pub fn stream_cancel_write(
        &mut self,
        ty: u32,
        _async_: bool,
        types: &mut TypeAlloc,
        offset: usize,
        features: &WasmFeatures,
    ) -> Result<()> {
        if !features.component_model_async() {
            bail!(
                offset,
                "`stream.cancel-write` requires the component model async feature"
            )
        }

        let ty = self.defined_type_at(ty, offset)?;
        let ComponentDefinedType::Stream(_) = &types[ty] else {
            bail!(offset, "`stream.cancel-write` requires a stream type")
        };

<<<<<<< HEAD
        let (_is_new, group_id) = types.intern_canonical_rec_group(false, RecGroup::implicit(
            offset,
            SubType {
                is_final: true,
                supertype_idx: None,
                composite_type: CompositeType {
                    shared: false,
                    inner: CompositeInnerType::Func(FuncType::new([ValType::I32], [ValType::I32])),
                },
            },
        ));
        let id = types[group_id].start;
        self.core_funcs.push(id);
=======
        self.core_funcs
            .push(types.intern_func_type(FuncType::new([ValType::I32], [ValType::I32]), offset));
>>>>>>> 57b1acee
        Ok(())
    }

    pub fn stream_close_readable(
        &mut self,
        ty: u32,
        types: &mut TypeAlloc,
        offset: usize,
        features: &WasmFeatures,
    ) -> Result<()> {
        if !features.component_model_async() {
            bail!(
                offset,
                "`stream.close-readable` requires the component model async feature"
            )
        }

        let ty = self.defined_type_at(ty, offset)?;
        let ComponentDefinedType::Stream(_) = &types[ty] else {
            bail!(offset, "`stream.close-readable` requires a stream type")
        };

<<<<<<< HEAD
        let (_is_new, group_id) = types.intern_canonical_rec_group(false, RecGroup::implicit(
            offset,
            SubType {
                is_final: true,
                supertype_idx: None,
                composite_type: CompositeType {
                    shared: false,
                    inner: CompositeInnerType::Func(FuncType::new([ValType::I32], [])),
                },
            },
        ));
        let id = types[group_id].start;
        self.core_funcs.push(id);
=======
        self.core_funcs
            .push(types.intern_func_type(FuncType::new([ValType::I32], []), offset));
>>>>>>> 57b1acee
        Ok(())
    }

    pub fn stream_close_writable(
        &mut self,
        ty: u32,
        types: &mut TypeAlloc,
        offset: usize,
        features: &WasmFeatures,
    ) -> Result<()> {
        if !features.component_model_async() {
            bail!(
                offset,
                "`stream.close-writable` requires the component model async feature"
            )
        }

        let ty = self.defined_type_at(ty, offset)?;
        let ComponentDefinedType::Stream(_) = &types[ty] else {
            bail!(offset, "`stream.close-writable` requires a stream type")
        };

<<<<<<< HEAD
        let (_is_new, group_id) = types.intern_canonical_rec_group(false, RecGroup::implicit(
            offset,
            SubType {
                is_final: true,
                supertype_idx: None,
                composite_type: CompositeType {
                    shared: false,
                    inner: CompositeInnerType::Func(FuncType::new([ValType::I32; 2], [])),
                },
            },
        ));
        let id = types[group_id].start;
        self.core_funcs.push(id);
=======
        self.core_funcs
            .push(types.intern_func_type(FuncType::new([ValType::I32; 2], []), offset));
>>>>>>> 57b1acee
        Ok(())
    }

    pub fn future_new(
        &mut self,
        ty: u32,
        types: &mut TypeAlloc,
        offset: usize,
        features: &WasmFeatures,
    ) -> Result<()> {
        if !features.component_model_async() {
            bail!(
                offset,
                "`future.new` requires the component model async feature"
            )
        }

        let ty = self.defined_type_at(ty, offset)?;
        let ComponentDefinedType::Future(_) = &types[ty] else {
            bail!(offset, "`future.new` requires a future type")
        };

<<<<<<< HEAD
        let (_is_new, group_id) = types.intern_canonical_rec_group(false, RecGroup::implicit(
            offset,
            SubType {
                is_final: true,
                supertype_idx: None,
                composite_type: CompositeType {
                    shared: false,
                    inner: CompositeInnerType::Func(FuncType::new([], [ValType::I32])),
                },
            },
        ));
        let id = types[group_id].start;
        self.core_funcs.push(id);
=======
        self.core_funcs
            .push(types.intern_func_type(FuncType::new([], [ValType::I32]), offset));
>>>>>>> 57b1acee
        Ok(())
    }

    pub fn future_read(
        &mut self,
        ty: u32,
        options: Vec<CanonicalOption>,
        types: &mut TypeAlloc,
        offset: usize,
        features: &WasmFeatures,
    ) -> Result<()> {
        if !features.component_model_async() {
            bail!(
                offset,
                "`future.read` requires the component model async feature"
            )
        }

        let ty = self.defined_type_at(ty, offset)?;
        let ComponentDefinedType::Future(payload_type) = &types[ty] else {
            bail!(offset, "`future.read` requires a future type")
        };

        let mut info = LoweringInfo::default();
        info.requires_memory = true;
        info.requires_realloc = payload_type
            .map(|ty| ty.contains_ptr(types))
            .unwrap_or(false);
        self.check_options(None, &info, &options, types, offset, features, true)?;

<<<<<<< HEAD
        let (_is_new, group_id) = types.intern_canonical_rec_group(false, RecGroup::implicit(
            offset,
            SubType {
                is_final: true,
                supertype_idx: None,
                composite_type: CompositeType {
                    shared: false,
                    inner: CompositeInnerType::Func(FuncType::new(
                        [ValType::I32; 2],
                        [ValType::I32],
                    )),
                },
            },
        ));
        let id = types[group_id].start;
        self.core_funcs.push(id);
=======
        self.core_funcs
            .push(types.intern_func_type(FuncType::new([ValType::I32; 2], [ValType::I32]), offset));
>>>>>>> 57b1acee
        Ok(())
    }

    pub fn future_write(
        &mut self,
        ty: u32,
        options: Vec<CanonicalOption>,
        types: &mut TypeAlloc,
        offset: usize,
        features: &WasmFeatures,
    ) -> Result<()> {
        if !features.component_model_async() {
            bail!(
                offset,
                "`future.write` requires the component model async feature"
            )
        }

        let ty = self.defined_type_at(ty, offset)?;
        let ComponentDefinedType::Future(_) = &types[ty] else {
            bail!(offset, "`future.write` requires a future type")
        };

        let mut info = LoweringInfo::default();
        info.requires_memory = true;
        info.requires_realloc = false;
        self.check_options(None, &info, &options, types, offset, features, true)?;

<<<<<<< HEAD
        let (_is_new, group_id) = types.intern_canonical_rec_group(false, RecGroup::implicit(
            offset,
            SubType {
                is_final: true,
                supertype_idx: None,
                composite_type: CompositeType {
                    shared: false,
                    inner: CompositeInnerType::Func(FuncType::new(
                        [ValType::I32; 2],
                        [ValType::I32],
                    )),
                },
            },
        ));
        let id = types[group_id].start;
        self.core_funcs.push(id);
=======
        self.core_funcs
            .push(types.intern_func_type(FuncType::new([ValType::I32; 2], [ValType::I32]), offset));
>>>>>>> 57b1acee
        Ok(())
    }

    pub fn future_cancel_read(
        &mut self,
        ty: u32,
        _async_: bool,
        types: &mut TypeAlloc,
        offset: usize,
        features: &WasmFeatures,
    ) -> Result<()> {
        if !features.component_model_async() {
            bail!(
                offset,
                "`future.cancel-read` requires the component model async feature"
            )
        }

        let ty = self.defined_type_at(ty, offset)?;
        let ComponentDefinedType::Future(_) = &types[ty] else {
            bail!(offset, "`future.cancel-read` requires a future type")
        };

<<<<<<< HEAD
        let (_is_new, group_id) = types.intern_canonical_rec_group(false, RecGroup::implicit(
            offset,
            SubType {
                is_final: true,
                supertype_idx: None,
                composite_type: CompositeType {
                    shared: false,
                    inner: CompositeInnerType::Func(FuncType::new([ValType::I32], [ValType::I32])),
                },
            },
        ));
        let id = types[group_id].start;
        self.core_funcs.push(id);
=======
        self.core_funcs
            .push(types.intern_func_type(FuncType::new([ValType::I32], [ValType::I32]), offset));
>>>>>>> 57b1acee
        Ok(())
    }

    pub fn future_cancel_write(
        &mut self,
        ty: u32,
        _async_: bool,
        types: &mut TypeAlloc,
        offset: usize,
        features: &WasmFeatures,
    ) -> Result<()> {
        if !features.component_model_async() {
            bail!(
                offset,
                "`future.cancel-write` requires the component model async feature"
            )
        }

        let ty = self.defined_type_at(ty, offset)?;
        let ComponentDefinedType::Future(_) = &types[ty] else {
            bail!(offset, "`future.cancel-write` requires a future type")
        };

<<<<<<< HEAD
        let (_is_new, group_id) = types.intern_canonical_rec_group(false, RecGroup::implicit(
            offset,
            SubType {
                is_final: true,
                supertype_idx: None,
                composite_type: CompositeType {
                    shared: false,
                    inner: CompositeInnerType::Func(FuncType::new([ValType::I32], [ValType::I32])),
                },
            },
        ));
        let id = types[group_id].start;
        self.core_funcs.push(id);
=======
        self.core_funcs
            .push(types.intern_func_type(FuncType::new([ValType::I32], [ValType::I32]), offset));
>>>>>>> 57b1acee
        Ok(())
    }

    pub fn future_close_readable(
        &mut self,
        ty: u32,
        types: &mut TypeAlloc,
        offset: usize,
        features: &WasmFeatures,
    ) -> Result<()> {
        if !features.component_model_async() {
            bail!(
                offset,
                "`future.close-readable` requires the component model async feature"
            )
        }

        let ty = self.defined_type_at(ty, offset)?;
        let ComponentDefinedType::Future(_) = &types[ty] else {
            bail!(offset, "`future.close-readable` requires a future type")
        };

<<<<<<< HEAD
        let (_is_new, group_id) = types.intern_canonical_rec_group(false, RecGroup::implicit(
            offset,
            SubType {
                is_final: true,
                supertype_idx: None,
                composite_type: CompositeType {
                    shared: false,
                    inner: CompositeInnerType::Func(FuncType::new([ValType::I32], [])),
                },
            },
        ));
        let id = types[group_id].start;
        self.core_funcs.push(id);
=======
        self.core_funcs
            .push(types.intern_func_type(FuncType::new([ValType::I32], []), offset));
>>>>>>> 57b1acee
        Ok(())
    }

    pub fn future_close_writable(
        &mut self,
        ty: u32,
        types: &mut TypeAlloc,
        offset: usize,
        features: &WasmFeatures,
    ) -> Result<()> {
        if !features.component_model_async() {
            bail!(
                offset,
                "`future.close-writable` requires the component model async feature"
            )
        }

        let ty = self.defined_type_at(ty, offset)?;
        let ComponentDefinedType::Future(_) = &types[ty] else {
            bail!(offset, "`future.close-writable` requires a future type")
        };

<<<<<<< HEAD
        let (_is_new, group_id) = types.intern_canonical_rec_group(false, RecGroup::implicit(
            offset,
            SubType {
                is_final: true,
                supertype_idx: None,
                composite_type: CompositeType {
                    shared: false,
                    inner: CompositeInnerType::Func(FuncType::new([ValType::I32; 2], [])),
                },
            },
        ));
        let id = types[group_id].start;
        self.core_funcs.push(id);
=======
        self.core_funcs
            .push(types.intern_func_type(FuncType::new([ValType::I32; 2], []), offset));
>>>>>>> 57b1acee
        Ok(())
    }

    pub fn error_context_new(
        &mut self,
        options: Vec<CanonicalOption>,
        types: &mut TypeAlloc,
        offset: usize,
        features: &WasmFeatures,
    ) -> Result<()> {
        if !features.component_model_async() {
            bail!(
                offset,
                "`error-context.new` requires the component model async feature"
            )
        }

        let mut info = LoweringInfo::default();
        info.requires_memory = true;
        info.requires_realloc = false;
        self.check_options(None, &info, &options, types, offset, features, false)?;

<<<<<<< HEAD
        let (_is_new, group_id) = types.intern_canonical_rec_group(false, RecGroup::implicit(
            offset,
            SubType {
                is_final: true,
                supertype_idx: None,
                composite_type: CompositeType {
                    shared: false,
                    inner: CompositeInnerType::Func(FuncType::new(
                        [ValType::I32; 2],
                        [ValType::I32],
                    )),
                },
            },
        ));
        let id = types[group_id].start;
        self.core_funcs.push(id);
=======
        self.core_funcs
            .push(types.intern_func_type(FuncType::new([ValType::I32; 2], [ValType::I32]), offset));
>>>>>>> 57b1acee
        Ok(())
    }

    pub fn error_context_debug_message(
        &mut self,
        options: Vec<CanonicalOption>,
        types: &mut TypeAlloc,
        offset: usize,
        features: &WasmFeatures,
    ) -> Result<()> {
        if !features.component_model_async() {
            bail!(
                offset,
                "`error-context.debug-message` requires the component model async feature"
            )
        }

        let mut info = LoweringInfo::default();
        info.requires_memory = true;
        info.requires_realloc = true;
        self.check_options(None, &info, &options, types, offset, features, false)?;

<<<<<<< HEAD
        let (_is_new, group_id) = types.intern_canonical_rec_group(false, RecGroup::implicit(
            offset,
            SubType {
                is_final: true,
                supertype_idx: None,
                composite_type: CompositeType {
                    shared: false,
                    inner: CompositeInnerType::Func(FuncType::new([ValType::I32; 2], [])),
                },
            },
        ));
        let id = types[group_id].start;
        self.core_funcs.push(id);
=======
        self.core_funcs
            .push(types.intern_func_type(FuncType::new([ValType::I32; 2], []), offset));
>>>>>>> 57b1acee
        Ok(())
    }

    pub fn error_context_drop(
        &mut self,
        types: &mut TypeAlloc,
        offset: usize,
        features: &WasmFeatures,
    ) -> Result<()> {
        if !features.component_model_async() {
            bail!(
                offset,
                "`error-context.drop` requires the component model async feature"
            )
        }

<<<<<<< HEAD
        let (_is_new, group_id) = types.intern_canonical_rec_group(false, RecGroup::implicit(
            offset,
            SubType {
                is_final: true,
                supertype_idx: None,
                composite_type: CompositeType {
                    shared: false,
                    inner: CompositeInnerType::Func(FuncType::new([ValType::I32], [])),
                },
            },
        ));
        let id = types[group_id].start;
        self.core_funcs.push(id);
=======
        self.core_funcs
            .push(types.intern_func_type(FuncType::new([ValType::I32], []), offset));
>>>>>>> 57b1acee
        Ok(())
    }

    fn check_local_resource(&self, idx: u32, types: &TypeList, offset: usize) -> Result<ValType> {
        let resource = self.resource_at(idx, types, offset)?;
        match self
            .defined_resources
            .get(&resource.resource())
            .and_then(|rep| *rep)
        {
            Some(ty) => Ok(ty),
            None => bail!(offset, "type {idx} is not a local resource"),
        }
    }

    fn resource_at<'a>(
        &self,
        idx: u32,
        _types: &'a TypeList,
        offset: usize,
    ) -> Result<AliasableResourceId> {
        if let ComponentAnyTypeId::Resource(id) = self.component_type_at(idx, offset)? {
            return Ok(id);
        }
        bail!(offset, "type index {} is not a resource type", idx)
    }

    pub fn thread_spawn(
        &mut self,
        func_ty_index: u32,
        types: &mut TypeAlloc,
        offset: usize,
        features: &WasmFeatures,
    ) -> Result<()> {
        if !features.shared_everything_threads() {
            bail!(
                offset,
                "`thread.spawn` requires the shared-everything-threads proposal"
            )
        }

        // Validate the type accepted by `thread.spawn`.
        let core_type_id = match self.core_type_at(func_ty_index, offset)? {
            ComponentCoreTypeId::Sub(c) => c,
            ComponentCoreTypeId::Module(_) => bail!(offset, "expected a core function type"),
        };
        let sub_ty = &types[core_type_id];
        if !sub_ty.composite_type.shared {
            bail!(offset, "spawn type must be shared");
        }
        match &sub_ty.composite_type.inner {
            CompositeInnerType::Func(func_ty) => {
                if func_ty.params() != [ValType::I32] {
                    bail!(
                        offset,
                        "spawn function must take a single `i32` argument (currently)"
                    );
                }
                if func_ty.results() != [] {
                    bail!(offset, "spawn function must not return any values");
                }
            }
            _ => bail!(offset, "spawn type must be a function"),
        }

        // Insert the core function.
        let packed_index = PackedIndex::from_id(core_type_id).ok_or_else(|| {
            format_err!(offset, "implementation limit: too many types in `TypeList`")
        })?;
        let start_func_ref = RefType::concrete(true, packed_index);
        let func_ty = FuncType::new([ValType::Ref(start_func_ref), ValType::I32], [ValType::I32]);
        let core_ty = SubType::func(func_ty, true);
        let id = types.intern_sub_type(core_ty, offset);
        self.core_funcs.push(id);

        Ok(())
    }

    pub fn thread_hw_concurrency(
        &mut self,
        types: &mut TypeAlloc,
        offset: usize,
        features: &WasmFeatures,
    ) -> Result<()> {
        if !features.shared_everything_threads() {
            bail!(
                offset,
                "`thread.hw_concurrency` requires the shared-everything-threads proposal"
            )
        }

        let func_ty = FuncType::new([], [ValType::I32]);
        let core_ty = SubType::func(func_ty, true);
        let id = types.intern_sub_type(core_ty, offset);
        self.core_funcs.push(id);

        Ok(())
    }

    pub fn add_component(&mut self, component: ComponentType, types: &mut TypeAlloc) -> Result<()> {
        let id = types.push_ty(component);
        self.components.push(id);
        Ok(())
    }

    pub fn add_instance(
        &mut self,
        instance: crate::ComponentInstance,
        features: &WasmFeatures,
        types: &mut TypeAlloc,
        offset: usize,
    ) -> Result<()> {
        let instance = match instance {
            crate::ComponentInstance::Instantiate {
                component_index,
                args,
            } => self.instantiate_component(
                component_index,
                args.into_vec(),
                features,
                types,
                offset,
            )?,
            crate::ComponentInstance::FromExports(exports) => {
                self.instantiate_component_exports(exports.into_vec(), features, types, offset)?
            }
        };

        self.instances.push(instance);

        Ok(())
    }

    pub fn add_alias(
        components: &mut [Self],
        alias: crate::ComponentAlias,
        features: &WasmFeatures,
        types: &mut TypeAlloc,
        offset: usize,
    ) -> Result<()> {
        match alias {
            crate::ComponentAlias::InstanceExport {
                instance_index,
                kind,
                name,
            } => components.last_mut().unwrap().alias_instance_export(
                instance_index,
                kind,
                name,
                features,
                types,
                offset,
            ),
            crate::ComponentAlias::CoreInstanceExport {
                instance_index,
                kind,
                name,
            } => components.last_mut().unwrap().alias_core_instance_export(
                instance_index,
                kind,
                name,
                types,
                offset,
            ),
            crate::ComponentAlias::Outer { kind, count, index } => match kind {
                ComponentOuterAliasKind::CoreModule => {
                    Self::alias_module(components, count, index, offset)
                }
                ComponentOuterAliasKind::CoreType => {
                    Self::alias_core_type(components, count, index, offset)
                }
                ComponentOuterAliasKind::Type => {
                    Self::alias_type(components, count, index, types, offset)
                }
                ComponentOuterAliasKind::Component => {
                    Self::alias_component(components, count, index, offset)
                }
            },
        }
    }

    pub fn add_start(
        &mut self,
        func_index: u32,
        args: &[u32],
        results: u32,
        features: &WasmFeatures,
        types: &mut TypeList,
        offset: usize,
    ) -> Result<()> {
        if !features.component_model_values() {
            bail!(
                offset,
                "support for component model `value`s is not enabled"
            );
        }
        if self.has_start {
            return Err(BinaryReaderError::new(
                "component cannot have more than one start function",
                offset,
            ));
        }

        let ft = &types[self.function_at(func_index, offset)?];

        if ft.params.len() != args.len() {
            bail!(
                offset,
                "component start function requires {} arguments but was given {}",
                ft.params.len(),
                args.len()
            );
        }

        if ft.results.len() as u32 != results {
            bail!(
                offset,
                "component start function has a result count of {results} \
                 but the function type has a result count of {type_results}",
                type_results = ft.results.len(),
            );
        }

        let cx = SubtypeCx::new(types, types);
        for (i, ((_, ty), arg)) in ft.params.iter().zip(args).enumerate() {
            // Ensure the value's type is a subtype of the parameter type
            cx.component_val_type(self.value_at(*arg, offset)?, ty, offset)
                .with_context(|| {
                    format!("value type mismatch for component start function argument {i}")
                })?;
        }

        for (_, ty) in ft.results.iter() {
            self.values.push((*ty, false));
        }

        self.has_start = true;

        Ok(())
    }

    fn check_options(
        &self,
        core_ty: Option<&FuncType>,
        info: &LoweringInfo,
        options: &[CanonicalOption],
        types: &TypeList,
        offset: usize,
        features: &WasmFeatures,
        allow_async: bool,
    ) -> Result<()> {
        fn display(option: CanonicalOption) -> &'static str {
            match option {
                CanonicalOption::UTF8 => "utf8",
                CanonicalOption::UTF16 => "utf16",
                CanonicalOption::CompactUTF16 => "latin1-utf16",
                CanonicalOption::Memory(_) => "memory",
                CanonicalOption::Realloc(_) => "realloc",
                CanonicalOption::PostReturn(_) => "post-return",
                CanonicalOption::Async => "async",
                CanonicalOption::Callback(_) => "callback",
            }
        }

        let mut encoding = None;
        let mut memory = None;
        let mut realloc = None;
        let mut post_return = None;
        let mut async_ = false;
        let mut callback = None;

        for option in options {
            match option {
                CanonicalOption::UTF8 | CanonicalOption::UTF16 | CanonicalOption::CompactUTF16 => {
                    match encoding {
                        Some(existing) => {
                            bail!(
                                offset,
                                "canonical encoding option `{}` conflicts with option `{}`",
                                display(existing),
                                display(*option),
                            )
                        }
                        None => encoding = Some(*option),
                    }
                }
                CanonicalOption::Memory(idx) => {
                    memory = match memory {
                        None => {
                            self.memory_at(*idx, offset)?;
                            Some(*idx)
                        }
                        Some(_) => {
                            return Err(BinaryReaderError::new(
                                "canonical option `memory` is specified more than once",
                                offset,
                            ))
                        }
                    }
                }
                CanonicalOption::Realloc(idx) => {
                    realloc = match realloc {
                        None => {
                            let ty = types[self.core_function_at(*idx, offset)?].unwrap_func();
                            if ty.params()
                                != [ValType::I32, ValType::I32, ValType::I32, ValType::I32]
                                || ty.results() != [ValType::I32]
                            {
                                return Err(BinaryReaderError::new(
                                    "canonical option `realloc` uses a core function with an incorrect signature",
                                    offset,
                                ));
                            }
                            Some(*idx)
                        }
                        Some(_) => {
                            return Err(BinaryReaderError::new(
                                "canonical option `realloc` is specified more than once",
                                offset,
                            ))
                        }
                    }
                }
                CanonicalOption::PostReturn(idx) => {
                    post_return = match post_return {
                        None => {
                            let core_ty = core_ty.ok_or_else(|| {
                                BinaryReaderError::new(
                                    "canonical option `post-return` cannot be specified for lowerings",
                                    offset,
                                )
                            })?;

                            let ty = types[self.core_function_at(*idx, offset)?].unwrap_func();

                            if ty.params() != core_ty.results() || !ty.results().is_empty() {
                                return Err(BinaryReaderError::new(
                                    "canonical option `post-return` uses a core function with an incorrect signature",
                                    offset,
                                ));
                            }
                            Some(*idx)
                        }
                        Some(_) => {
                            return Err(BinaryReaderError::new(
                                "canonical option `post-return` is specified more than once",
                                offset,
                            ))
                        }
                    }
                }
                CanonicalOption::Async => {
                    if async_ {
                        return Err(BinaryReaderError::new(
                            "canonical option `async` is specified more than once",
                            offset,
                        ));
                    } else {
                        if !features.component_model_async() {
                            bail!(
                                offset,
                                "canonical option `async` requires the component model async feature"
                            );
                        }

                        async_ = true;
                    }
                }
                CanonicalOption::Callback(idx) => {
                    callback = match callback {
                        None => {
                            if core_ty.is_none() {
                                return Err(BinaryReaderError::new(
                                    "canonical option `callback` cannot be specified for lowerings",
                                    offset,
                                ));
                            }

                            let ty = types[self.core_function_at(*idx, offset)?].unwrap_func();

                            if ty.params() != [ValType::I32; 4] && ty.params() != [ValType::I32] {
                                return Err(BinaryReaderError::new(
                                    "canonical option `callback` uses a core function with an incorrect signature",
                                    offset,
                                ));
                            }
                            Some(*idx)
                        }
                        Some(_) => {
                            return Err(BinaryReaderError::new(
                                "canonical option `callback` is specified more than once",
                                offset,
                            ))
                        }
                    }
                }
            }
        }

        if async_ && !allow_async {
            bail!(offset, "async option not allowed here")
        }

        if callback.is_some() && !async_ {
            bail!(offset, "cannot specify callback without lifting async")
        }

        if info.requires_memory && memory.is_none() {
            return Err(BinaryReaderError::new(
                "canonical option `memory` is required",
                offset,
            ));
        }

        if info.requires_realloc && realloc.is_none() {
            return Err(BinaryReaderError::new(
                "canonical option `realloc` is required",
                offset,
            ));
        }

        Ok(())
    }

    fn check_type_ref(
        &mut self,
        ty: &ComponentTypeRef,
        features: &WasmFeatures,
        types: &mut TypeAlloc,
        offset: usize,
    ) -> Result<ComponentEntityType> {
        Ok(match ty {
            ComponentTypeRef::Module(index) => {
                let id = self.core_type_at(*index, offset)?;
                match id {
                    ComponentCoreTypeId::Sub(_) => {
                        bail!(offset, "core type index {index} is not a module type")
                    }
                    ComponentCoreTypeId::Module(id) => ComponentEntityType::Module(id),
                }
            }
            ComponentTypeRef::Func(index) => {
                let id = self.component_type_at(*index, offset)?;
                match id {
                    ComponentAnyTypeId::Func(id) => ComponentEntityType::Func(id),
                    _ => bail!(offset, "type index {index} is not a function type"),
                }
            }
            ComponentTypeRef::Value(ty) => {
                self.check_value_support(features, offset)?;
                let ty = match ty {
                    crate::ComponentValType::Primitive(ty) => ComponentValType::Primitive(*ty),
                    crate::ComponentValType::Type(index) => {
                        ComponentValType::Type(self.defined_type_at(*index, offset)?)
                    }
                };
                ComponentEntityType::Value(ty)
            }
            ComponentTypeRef::Type(TypeBounds::Eq(index)) => {
                let referenced = self.component_type_at(*index, offset)?;
                let created = types.with_unique(referenced);
                ComponentEntityType::Type {
                    referenced,
                    created,
                }
            }
            ComponentTypeRef::Type(TypeBounds::SubResource) => {
                let id = types.alloc_resource_id();
                ComponentEntityType::Type {
                    referenced: id.into(),
                    created: id.into(),
                }
            }
            ComponentTypeRef::Instance(index) => {
                let id = self.component_type_at(*index, offset)?;
                match id {
                    ComponentAnyTypeId::Instance(id) => ComponentEntityType::Instance(id),
                    _ => bail!(offset, "type index {index} is not an instance type"),
                }
            }
            ComponentTypeRef::Component(index) => {
                let id = self.component_type_at(*index, offset)?;
                match id {
                    ComponentAnyTypeId::Component(id) => ComponentEntityType::Component(id),
                    _ => bail!(offset, "type index {index} is not a component type"),
                }
            }
        })
    }

    pub fn export_to_entity_type(
        &mut self,
        export: &crate::ComponentExport,
        features: &WasmFeatures,
        types: &mut TypeAlloc,
        offset: usize,
    ) -> Result<ComponentEntityType> {
        let actual = match export.kind {
            ComponentExternalKind::Module => {
                ComponentEntityType::Module(self.module_at(export.index, offset)?)
            }
            ComponentExternalKind::Func => {
                ComponentEntityType::Func(self.function_at(export.index, offset)?)
            }
            ComponentExternalKind::Value => {
                self.check_value_support(features, offset)?;
                ComponentEntityType::Value(*self.value_at(export.index, offset)?)
            }
            ComponentExternalKind::Type => {
                let referenced = self.component_type_at(export.index, offset)?;
                let created = types.with_unique(referenced);
                ComponentEntityType::Type {
                    referenced,
                    created,
                }
            }
            ComponentExternalKind::Instance => {
                ComponentEntityType::Instance(self.instance_at(export.index, offset)?)
            }
            ComponentExternalKind::Component => {
                ComponentEntityType::Component(self.component_at(export.index, offset)?)
            }
        };

        let ascribed = match &export.ty {
            Some(ty) => self.check_type_ref(ty, features, types, offset)?,
            None => return Ok(actual),
        };

        SubtypeCx::new(types, types)
            .component_entity_type(&actual, &ascribed, offset)
            .with_context(|| "ascribed type of export is not compatible with item's type")?;

        Ok(ascribed)
    }

    fn create_module_type(
        components: &[Self],
        decls: Vec<crate::ModuleTypeDeclaration>,
        features: &WasmFeatures,
        types: &mut TypeAlloc,
        offset: usize,
    ) -> Result<ModuleType> {
        let mut state = Module::default();

        for decl in decls {
            match decl {
                crate::ModuleTypeDeclaration::Type(rec) => {
                    state.add_types(rec, features, types, offset, true)?;
                }
                crate::ModuleTypeDeclaration::Export { name, mut ty } => {
                    let ty = state.check_type_ref(&mut ty, features, types, offset)?;
                    state.add_export(name, ty, features, offset, true, types)?;
                }
                crate::ModuleTypeDeclaration::OuterAlias { kind, count, index } => {
                    match kind {
                        crate::OuterAliasKind::Type => {
                            let ty = if count == 0 {
                                // Local alias, check the local module state
                                ComponentCoreTypeId::Sub(state.type_id_at(index, offset)?)
                            } else {
                                // Otherwise, check the enclosing component state
                                let component =
                                    Self::check_alias_count(components, count - 1, offset)?;
                                component.core_type_at(index, offset)?
                            };

                            check_max(state.types.len(), 1, MAX_WASM_TYPES, "types", offset)?;

                            match ty {
                                ComponentCoreTypeId::Sub(ty) => state.types.push(ty),
                                // TODO https://github.com/WebAssembly/component-model/issues/265
                                ComponentCoreTypeId::Module(_) => bail!(
                                    offset,
                                    "not implemented: aliasing core module types into a core \
                                     module's types index space"
                                ),
                            }
                        }
                    }
                }
                crate::ModuleTypeDeclaration::Import(import) => {
                    state.add_import(import, features, types, offset)?;
                }
            }
        }

        let imports = state.imports_for_module_type(offset)?;

        Ok(ModuleType {
            info: TypeInfo::core(state.type_size),
            imports,
            exports: state.exports,
        })
    }

    fn create_component_type(
        components: &mut Vec<Self>,
        decls: Vec<crate::ComponentTypeDeclaration>,
        features: &WasmFeatures,
        types: &mut TypeAlloc,
        offset: usize,
    ) -> Result<ComponentType> {
        components.push(ComponentState::new(ComponentKind::ComponentType));

        for decl in decls {
            match decl {
                crate::ComponentTypeDeclaration::CoreType(ty) => {
                    Self::add_core_type(components, ty, features, types, offset, true)?;
                }
                crate::ComponentTypeDeclaration::Type(ty) => {
                    Self::add_type(components, ty, features, types, offset, true)?;
                }
                crate::ComponentTypeDeclaration::Export { name, ty } => {
                    let current = components.last_mut().unwrap();
                    let ty = current.check_type_ref(&ty, features, types, offset)?;
                    current.add_export(name, ty, features, types, offset, true)?;
                }
                crate::ComponentTypeDeclaration::Import(import) => {
                    components
                        .last_mut()
                        .unwrap()
                        .add_import(import, features, types, offset)?;
                }
                crate::ComponentTypeDeclaration::Alias(alias) => {
                    Self::add_alias(components, alias, features, types, offset)?;
                }
            };
        }

        components.pop().unwrap().finish(types, offset)
    }

    fn create_instance_type(
        components: &mut Vec<Self>,
        decls: Vec<crate::InstanceTypeDeclaration>,
        features: &WasmFeatures,
        types: &mut TypeAlloc,
        offset: usize,
    ) -> Result<ComponentInstanceType> {
        components.push(ComponentState::new(ComponentKind::InstanceType));

        for decl in decls {
            match decl {
                crate::InstanceTypeDeclaration::CoreType(ty) => {
                    Self::add_core_type(components, ty, features, types, offset, true)?;
                }
                crate::InstanceTypeDeclaration::Type(ty) => {
                    Self::add_type(components, ty, features, types, offset, true)?;
                }
                crate::InstanceTypeDeclaration::Export { name, ty } => {
                    let current = components.last_mut().unwrap();
                    let ty = current.check_type_ref(&ty, features, types, offset)?;
                    current.add_export(name, ty, features, types, offset, true)?;
                }
                crate::InstanceTypeDeclaration::Alias(alias) => {
                    Self::add_alias(components, alias, features, types, offset)?;
                }
            };
        }

        let mut state = components.pop().unwrap();

        assert!(state.imported_resources.is_empty());

        Ok(ComponentInstanceType {
            info: state.type_info,

            // The defined resources for this instance type are those listed on
            // the component state. The path to each defined resource is
            // guaranteed to live within the `explicit_resources` map since,
            // when in the type context, the introduction of any defined
            // resource must have been done with `(export "x" (type (sub
            // resource)))` which, in a sense, "fuses" the introduction of the
            // variable with the export. This means that all defined resources,
            // if any, should be guaranteed to have an `explicit_resources` path
            // listed.
            defined_resources: mem::take(&mut state.defined_resources)
                .into_iter()
                .map(|(id, rep)| {
                    assert!(rep.is_none());
                    id
                })
                .collect(),

            // The map of what resources are explicitly exported and where
            // they're exported is plumbed through as-is.
            explicit_resources: mem::take(&mut state.explicit_resources),

            exports: mem::take(&mut state.exports),
        })
    }

    fn create_function_type(
        &self,
        ty: crate::ComponentFuncType,
        types: &TypeList,
        features: &WasmFeatures,
        offset: usize,
    ) -> Result<ComponentFuncType> {
        let mut info = TypeInfo::new();

        if ty.results.type_count() > 1 && !features.component_model_multiple_returns() {
            bail!(
                offset,
                "multiple returns on a function is now a gated feature \
                 -- https://github.com/WebAssembly/component-model/pull/368"
            );
        }

        let mut set = Set::default();
        set.reserve(core::cmp::max(ty.params.len(), ty.results.type_count()));

        let params = ty
            .params
            .iter()
            .map(|(name, ty)| {
                let name: &KebabStr = to_kebab_str(name, "function parameter", offset)?;
                if !set.insert(name) {
                    bail!(
                        offset,
                        "function parameter name `{name}` conflicts with previous parameter name `{prev}`",
                        prev = set.get(&name).unwrap(),
                    );
                }

                let ty = self.create_component_val_type(*ty, offset)?;
                info.combine(ty.info(types), offset)?;
                Ok((name.to_owned(), ty))
            })
            .collect::<Result<_>>()?;

        set.clear();

        let results = ty
            .results
            .iter()
            .map(|(name, ty)| {
                let name = name
                    .map(|name| {
                        let name = to_kebab_str(name, "function result", offset)?;
                        if !set.insert(name) {
                            bail!(
                                offset,
                                "function result name `{name}` conflicts with previous result name `{prev}`",
                                prev = set.get(name).unwrap(),
                            );
                        }

                        Ok(name.to_owned())
                    })
                    .transpose()?;

                let ty = self.create_component_val_type(*ty, offset)?;
                let ty_info = ty.info(types);
                if ty_info.contains_borrow() {
                    bail!(offset, "function result cannot contain a `borrow` type");
                }
                info.combine(ty.info(types), offset)?;
                Ok((name, ty))
            })
            .collect::<Result<_>>()?;

        Ok(ComponentFuncType {
            info,
            params,
            results,
        })
    }

    fn instantiate_core_module(
        &self,
        module_index: u32,
        module_args: Vec<crate::InstantiationArg>,
        types: &mut TypeAlloc,
        offset: usize,
    ) -> Result<ComponentCoreInstanceTypeId> {
        fn insert_arg<'a>(
            name: &'a str,
            arg: &'a InstanceType,
            args: &mut IndexMap<&'a str, &'a InstanceType>,
            offset: usize,
        ) -> Result<()> {
            if args.insert(name, arg).is_some() {
                bail!(
                    offset,
                    "duplicate module instantiation argument named `{name}`"
                );
            }

            Ok(())
        }

        let module_type_id = self.module_at(module_index, offset)?;
        let mut args = IndexMap::default();

        // Populate the arguments
        for module_arg in module_args {
            match module_arg.kind {
                InstantiationArgKind::Instance => {
                    let instance_type = &types[self.core_instance_at(module_arg.index, offset)?];
                    insert_arg(module_arg.name, instance_type, &mut args, offset)?;
                }
            }
        }

        // Validate the arguments
        let module_type = &types[module_type_id];
        let cx = SubtypeCx::new(types, types);
        for ((module, name), expected) in module_type.imports.iter() {
            let instance = args.get(module.as_str()).ok_or_else(|| {
                format_err!(
                    offset,
                    "missing module instantiation argument named `{module}`"
                )
            })?;

            let arg = instance
                .internal_exports(types)
                .get(name.as_str())
                .ok_or_else(|| {
                    format_err!(
                        offset,
                        "module instantiation argument `{module}` does not \
                         export an item named `{name}`",
                    )
                })?;

            cx.entity_type(arg, expected, offset).with_context(|| {
                format!(
                    "type mismatch for export `{name}` of module \
                     instantiation argument `{module}`"
                )
            })?;
        }

        let mut info = TypeInfo::new();
        for (_, ty) in module_type.exports.iter() {
            info.combine(ty.info(types), offset)?;
        }

        Ok(types.push_ty(InstanceType {
            info,
            kind: CoreInstanceTypeKind::Instantiated(module_type_id),
        }))
    }

    fn instantiate_component(
        &mut self,
        component_index: u32,
        component_args: Vec<crate::ComponentInstantiationArg>,
        features: &WasmFeatures,
        types: &mut TypeAlloc,
        offset: usize,
    ) -> Result<ComponentInstanceTypeId> {
        let component_type_id = self.component_at(component_index, offset)?;
        let mut args = IndexMap::default();

        // Populate the arguments
        for component_arg in component_args {
            let ty = match component_arg.kind {
                ComponentExternalKind::Module => {
                    ComponentEntityType::Module(self.module_at(component_arg.index, offset)?)
                }
                ComponentExternalKind::Component => {
                    ComponentEntityType::Component(self.component_at(component_arg.index, offset)?)
                }
                ComponentExternalKind::Instance => {
                    ComponentEntityType::Instance(self.instance_at(component_arg.index, offset)?)
                }
                ComponentExternalKind::Func => {
                    ComponentEntityType::Func(self.function_at(component_arg.index, offset)?)
                }
                ComponentExternalKind::Value => {
                    self.check_value_support(features, offset)?;
                    ComponentEntityType::Value(*self.value_at(component_arg.index, offset)?)
                }
                ComponentExternalKind::Type => {
                    let ty = self.component_type_at(component_arg.index, offset)?;
                    ComponentEntityType::Type {
                        referenced: ty,
                        created: ty,
                    }
                }
            };
            match args.entry(component_arg.name.to_string()) {
                Entry::Occupied(e) => {
                    bail!(
                        offset,
                        "instantiation argument `{name}` conflicts with previous argument `{prev}`",
                        prev = e.key(),
                        name = component_arg.name
                    );
                }
                Entry::Vacant(e) => {
                    e.insert(ty);
                }
            }
        }

        // Here comes the fun part of the component model, we're instantiating
        // the component with type `component_type_id` with the `args`
        // specified. Easy enough!
        //
        // This operation, however, is one of the lynchpins of safety in the
        // component model. Additionally what this ends up implementing ranges
        // from "well just check the types are equal" to "let's have a
        // full-blown ML-style module type system in the component model". There
        // are primarily two major tricky pieces to the component model which
        // make this operation, instantiating components, hard:
        //
        // 1. Components can import and exports other components. This means
        //    that arguments to instantiation are along the lines of functions
        //    being passed to functions or similar. Effectively this means that
        //    the term "variance" comes into play with either contravariance
        //    or covariance depending on where you are in typechecking. This is
        //    one of the main rationales, however, that this check below is a
        //    check for subtyping as opposed to exact type equivalence. For
        //    example an instance that exports something is a subtype of an
        //    instance that exports nothing. Components get a bit trick since
        //    they both have imports and exports. My way of thinking about it
        //    is "who's asking for what". If you're asking for imports then
        //    I need to at least supply those imports, but I can possibly
        //    supply more. If you're asking for a thing which you'll give a set
        //    of imports, then I can give you something which takes less imports
        //    because what you give still suffices. (things like that). The
        //    real complication with components, however, comes with...
        //
        // 2. Resources. Resources in the component model are akin to "abstract
        //    types". They're not abstract in the sense that they have no
        //    representation, they're always backed by a 32-bit integer right
        //    now. Instead they're abstract in the sense that some components
        //    aren't allowed to understand the representation of a resource.
        //    For example if you import a resource you can't get the underlying
        //    internals of it. Furthermore the resource is strictly tracked
        //    within the component with `own` and `borrow` runtime semantics.
        //    The hardest part about resources, though, is handling them as
        //    part of instantiation and subtyping.
        //
        //    For example one major aspect of resources is that if a component
        //    exports a resource then each instantiation of the component
        //    produces a fresh resource type. This means that the type recorded
        //    for the instantiation here can't simply be "I instantiated
        //    component X" since in such a situation the type of all
        //    instantiations would be the same, which they aren't.
        //
        //    This sort of subtelty comes up quite frequently for resources.
        //    This file contains references to `imported_resources` and
        //    `defined_resources` for example which refer to the formal
        //    nature of components and their abstract variables. Specifically
        //    for instantiation though we're eventually faced with the problem
        //    of subtype checks where resource subtyping is defined as "does
        //    your id equal mine". Naively implemented that means anything with
        //    resources isn't subtypes of anything else since resource ids are
        //    unique between components. Instead what actually needs to happen
        //    is types need to be substituted.
        //
        // Much of the complexity here is not actually apparent here in this
        // literal one function. Instead it's spread out across validation
        // in this file and type-checking in the `types.rs` module. Note that
        // the "spread out" nature isn't because we're bad maintainers
        // (hopefully), but rather it's quite infectious how many parts need
        // to handle resources and account for defined/imported variables.
        //
        // For example only one subtyping method is called here where `args` is
        // passed in. This method is quite recursive in its nature though and
        // will internally touch all the fields that this file maintains to
        // end up putting into various bits and pieces of type information.
        //
        // Unfortunately there's probably not really a succinct way to read
        // this method and understand everything. If you've written ML module
        // type systems this will probably look quite familiar, but otherwise
        // the whole system is not really easily approachable at this time. It's
        // hoped in the future that there's a formalism to refer to which will
        // make things more clear as the code would be able to reference this
        // hypothetical formalism. Until that's the case, though, these
        // comments are hopefully enough when augmented with communication with
        // the authors.

        let component_type = &types[component_type_id];
        let mut exports = component_type.exports.clone();
        let mut info = TypeInfo::new();
        for (_, ty) in component_type.exports.iter() {
            info.combine(ty.info(types), offset)?;
        }

        // Perform the subtype check that `args` matches the imports of
        // `component_type_id`. The result of this subtype check is the
        // production of a mapping of resource types from the imports to the
        // arguments provided. This is a substitution map which is then used
        // below to perform a substitution into the exports of the instance
        // since the types of the exports are now in terms of whatever was
        // supplied as imports.
        let mut mapping = SubtypeCx::new(types, types).open_instance_type(
            &args,
            component_type_id,
            ExternKind::Import,
            offset,
        )?;

        // Part of the instantiation of a component is that all of its
        // defined resources become "fresh" on each instantiation. This
        // means that each instantiation of a component gets brand new type
        // variables representing its defined resources, modeling that each
        // instantiation produces distinct types. The freshening is performed
        // here by allocating new ids and inserting them into `mapping`.
        //
        // Note that technically the `mapping` from subtyping should be applied
        // first and then the mapping for freshening should be applied
        // afterwards. The keys of the map from subtyping are the imported
        // resources from this component which are disjoint from its defined
        // resources. That means it should be possible to place everything
        // into one large map which maps from:
        //
        // * the component's imported resources go to whatever was explicitly
        //   supplied in the import map
        // * the component's defined resources go to fresh new resources
        //
        // These two remapping operations can then get folded into one by
        // placing everything in the same `mapping` and using that for a remap
        // only once.
        let fresh_defined_resources = (0..component_type.defined_resources.len())
            .map(|_| types.alloc_resource_id().resource())
            .collect::<IndexSet<_>>();
        let component_type = &types[component_type_id];
        for ((old, _path), new) in component_type
            .defined_resources
            .iter()
            .zip(&fresh_defined_resources)
        {
            let prev = mapping.resources.insert(*old, *new);
            assert!(prev.is_none());
        }

        // Perform the remapping operation over all the exports that will be
        // listed for the final instance type. Note that this is performed
        // both for all the export types in addition to the explicitly exported
        // resources list.
        //
        // Note that this is a crucial step of the instantiation process which
        // is intentionally transforming the type of a component based on the
        // variables provided by imports and additionally ensuring that all
        // references to the component's defined resources are rebound to the
        // fresh ones introduced just above.
        for entity in exports.values_mut() {
            types.remap_component_entity(entity, &mut mapping);
        }
        let component_type = &types[component_type_id];
        let explicit_resources = component_type
            .explicit_resources
            .iter()
            .map(|(id, path)| {
                (
                    mapping.resources.get(id).copied().unwrap_or(*id),
                    path.clone(),
                )
            })
            .collect::<IndexMap<_, _>>();

        // Technically in the last formalism that was consulted in writing this
        // implementation there are two further steps that are part of the
        // instantiation process:
        //
        // 1. The set of defined resources from the instance created, which are
        //    added to the outer component, is the subset of the instance's
        //    original defined resources and the free variables of the exports.
        //
        // 2. Each element of this subset is required to be "explicit in" the
        //    instance, or otherwise explicitly exported somewhere within the
        //    instance.
        //
        // With the syntactic structure of the component model, however, neither
        // of these conditions should be necessary. The main reason for this is
        // that this function is specifically dealing with instantiation of
        // components which should already have these properties validated
        // about them. Subsequently we shouldn't have to re-check them.
        //
        // In debug mode, however, do a sanity check.
        if cfg!(debug_assertions) {
            let mut free = IndexSet::default();
            for ty in exports.values() {
                types.free_variables_component_entity(ty, &mut free);
            }
            assert!(fresh_defined_resources.is_subset(&free));
            for resource in fresh_defined_resources.iter() {
                assert!(explicit_resources.contains_key(resource));
            }
        }

        // And as the final step of the instantiation process all of the
        // new defined resources from this component instantiation are moved
        // onto `self`. Note that concrete instances never have defined
        // resources (see more comments in `instantiate_exports`) so the
        // `defined_resources` listing in the final type is always empty. This
        // represents how by having a concrete instance the definitions
        // referred to in that instance are now problems for the outer
        // component rather than the inner instance since the instance is bound
        // to the component.
        //
        // All defined resources here have no known representation, so they're
        // all listed with `None`. Also note that none of the resources were
        // exported yet so `self.explicit_resources` is not updated yet. If
        // this instance is exported, however, it'll consult the type's
        // `explicit_resources` array and use that appropriately.
        for resource in fresh_defined_resources {
            self.defined_resources.insert(resource, None);
        }

        Ok(types.push_ty(ComponentInstanceType {
            info,
            defined_resources: Default::default(),
            explicit_resources,
            exports,
        }))
    }

    fn instantiate_component_exports(
        &mut self,
        exports: Vec<crate::ComponentExport>,
        features: &WasmFeatures,
        types: &mut TypeAlloc,
        offset: usize,
    ) -> Result<ComponentInstanceTypeId> {
        let mut info = TypeInfo::new();
        let mut inst_exports = IndexMap::default();
        let mut explicit_resources = IndexMap::default();
        let mut export_names = IndexSet::default();

        // NB: It's intentional that this context is empty since no indices are
        // introduced in the bag-of-exports construct which means there's no
        // way syntactically to register something inside of this.
        let names = ComponentNameContext::default();

        for export in exports {
            assert!(export.ty.is_none());
            let ty = match export.kind {
                ComponentExternalKind::Module => {
                    ComponentEntityType::Module(self.module_at(export.index, offset)?)
                }
                ComponentExternalKind::Component => {
                    ComponentEntityType::Component(self.component_at(export.index, offset)?)
                }
                ComponentExternalKind::Instance => {
                    let ty = self.instance_at(export.index, offset)?;

                    // When an instance is exported from an instance then
                    // all explicitly exported resources on the sub-instance are
                    // now also listed as exported resources on the outer
                    // instance, just with one more element in their path.
                    explicit_resources.extend(types[ty].explicit_resources.iter().map(
                        |(id, path)| {
                            let mut new_path = vec![inst_exports.len()];
                            new_path.extend(path);
                            (*id, new_path)
                        },
                    ));
                    ComponentEntityType::Instance(ty)
                }
                ComponentExternalKind::Func => {
                    ComponentEntityType::Func(self.function_at(export.index, offset)?)
                }
                ComponentExternalKind::Value => {
                    self.check_value_support(features, offset)?;
                    ComponentEntityType::Value(*self.value_at(export.index, offset)?)
                }
                ComponentExternalKind::Type => {
                    let ty = self.component_type_at(export.index, offset)?;
                    // If this is an export of a resource type be sure to
                    // record that in the explicit list with the appropriate
                    // path because if this instance ends up getting used
                    // it'll count towards the "explicit in" check.
                    if let ComponentAnyTypeId::Resource(id) = ty {
                        explicit_resources.insert(id.resource(), vec![inst_exports.len()]);
                    }
                    ComponentEntityType::Type {
                        referenced: ty,
                        // The created type index here isn't used anywhere
                        // in index spaces because a "bag of exports"
                        // doesn't build up its own index spaces. Just fill
                        // in the same index here in this case as what's
                        // referenced.
                        created: ty,
                    }
                }
            };

            names.validate_extern(
                export.name.0,
                ExternKind::Export,
                &ty,
                types,
                offset,
                &mut export_names,
                &mut inst_exports,
                &mut info,
                features,
            )?;
        }

        Ok(types.push_ty(ComponentInstanceType {
            info,
            explicit_resources,
            exports: inst_exports,

            // NB: the list of defined resources for this instance itself
            // is always empty. Even if this instance exports resources,
            // it's empty.
            //
            // The reason for this is a bit subtle. The general idea, though, is
            // that the defined resources list here is only used for instance
            // types that are sort of "floating around" and haven't actually
            // been attached to something yet. For example when an instance type
            // is simply declared it can have defined resources introduced
            // through `(export "name" (type (sub resource)))`. These
            // definitions, however, are local to the instance itself and aren't
            // defined elsewhere.
            //
            // Here, though, no new definitions were introduced. The instance
            // created here is a "bag of exports" which could only refer to
            // preexisting items. This means that inherently no new resources
            // were created so there's nothing to put in this list. Any
            // resources referenced by the instance must be bound by the outer
            // component context or further above.
            //
            // Furthermore, however, actual instances of instances, which this
            // is, aren't allowed to have defined resources. Instead the
            // resources would have to be injected into the outer component
            // enclosing the instance. That means that even if bag-of-exports
            // could declare a new resource then the resource would be moved
            // from here to `self.defined_resources`. This doesn't exist at this
            // time, though, so this still remains empty and
            // `self.defined_resources` remains unperturbed.
            defined_resources: Default::default(),
        }))
    }

    fn instantiate_core_exports(
        &mut self,
        exports: Vec<crate::Export>,
        types: &mut TypeAlloc,
        offset: usize,
    ) -> Result<ComponentCoreInstanceTypeId> {
        fn insert_export(
            types: &TypeList,
            name: &str,
            export: EntityType,
            exports: &mut IndexMap<String, EntityType>,
            info: &mut TypeInfo,
            offset: usize,
        ) -> Result<()> {
            info.combine(export.info(types), offset)?;

            if exports.insert(name.to_string(), export).is_some() {
                bail!(
                    offset,
                    "duplicate instantiation export name `{name}` already defined",
                )
            }

            Ok(())
        }

        let mut info = TypeInfo::new();
        let mut inst_exports = IndexMap::default();
        for export in exports {
            match export.kind {
                ExternalKind::Func => {
                    insert_export(
                        types,
                        export.name,
                        EntityType::Func(self.core_function_at(export.index, offset)?),
                        &mut inst_exports,
                        &mut info,
                        offset,
                    )?;
                }
                ExternalKind::Table => insert_export(
                    types,
                    export.name,
                    EntityType::Table(*self.table_at(export.index, offset)?),
                    &mut inst_exports,
                    &mut info,
                    offset,
                )?,
                ExternalKind::Memory => insert_export(
                    types,
                    export.name,
                    EntityType::Memory(*self.memory_at(export.index, offset)?),
                    &mut inst_exports,
                    &mut info,
                    offset,
                )?,
                ExternalKind::Global => {
                    insert_export(
                        types,
                        export.name,
                        EntityType::Global(*self.global_at(export.index, offset)?),
                        &mut inst_exports,
                        &mut info,
                        offset,
                    )?;
                }
                ExternalKind::Tag => insert_export(
                    types,
                    export.name,
                    EntityType::Tag(self.core_function_at(export.index, offset)?),
                    &mut inst_exports,
                    &mut info,
                    offset,
                )?,
            }
        }

        Ok(types.push_ty(InstanceType {
            info,
            kind: CoreInstanceTypeKind::Exports(inst_exports),
        }))
    }

    fn alias_core_instance_export(
        &mut self,
        instance_index: u32,
        kind: ExternalKind,
        name: &str,
        types: &TypeList,
        offset: usize,
    ) -> Result<()> {
        macro_rules! push_module_export {
            ($expected:path, $collection:ident, $ty:literal) => {{
                match self.core_instance_export(instance_index, name, types, offset)? {
                    $expected(ty) => {
                        self.$collection.push(*ty);
                        Ok(())
                    }
                    _ => {
                        bail!(
                            offset,
                            "export `{name}` for core instance {instance_index} is not a {}",
                            $ty
                        )
                    }
                }
            }};
        }

        match kind {
            ExternalKind::Func => {
                check_max(
                    self.function_count(),
                    1,
                    MAX_WASM_FUNCTIONS,
                    "functions",
                    offset,
                )?;
                push_module_export!(EntityType::Func, core_funcs, "function")
            }
            ExternalKind::Table => {
                check_max(
                    self.core_tables.len(),
                    1,
                    MAX_CORE_INDEX_SPACE_ITEMS,
                    "tables",
                    offset,
                )?;
                push_module_export!(EntityType::Table, core_tables, "table")
            }
            ExternalKind::Memory => {
                check_max(
                    self.core_memories.len(),
                    1,
                    MAX_CORE_INDEX_SPACE_ITEMS,
                    "memories",
                    offset,
                )?;
                push_module_export!(EntityType::Memory, core_memories, "memory")
            }
            ExternalKind::Global => {
                check_max(
                    self.core_globals.len(),
                    1,
                    MAX_CORE_INDEX_SPACE_ITEMS,
                    "globals",
                    offset,
                )?;
                push_module_export!(EntityType::Global, core_globals, "global")
            }
            ExternalKind::Tag => {
                check_max(
                    self.core_tags.len(),
                    1,
                    MAX_CORE_INDEX_SPACE_ITEMS,
                    "tags",
                    offset,
                )?;
                push_module_export!(EntityType::Tag, core_tags, "tag")
            }
        }
    }

    fn alias_instance_export(
        &mut self,
        instance_index: u32,
        kind: ComponentExternalKind,
        name: &str,
        features: &WasmFeatures,
        types: &mut TypeAlloc,
        offset: usize,
    ) -> Result<()> {
        if let ComponentExternalKind::Value = kind {
            self.check_value_support(features, offset)?;
        }
        let mut ty = match types[self.instance_at(instance_index, offset)?]
            .exports
            .get(name)
        {
            Some(ty) => *ty,
            None => bail!(
                offset,
                "instance {instance_index} has no export named `{name}`"
            ),
        };

        let ok = match (&ty, kind) {
            (ComponentEntityType::Module(_), ComponentExternalKind::Module) => true,
            (ComponentEntityType::Module(_), _) => false,
            (ComponentEntityType::Component(_), ComponentExternalKind::Component) => true,
            (ComponentEntityType::Component(_), _) => false,
            (ComponentEntityType::Func(_), ComponentExternalKind::Func) => true,
            (ComponentEntityType::Func(_), _) => false,
            (ComponentEntityType::Instance(_), ComponentExternalKind::Instance) => true,
            (ComponentEntityType::Instance(_), _) => false,
            (ComponentEntityType::Value(_), ComponentExternalKind::Value) => true,
            (ComponentEntityType::Value(_), _) => false,
            (ComponentEntityType::Type { .. }, ComponentExternalKind::Type) => true,
            (ComponentEntityType::Type { .. }, _) => false,
        };
        if !ok {
            bail!(
                offset,
                "export `{name}` for instance {instance_index} is not a {}",
                kind.desc(),
            );
        }

        self.add_entity(&mut ty, None, features, types, offset)?;
        Ok(())
    }

    fn alias_module(components: &mut [Self], count: u32, index: u32, offset: usize) -> Result<()> {
        let component = Self::check_alias_count(components, count, offset)?;
        let ty = component.module_at(index, offset)?;

        let current = components.last_mut().unwrap();
        check_max(
            current.core_modules.len(),
            1,
            MAX_WASM_MODULES,
            "modules",
            offset,
        )?;

        current.core_modules.push(ty);
        Ok(())
    }

    fn alias_component(
        components: &mut [Self],
        count: u32,
        index: u32,
        offset: usize,
    ) -> Result<()> {
        let component = Self::check_alias_count(components, count, offset)?;
        let ty = component.component_at(index, offset)?;

        let current = components.last_mut().unwrap();
        check_max(
            current.components.len(),
            1,
            MAX_WASM_COMPONENTS,
            "components",
            offset,
        )?;

        current.components.push(ty);
        Ok(())
    }

    fn alias_core_type(
        components: &mut [Self],
        count: u32,
        index: u32,
        offset: usize,
    ) -> Result<()> {
        let component = Self::check_alias_count(components, count, offset)?;
        let ty = component.core_type_at(index, offset)?;

        let current = components.last_mut().unwrap();
        check_max(current.type_count(), 1, MAX_WASM_TYPES, "types", offset)?;

        current.core_types.push(ty);

        Ok(())
    }

    fn alias_type(
        components: &mut [Self],
        count: u32,
        index: u32,
        types: &mut TypeAlloc,
        offset: usize,
    ) -> Result<()> {
        let component = Self::check_alias_count(components, count, offset)?;
        let ty = component.component_type_at(index, offset)?;

        // If `count` "crossed a component boundary", meaning that it went from
        // one component to another, then this must additionally verify that
        // `ty` has no free variables with respect to resources. This is
        // intended to preserve the property for components where each component
        // is an isolated unit that can theoretically be extracted from other
        // components. If resources from other components were allowed to leak
        // in then it would prevent that.
        //
        // This check is done by calculating the `pos` within `components` that
        // our target `component` above was selected at. Once this is acquired
        // the component to the "right" is checked, and if that's a component
        // then it's considered as crossing a component boundary meaning the
        // free variables check runs.
        //
        // The reason this works is that in the list of `ComponentState` types
        // it's guaranteed that any `is_type` components are contiguous at the
        // end of the array. This means that if state one level deeper than the
        // target of this alias is a `!is_type` component, then the target must
        // be a component as well. If the one-level deeper state `is_type` then
        // the target is either a type or a component, both of which are valid
        // (as aliases can reach the enclosing component and have as many free
        // variables as they want).
        let pos_after_component = components.len() - (count as usize);
        if let Some(component) = components.get(pos_after_component) {
            if component.kind == ComponentKind::Component {
                let mut free = IndexSet::default();
                types.free_variables_any_type_id(ty, &mut free);
                if !free.is_empty() {
                    bail!(
                        offset,
                        "cannot alias outer type which transitively refers \
                         to resources not defined in the current component"
                    );
                }
            }
        }

        let current = components.last_mut().unwrap();
        check_max(current.type_count(), 1, MAX_WASM_TYPES, "types", offset)?;

        current.types.push(ty);

        Ok(())
    }

    fn check_alias_count(components: &[Self], count: u32, offset: usize) -> Result<&Self> {
        let count = count as usize;
        if count >= components.len() {
            bail!(offset, "invalid outer alias count of {count}");
        }

        Ok(&components[components.len() - count - 1])
    }

    fn create_defined_type(
        &self,
        ty: crate::ComponentDefinedType,
        types: &TypeList,
        features: &WasmFeatures,
        offset: usize,
    ) -> Result<ComponentDefinedType> {
        match ty {
            crate::ComponentDefinedType::Primitive(ty) => Ok(ComponentDefinedType::Primitive(ty)),
            crate::ComponentDefinedType::Record(fields) => {
                self.create_record_type(fields.as_ref(), types, offset)
            }
            crate::ComponentDefinedType::Variant(cases) => {
                self.create_variant_type(cases.as_ref(), types, offset)
            }
            crate::ComponentDefinedType::List(ty) => Ok(ComponentDefinedType::List(
                self.create_component_val_type(ty, offset)?,
            )),
            crate::ComponentDefinedType::Tuple(tys) => {
                self.create_tuple_type(tys.as_ref(), types, offset)
            }
            crate::ComponentDefinedType::Flags(names) => {
                self.create_flags_type(names.as_ref(), features, offset)
            }
            crate::ComponentDefinedType::Enum(cases) => {
                self.create_enum_type(cases.as_ref(), offset)
            }
            crate::ComponentDefinedType::Option(ty) => Ok(ComponentDefinedType::Option(
                self.create_component_val_type(ty, offset)?,
            )),
            crate::ComponentDefinedType::Result { ok, err } => Ok(ComponentDefinedType::Result {
                ok: ok
                    .map(|ty| self.create_component_val_type(ty, offset))
                    .transpose()?,
                err: err
                    .map(|ty| self.create_component_val_type(ty, offset))
                    .transpose()?,
            }),
            crate::ComponentDefinedType::Own(idx) => Ok(ComponentDefinedType::Own(
                self.resource_at(idx, types, offset)?,
            )),
            crate::ComponentDefinedType::Borrow(idx) => Ok(ComponentDefinedType::Borrow(
                self.resource_at(idx, types, offset)?,
            )),
            crate::ComponentDefinedType::Future(ty) => Ok(ComponentDefinedType::Future(
                ty.map(|ty| self.create_component_val_type(ty, offset))
                    .transpose()?,
            )),
            crate::ComponentDefinedType::Stream(ty) => Ok(ComponentDefinedType::Stream(
                self.create_component_val_type(ty, offset)?,
            )),
            crate::ComponentDefinedType::ErrorContext => Ok(ComponentDefinedType::ErrorContext),
        }
    }

    fn create_record_type(
        &self,
        fields: &[(&str, crate::ComponentValType)],
        types: &TypeList,
        offset: usize,
    ) -> Result<ComponentDefinedType> {
        let mut info = TypeInfo::new();
        let mut field_map = IndexMap::default();
        field_map.reserve(fields.len());

        if fields.is_empty() {
            bail!(offset, "record type must have at least one field");
        }

        for (name, ty) in fields {
            let name = to_kebab_str(name, "record field", offset)?;
            let ty = self.create_component_val_type(*ty, offset)?;

            match field_map.entry(name.to_owned()) {
                Entry::Occupied(e) => bail!(
                    offset,
                    "record field name `{name}` conflicts with previous field name `{prev}`",
                    prev = e.key()
                ),
                Entry::Vacant(e) => {
                    info.combine(ty.info(types), offset)?;
                    e.insert(ty);
                }
            }
        }

        Ok(ComponentDefinedType::Record(RecordType {
            info,
            fields: field_map,
        }))
    }

    fn create_variant_type(
        &self,
        cases: &[crate::VariantCase],
        types: &TypeList,
        offset: usize,
    ) -> Result<ComponentDefinedType> {
        let mut info = TypeInfo::new();
        let mut case_map: IndexMap<KebabString, VariantCase> = IndexMap::default();
        case_map.reserve(cases.len());

        if cases.is_empty() {
            bail!(offset, "variant type must have at least one case");
        }

        if cases.len() > u32::MAX as usize {
            return Err(BinaryReaderError::new(
                "variant type cannot be represented with a 32-bit discriminant value",
                offset,
            ));
        }

        for (i, case) in cases.iter().enumerate() {
            if let Some(refines) = case.refines {
                if refines >= i as u32 {
                    return Err(BinaryReaderError::new(
                        "variant case can only refine a previously defined case",
                        offset,
                    ));
                }
            }

            let name = to_kebab_str(case.name, "variant case", offset)?;

            let ty = case
                .ty
                .map(|ty| self.create_component_val_type(ty, offset))
                .transpose()?;

            match case_map.entry(name.to_owned()) {
                Entry::Occupied(e) => bail!(
                    offset,
                    "variant case name `{name}` conflicts with previous case name `{prev}`",
                    name = case.name,
                    prev = e.key()
                ),
                Entry::Vacant(e) => {
                    if let Some(ty) = ty {
                        info.combine(ty.info(types), offset)?;
                    }

                    // Safety: the use of `KebabStr::new_unchecked` here is safe because the string
                    // was already verified to be kebab case.
                    e.insert(VariantCase {
                        ty,
                        refines: case
                            .refines
                            .map(|i| KebabStr::new_unchecked(cases[i as usize].name).to_owned()),
                    });
                }
            }
        }

        Ok(ComponentDefinedType::Variant(VariantType {
            info,
            cases: case_map,
        }))
    }

    fn create_tuple_type(
        &self,
        tys: &[crate::ComponentValType],
        types: &TypeList,
        offset: usize,
    ) -> Result<ComponentDefinedType> {
        let mut info = TypeInfo::new();
        if tys.is_empty() {
            bail!(offset, "tuple type must have at least one type");
        }
        let types = tys
            .iter()
            .map(|ty| {
                let ty = self.create_component_val_type(*ty, offset)?;
                info.combine(ty.info(types), offset)?;
                Ok(ty)
            })
            .collect::<Result<_>>()?;

        Ok(ComponentDefinedType::Tuple(TupleType { info, types }))
    }

    fn create_flags_type(
        &self,
        names: &[&str],
        features: &WasmFeatures,
        offset: usize,
    ) -> Result<ComponentDefinedType> {
        let mut names_set = IndexSet::default();
        names_set.reserve(names.len());

        if names.is_empty() {
            bail!(offset, "flags must have at least one entry");
        }

        if names.len() > 32 && !features.component_model_more_flags() {
            bail!(
                offset,
                "cannot have more than 32 flags; this was previously \
                 accepted and if this is required for your project please \
                 leave a comment on \
                 https://github.com/WebAssembly/component-model/issues/370"
            );
        }

        for name in names {
            let name = to_kebab_str(name, "flag", offset)?;
            if !names_set.insert(name.to_owned()) {
                bail!(
                    offset,
                    "flag name `{name}` conflicts with previous flag name `{prev}`",
                    prev = names_set.get(name).unwrap()
                );
            }
        }

        Ok(ComponentDefinedType::Flags(names_set))
    }

    fn create_enum_type(&self, cases: &[&str], offset: usize) -> Result<ComponentDefinedType> {
        if cases.len() > u32::MAX as usize {
            return Err(BinaryReaderError::new(
                "enumeration type cannot be represented with a 32-bit discriminant value",
                offset,
            ));
        }

        if cases.is_empty() {
            bail!(offset, "enum type must have at least one variant");
        }

        let mut tags = IndexSet::default();
        tags.reserve(cases.len());

        for tag in cases {
            let tag = to_kebab_str(tag, "enum tag", offset)?;
            if !tags.insert(tag.to_owned()) {
                bail!(
                    offset,
                    "enum tag name `{tag}` conflicts with previous tag name `{prev}`",
                    prev = tags.get(tag).unwrap()
                );
            }
        }

        Ok(ComponentDefinedType::Enum(tags))
    }

    fn create_component_val_type(
        &self,
        ty: crate::ComponentValType,
        offset: usize,
    ) -> Result<ComponentValType> {
        Ok(match ty {
            crate::ComponentValType::Primitive(pt) => ComponentValType::Primitive(pt),
            crate::ComponentValType::Type(idx) => {
                ComponentValType::Type(self.defined_type_at(idx, offset)?)
            }
        })
    }

    pub fn core_type_at(&self, idx: u32, offset: usize) -> Result<ComponentCoreTypeId> {
        self.core_types
            .get(idx as usize)
            .copied()
            .ok_or_else(|| format_err!(offset, "unknown type {idx}: type index out of bounds"))
    }

    pub fn component_type_at(&self, idx: u32, offset: usize) -> Result<ComponentAnyTypeId> {
        self.types
            .get(idx as usize)
            .copied()
            .ok_or_else(|| format_err!(offset, "unknown type {idx}: type index out of bounds"))
    }

    fn function_type_at<'a>(
        &self,
        idx: u32,
        types: &'a TypeList,
        offset: usize,
    ) -> Result<&'a ComponentFuncType> {
        let id = self.component_type_at(idx, offset)?;
        match id {
            ComponentAnyTypeId::Func(id) => Ok(&types[id]),
            _ => bail!(offset, "type index {idx} is not a function type"),
        }
    }

    fn function_at(&self, idx: u32, offset: usize) -> Result<ComponentFuncTypeId> {
        self.funcs.get(idx as usize).copied().ok_or_else(|| {
            format_err!(
                offset,
                "unknown function {idx}: function index out of bounds"
            )
        })
    }

    fn component_at(&self, idx: u32, offset: usize) -> Result<ComponentTypeId> {
        self.components.get(idx as usize).copied().ok_or_else(|| {
            format_err!(
                offset,
                "unknown component {idx}: component index out of bounds"
            )
        })
    }

    fn instance_at(&self, idx: u32, offset: usize) -> Result<ComponentInstanceTypeId> {
        self.instances.get(idx as usize).copied().ok_or_else(|| {
            format_err!(
                offset,
                "unknown instance {idx}: instance index out of bounds"
            )
        })
    }

    fn value_at(&mut self, idx: u32, offset: usize) -> Result<&ComponentValType> {
        match self.values.get_mut(idx as usize) {
            Some((ty, used)) if !*used => {
                *used = true;
                Ok(ty)
            }
            Some(_) => bail!(offset, "value {idx} cannot be used more than once"),
            None => bail!(offset, "unknown value {idx}: value index out of bounds"),
        }
    }

    fn defined_type_at(&self, idx: u32, offset: usize) -> Result<ComponentDefinedTypeId> {
        match self.component_type_at(idx, offset)? {
            ComponentAnyTypeId::Defined(id) => Ok(id),
            _ => bail!(offset, "type index {idx} is not a defined type"),
        }
    }

    fn core_function_at(&self, idx: u32, offset: usize) -> Result<CoreTypeId> {
        match self.core_funcs.get(idx as usize) {
            Some(id) => Ok(*id),
            None => bail!(
                offset,
                "unknown core function {idx}: function index out of bounds"
            ),
        }
    }

    fn module_at(&self, idx: u32, offset: usize) -> Result<ComponentCoreModuleTypeId> {
        match self.core_modules.get(idx as usize) {
            Some(id) => Ok(*id),
            None => bail!(offset, "unknown module {idx}: module index out of bounds"),
        }
    }

    fn core_instance_at(&self, idx: u32, offset: usize) -> Result<ComponentCoreInstanceTypeId> {
        match self.core_instances.get(idx as usize) {
            Some(id) => Ok(*id),
            None => bail!(
                offset,
                "unknown core instance {idx}: instance index out of bounds"
            ),
        }
    }

    fn core_instance_export<'a>(
        &self,
        instance_index: u32,
        name: &str,
        types: &'a TypeList,
        offset: usize,
    ) -> Result<&'a EntityType> {
        match types[self.core_instance_at(instance_index, offset)?]
            .internal_exports(types)
            .get(name)
        {
            Some(export) => Ok(export),
            None => bail!(
                offset,
                "core instance {instance_index} has no export named `{name}`"
            ),
        }
    }

    fn global_at(&self, idx: u32, offset: usize) -> Result<&GlobalType> {
        match self.core_globals.get(idx as usize) {
            Some(t) => Ok(t),
            None => bail!(offset, "unknown global {idx}: global index out of bounds"),
        }
    }

    fn table_at(&self, idx: u32, offset: usize) -> Result<&TableType> {
        match self.core_tables.get(idx as usize) {
            Some(t) => Ok(t),
            None => bail!(offset, "unknown table {idx}: table index out of bounds"),
        }
    }

    fn memory_at(&self, idx: u32, offset: usize) -> Result<&MemoryType> {
        match self.core_memories.get(idx as usize) {
            Some(t) => Ok(t),
            None => bail!(offset, "unknown memory {idx}: memory index out of bounds"),
        }
    }

    /// Completes the translation of this component, performing final
    /// validation of its structure.
    ///
    /// This method is required to be called for translating all components.
    /// Internally this will convert local data structures into a
    /// `ComponentType` which is suitable to use to describe the type of this
    /// component.
    pub fn finish(&mut self, types: &TypeAlloc, offset: usize) -> Result<ComponentType> {
        let mut ty = ComponentType {
            // Inherit some fields based on translation of the component.
            info: self.type_info,
            imports: self.imports.clone(),
            exports: self.exports.clone(),

            // This is filled in as a subset of `self.defined_resources`
            // depending on what's actually used by the exports. See the
            // bottom of this function.
            defined_resources: Default::default(),

            // These are inherited directly from what was calculated for this
            // component.
            imported_resources: mem::take(&mut self.imported_resources)
                .into_iter()
                .collect(),
            explicit_resources: mem::take(&mut self.explicit_resources),
        };

        // Collect all "free variables", or resources, from the imports of this
        // component. None of the resources defined within this component can
        // be used as part of the exports. This set is then used to reject any
        // of `self.defined_resources` which show up.
        let mut free = IndexSet::default();
        for ty in ty.imports.values() {
            types.free_variables_component_entity(ty, &mut free);
        }
        for (resource, _path) in self.defined_resources.iter() {
            // FIXME: this error message is quite opaque and doesn't indicate
            // more contextual information such as:
            //
            // * what was the exported resource found in the imports
            // * which import was the resource found within
            //
            // These are possible to calculate here if necessary, however.
            if free.contains(resource) {
                bail!(offset, "local resource type found in imports");
            }
        }

        // The next step in validation a component, with respect to resources,
        // is to minimize the set of defined resources to only those that
        // are actually used by the exports. This weeds out resources that are
        // defined, used within a component, and never exported, for example.
        //
        // The free variables of all exports are inserted into the `free` set
        // (which is reused from the imports after clearing it). The defined
        // resources calculated for this component are then inserted into this
        // type's list of defined resources if it's contained somewhere in
        // the free variables.
        //
        // Note that at the same time all defined resources must be exported,
        // somehow, transitively from this component. The `explicit_resources`
        // map is consulted for this purpose which lists all explicitly
        // exported resources in the component, regardless from whence they
        // came. If not present in this map then it's not exported and an error
        // is returned.
        //
        // NB: the "types are exported" check is probably sufficient nowadays
        // that the check of the `explicit_resources` map is probably not
        // necessary, but it's left here for completeness and out of an
        // abundance of caution.
        free.clear();
        for ty in ty.exports.values() {
            types.free_variables_component_entity(ty, &mut free);
        }
        for (id, _rep) in mem::take(&mut self.defined_resources) {
            if !free.contains(&id) {
                continue;
            }

            let path = match ty.explicit_resources.get(&id).cloned() {
                Some(path) => path,
                // FIXME: this error message is quite opaque and doesn't
                // indicate more contextual information such as:
                //
                // * which resource wasn't found in an export
                // * which export has a reference to the resource
                //
                // These are possible to calculate here if necessary, however.
                None => bail!(
                    offset,
                    "local resource type found in export but not exported itself"
                ),
            };

            ty.defined_resources.push((id, path));
        }

        Ok(ty)
    }

    fn check_value_support(&self, features: &WasmFeatures, offset: usize) -> Result<()> {
        if !features.component_model_values() {
            bail!(
                offset,
                "support for component model `value`s is not enabled"
            );
        }
        Ok(())
    }
}

impl InternRecGroup for ComponentState {
    fn add_type_id(&mut self, id: CoreTypeId) {
        self.core_types.push(ComponentCoreTypeId::Sub(id));
    }

    fn type_id_at(&self, idx: u32, offset: usize) -> Result<CoreTypeId> {
        match self.core_type_at(idx, offset)? {
            ComponentCoreTypeId::Sub(id) => Ok(id),
            ComponentCoreTypeId::Module(_) => {
                bail!(offset, "type index {idx} is a module type, not a sub type");
            }
        }
    }

    fn types_len(&self) -> u32 {
        u32::try_from(self.core_types.len()).unwrap()
    }
}

impl ComponentNameContext {
    /// Registers that the resource `id` is named `name` within this context.
    fn register(&mut self, name: &str, id: AliasableResourceId) {
        let idx = self.all_resource_names.len();
        let prev = self.resource_name_map.insert(id, idx);
        assert!(
            prev.is_none(),
            "for {id:?}, inserted {idx:?} but already had {prev:?}"
        );
        self.all_resource_names.insert(name.to_string());
    }

    fn validate_extern(
        &self,
        name: &str,
        kind: ExternKind,
        ty: &ComponentEntityType,
        types: &TypeAlloc,
        offset: usize,
        kind_names: &mut IndexSet<ComponentName>,
        items: &mut IndexMap<String, ComponentEntityType>,
        info: &mut TypeInfo,
        features: &WasmFeatures,
    ) -> Result<()> {
        // First validate that `name` is even a valid kebab name, meaning it's
        // in kebab-case, is an ID, etc.
        let kebab = ComponentName::new_with_features(name, offset, *features)
            .with_context(|| format!("{} name `{name}` is not a valid extern name", kind.desc()))?;

        if let ExternKind::Export = kind {
            match kebab.kind() {
                ComponentNameKind::Label(_)
                | ComponentNameKind::Method(_)
                | ComponentNameKind::Static(_)
                | ComponentNameKind::Constructor(_)
                | ComponentNameKind::Interface(_) => {}

                ComponentNameKind::Hash(_)
                | ComponentNameKind::Url(_)
                | ComponentNameKind::Dependency(_) => {
                    bail!(offset, "name `{name}` is not a valid export name")
                }
            }
        }

        // Validate that the kebab name, if it has structure such as
        // `[method]a.b`, is indeed valid with respect to known resources.
        self.validate(&kebab, ty, types, offset)
            .with_context(|| format!("{} name `{kebab}` is not valid", kind.desc()))?;

        // Top-level kebab-names must all be unique, even between both imports
        // and exports ot a component. For those names consult the `kebab_names`
        // set.
        if let Some(prev) = kind_names.replace(kebab.clone()) {
            bail!(
                offset,
                "{} name `{kebab}` conflicts with previous name `{prev}`",
                kind.desc()
            );
        }

        // Otherwise all strings must be unique, regardless of their name, so
        // consult the `items` set to ensure that we're not for example
        // importing the same interface ID twice.
        match items.entry(name.to_string()) {
            Entry::Occupied(e) => {
                bail!(
                    offset,
                    "{kind} name `{name}` conflicts with previous name `{prev}`",
                    kind = kind.desc(),
                    prev = e.key(),
                );
            }
            Entry::Vacant(e) => {
                e.insert(*ty);
                info.combine(ty.info(types), offset)?;
            }
        }
        Ok(())
    }

    /// Validates that the `name` provided is allowed to have the type `ty`.
    fn validate(
        &self,
        name: &ComponentName,
        ty: &ComponentEntityType,
        types: &TypeAlloc,
        offset: usize,
    ) -> Result<()> {
        let func = || {
            let id = match ty {
                ComponentEntityType::Func(id) => *id,
                _ => bail!(offset, "item is not a func"),
            };
            Ok(&types[id])
        };
        match name.kind() {
            // No validation necessary for these styles of names
            ComponentNameKind::Label(_)
            | ComponentNameKind::Interface(_)
            | ComponentNameKind::Url(_)
            | ComponentNameKind::Dependency(_)
            | ComponentNameKind::Hash(_) => {}

            // Constructors must return `(own $resource)` and the `$resource`
            // must be named within this context to match `rname`
            ComponentNameKind::Constructor(rname) => {
                let ty = func()?;
                if ty.results.len() != 1 {
                    bail!(offset, "function should return one value");
                }
                let ty = ty.results[0].1;
                let resource = match ty {
                    ComponentValType::Primitive(_) => None,
                    ComponentValType::Type(ty) => match &types[ty] {
                        ComponentDefinedType::Own(id) => Some(id),
                        _ => None,
                    },
                };
                let resource = match resource {
                    Some(id) => id,
                    None => bail!(offset, "function should return `(own $T)`"),
                };
                self.validate_resource_name(*resource, rname, offset)?;
            }

            // Methods must take `(param "self" (borrow $resource))` as the
            // first argument where `$resources` matches the name `resource` as
            // named in this context.
            ComponentNameKind::Method(name) => {
                let ty = func()?;
                if ty.params.len() == 0 {
                    bail!(offset, "function should have at least one argument");
                }
                let (pname, pty) = &ty.params[0];
                if pname.as_str() != "self" {
                    bail!(
                        offset,
                        "function should have a first argument called `self`",
                    );
                }
                let id = match pty {
                    ComponentValType::Primitive(_) => None,
                    ComponentValType::Type(ty) => match &types[*ty] {
                        ComponentDefinedType::Borrow(id) => Some(id),
                        _ => None,
                    },
                };
                let id = match id {
                    Some(id) => id,
                    None => bail!(
                        offset,
                        "function should take a first argument of `(borrow $T)`"
                    ),
                };
                self.validate_resource_name(*id, name.resource(), offset)?;
            }

            // Static methods don't have much validation beyond that they must
            // be a function and the resource name referred to must already be
            // in this context.
            ComponentNameKind::Static(name) => {
                func()?;
                if !self.all_resource_names.contains(name.resource().as_str()) {
                    bail!(offset, "static resource name is not known in this context");
                }
            }
        }

        Ok(())
    }

    fn validate_resource_name(
        &self,
        id: AliasableResourceId,
        name: &KebabStr,
        offset: usize,
    ) -> Result<()> {
        let expected_name_idx = match self.resource_name_map.get(&id) {
            Some(idx) => *idx,
            None => {
                bail!(
                    offset,
                    "resource used in function does not have a name in this context"
                )
            }
        };
        let expected_name = &self.all_resource_names[expected_name_idx];
        if name.as_str() != expected_name {
            bail!(
                offset,
                "function does not match expected \
                         resource name `{expected_name}`"
            );
        }
        Ok(())
    }
}

use self::append_only::*;

mod append_only {
    use crate::prelude::IndexMap;
    use core::hash::Hash;
    use core::ops::Deref;

    pub struct IndexMapAppendOnly<K, V>(IndexMap<K, V>);

    impl<K, V> IndexMapAppendOnly<K, V>
    where
        K: Hash + Eq + Ord + PartialEq + Clone,
    {
        pub fn insert(&mut self, key: K, value: V) {
            let prev = self.0.insert(key, value);
            assert!(prev.is_none());
        }
    }

    impl<K, V> Deref for IndexMapAppendOnly<K, V> {
        type Target = IndexMap<K, V>;
        fn deref(&self) -> &IndexMap<K, V> {
            &self.0
        }
    }

    impl<K, V> Default for IndexMapAppendOnly<K, V> {
        fn default() -> Self {
            Self(Default::default())
        }
    }

    impl<K, V> IntoIterator for IndexMapAppendOnly<K, V> {
        type IntoIter = <IndexMap<K, V> as IntoIterator>::IntoIter;
        type Item = <IndexMap<K, V> as IntoIterator>::Item;
        fn into_iter(self) -> Self::IntoIter {
            self.0.into_iter()
        }
    }
}<|MERGE_RESOLUTION|>--- conflicted
+++ resolved
@@ -20,13 +20,8 @@
 use crate::{
     BinaryReaderError, CanonicalOption, ComponentExportName, ComponentExternalKind,
     ComponentOuterAliasKind, ComponentTypeRef, CompositeInnerType, CompositeType, ExternalKind,
-<<<<<<< HEAD
-    FuncType, GlobalType, InstantiationArgKind, MemoryType, PackedIndex, RecGroup, RefType, Result,
-    SubType, TableType, TypeBounds, ValType, WasmFeatures,
-=======
     FuncType, GlobalType, InstantiationArgKind, MemoryType, PackedIndex, RefType, Result, SubType,
     TableType, TypeBounds, ValType, WasmFeatures,
->>>>>>> 57b1acee
 };
 use core::mem;
 
@@ -968,9 +963,6 @@
 
         // Lifting a function is for an export, so match the expected canonical ABI
         // export signature
-<<<<<<< HEAD
-        let info = ty.lower(types, false, options.contains(&CanonicalOption::Async));
-=======
         let info = ty.lower(
             types,
             if options.contains(&CanonicalOption::Async) {
@@ -986,7 +978,6 @@
                 Abi::LiftSync
             },
         );
->>>>>>> 57b1acee
         self.check_options(
             Some(core_ty),
             &info,
@@ -1035,9 +1026,6 @@
 
         // Lowering a function is for an import, so use a function type that matches
         // the expected canonical ABI import signature.
-<<<<<<< HEAD
-        let info = ty.lower(types, true, options.contains(&CanonicalOption::Async));
-=======
         let info = ty.lower(
             types,
             if options.contains(&CanonicalOption::Async) {
@@ -1046,7 +1034,6 @@
                 Abi::LowerSync
             },
         );
->>>>>>> 57b1acee
 
         self.check_options(None, &info, &options, types, offset, features, true)?;
 
@@ -1141,9 +1128,10 @@
         Ok(())
     }
 
-<<<<<<< HEAD
-    pub fn task_backpressure(
-        &mut self,
+    pub fn task_wait(
+        &mut self,
+        _async_: bool,
+        memory: u32,
         types: &mut TypeAlloc,
         offset: usize,
         features: &WasmFeatures,
@@ -1151,50 +1139,42 @@
         if !features.component_model_async() {
             bail!(
                 offset,
-                "`task.backpressure` requires the component model async feature"
+                "`task.wait` requires the component model async feature"
             )
         }
 
-        let (_is_new, group_id) = types.intern_canonical_rec_group(false, RecGroup::implicit(
-            offset,
-            SubType {
-                is_final: true,
-                supertype_idx: None,
-                composite_type: CompositeType {
-                    shared: false,
-                    inner: CompositeInnerType::Func(FuncType::new([ValType::I32], [])),
-                },
-            },
-        ));
-        let id = types[group_id].start;
-        self.core_funcs.push(id);
-        Ok(())
-    }
-
-    pub fn task_return(
-        &mut self,
-        type_index: u32,
+        self.memory_at(memory, offset)?;
+
+        self.core_funcs
+            .push(types.intern_func_type(FuncType::new([ValType::I32], [ValType::I32]), offset));
+        Ok(())
+    }
+
+    pub fn task_poll(
+        &mut self,
+        _async_: bool,
+        memory: u32,
+        types: &mut TypeAlloc,
         offset: usize,
         features: &WasmFeatures,
     ) -> Result<()> {
         if !features.component_model_async() {
             bail!(
                 offset,
-                "`task.return` requires the component model async feature"
+                "`task.poll` requires the component model async feature"
             )
         }
 
-        let id = self.type_id_at(type_index, offset)?;
-        self.core_funcs.push(id);
-        Ok(())
-    }
-
-=======
->>>>>>> 57b1acee
-    pub fn task_wait(
+        self.memory_at(memory, offset)?;
+
+        self.core_funcs
+            .push(types.intern_func_type(FuncType::new([ValType::I32], [ValType::I32]), offset));
+        Ok(())
+    }
+
+    pub fn task_yield(
         &mut self,
         _async_: bool,
-        memory: u32,
         types: &mut TypeAlloc,
         offset: usize,
         features: &WasmFeatures,
@@ -1202,37 +1182,17 @@
         if !features.component_model_async() {
             bail!(
                 offset,
-                "`task.wait` requires the component model async feature"
+                "`task.yield` requires the component model async feature"
             )
         }
 
-        self.memory_at(memory, offset)?;
-
-<<<<<<< HEAD
-        let (_is_new, group_id) = types.intern_canonical_rec_group(false, RecGroup::implicit(
-            offset,
-            SubType {
-                is_final: true,
-                supertype_idx: None,
-                composite_type: CompositeType {
-                    shared: false,
-                    inner: CompositeInnerType::Func(FuncType::new([ValType::I32], [ValType::I32])),
-                },
-            },
-        ));
-        let id = types[group_id].start;
-        self.core_funcs.push(id);
-=======
         self.core_funcs
-            .push(types.intern_func_type(FuncType::new([ValType::I32], [ValType::I32]), offset));
->>>>>>> 57b1acee
-        Ok(())
-    }
-
-    pub fn task_poll(
-        &mut self,
-        _async_: bool,
-        memory: u32,
+            .push(types.intern_func_type(FuncType::new([], []), offset));
+        Ok(())
+    }
+
+    pub fn subtask_drop(
+        &mut self,
         types: &mut TypeAlloc,
         offset: usize,
         features: &WasmFeatures,
@@ -1240,99 +1200,12 @@
         if !features.component_model_async() {
             bail!(
                 offset,
-                "`task.poll` requires the component model async feature"
-            )
-        }
-
-        self.memory_at(memory, offset)?;
-
-<<<<<<< HEAD
-        let (_is_new, group_id) = types.intern_canonical_rec_group(false, RecGroup::implicit(
-            offset,
-            SubType {
-                is_final: true,
-                supertype_idx: None,
-                composite_type: CompositeType {
-                    shared: false,
-                    inner: CompositeInnerType::Func(FuncType::new([ValType::I32], [ValType::I32])),
-                },
-            },
-        ));
-        let id = types[group_id].start;
-        self.core_funcs.push(id);
-=======
-        self.core_funcs
-            .push(types.intern_func_type(FuncType::new([ValType::I32], [ValType::I32]), offset));
->>>>>>> 57b1acee
-        Ok(())
-    }
-
-    pub fn task_yield(
-        &mut self,
-        _async_: bool,
-        types: &mut TypeAlloc,
-        offset: usize,
-        features: &WasmFeatures,
-    ) -> Result<()> {
-        if !features.component_model_async() {
-            bail!(
-                offset,
-                "`task.yield` requires the component model async feature"
-            )
-        }
-
-<<<<<<< HEAD
-        let (_is_new, group_id) = types.intern_canonical_rec_group(false, RecGroup::implicit(
-            offset,
-            SubType {
-                is_final: true,
-                supertype_idx: None,
-                composite_type: CompositeType {
-                    shared: false,
-                    inner: CompositeInnerType::Func(FuncType::new([], [])),
-                },
-            },
-        ));
-        let id = types[group_id].start;
-        self.core_funcs.push(id);
-=======
-        self.core_funcs
-            .push(types.intern_func_type(FuncType::new([], []), offset));
->>>>>>> 57b1acee
-        Ok(())
-    }
-
-    pub fn subtask_drop(
-        &mut self,
-        types: &mut TypeAlloc,
-        offset: usize,
-        features: &WasmFeatures,
-    ) -> Result<()> {
-        if !features.component_model_async() {
-            bail!(
-                offset,
                 "`subtask.drop` requires the component model async feature"
             )
         }
 
-<<<<<<< HEAD
-        let (_is_new, group_id) = types.intern_canonical_rec_group(false, RecGroup::implicit(
-            offset,
-            SubType {
-                is_final: true,
-                supertype_idx: None,
-                composite_type: CompositeType {
-                    shared: false,
-                    inner: CompositeInnerType::Func(FuncType::new([ValType::I32], [])),
-                },
-            },
-        ));
-        let id = types[group_id].start;
-        self.core_funcs.push(id);
-=======
         self.core_funcs
             .push(types.intern_func_type(FuncType::new([ValType::I32], []), offset));
->>>>>>> 57b1acee
         Ok(())
     }
 
@@ -1355,24 +1228,8 @@
             bail!(offset, "`stream.new` requires a stream type")
         };
 
-<<<<<<< HEAD
-        let (_is_new, group_id) = types.intern_canonical_rec_group(false, RecGroup::implicit(
-            offset,
-            SubType {
-                is_final: true,
-                supertype_idx: None,
-                composite_type: CompositeType {
-                    shared: false,
-                    inner: CompositeInnerType::Func(FuncType::new([], [ValType::I32])),
-                },
-            },
-        ));
-        let id = types[group_id].start;
-        self.core_funcs.push(id);
-=======
         self.core_funcs
             .push(types.intern_func_type(FuncType::new([], [ValType::I32]), offset));
->>>>>>> 57b1acee
         Ok(())
     }
 
@@ -1401,27 +1258,8 @@
         info.requires_realloc = payload_type.contains_ptr(types);
         self.check_options(None, &info, &options, types, offset, features, true)?;
 
-<<<<<<< HEAD
-        let (_is_new, group_id) = types.intern_canonical_rec_group(false, RecGroup::implicit(
-            offset,
-            SubType {
-                is_final: true,
-                supertype_idx: None,
-                composite_type: CompositeType {
-                    shared: false,
-                    inner: CompositeInnerType::Func(FuncType::new(
-                        [ValType::I32; 3],
-                        [ValType::I32],
-                    )),
-                },
-            },
-        ));
-        let id = types[group_id].start;
-        self.core_funcs.push(id);
-=======
         self.core_funcs
             .push(types.intern_func_type(FuncType::new([ValType::I32; 3], [ValType::I32]), offset));
->>>>>>> 57b1acee
         Ok(())
     }
 
@@ -1450,27 +1288,8 @@
         info.requires_realloc = false;
         self.check_options(None, &info, &options, types, offset, features, true)?;
 
-<<<<<<< HEAD
-        let (_is_new, group_id) = types.intern_canonical_rec_group(false, RecGroup::implicit(
-            offset,
-            SubType {
-                is_final: true,
-                supertype_idx: None,
-                composite_type: CompositeType {
-                    shared: false,
-                    inner: CompositeInnerType::Func(FuncType::new(
-                        [ValType::I32; 3],
-                        [ValType::I32],
-                    )),
-                },
-            },
-        ));
-        let id = types[group_id].start;
-        self.core_funcs.push(id);
-=======
         self.core_funcs
             .push(types.intern_func_type(FuncType::new([ValType::I32; 3], [ValType::I32]), offset));
->>>>>>> 57b1acee
         Ok(())
     }
 
@@ -1494,24 +1313,8 @@
             bail!(offset, "`stream.cancel-read` requires a stream type")
         };
 
-<<<<<<< HEAD
-        let (_is_new, group_id) = types.intern_canonical_rec_group(false, RecGroup::implicit(
-            offset,
-            SubType {
-                is_final: true,
-                supertype_idx: None,
-                composite_type: CompositeType {
-                    shared: false,
-                    inner: CompositeInnerType::Func(FuncType::new([ValType::I32], [ValType::I32])),
-                },
-            },
-        ));
-        let id = types[group_id].start;
-        self.core_funcs.push(id);
-=======
         self.core_funcs
             .push(types.intern_func_type(FuncType::new([ValType::I32], [ValType::I32]), offset));
->>>>>>> 57b1acee
         Ok(())
     }
 
@@ -1535,24 +1338,8 @@
             bail!(offset, "`stream.cancel-write` requires a stream type")
         };
 
-<<<<<<< HEAD
-        let (_is_new, group_id) = types.intern_canonical_rec_group(false, RecGroup::implicit(
-            offset,
-            SubType {
-                is_final: true,
-                supertype_idx: None,
-                composite_type: CompositeType {
-                    shared: false,
-                    inner: CompositeInnerType::Func(FuncType::new([ValType::I32], [ValType::I32])),
-                },
-            },
-        ));
-        let id = types[group_id].start;
-        self.core_funcs.push(id);
-=======
         self.core_funcs
             .push(types.intern_func_type(FuncType::new([ValType::I32], [ValType::I32]), offset));
->>>>>>> 57b1acee
         Ok(())
     }
 
@@ -1575,24 +1362,8 @@
             bail!(offset, "`stream.close-readable` requires a stream type")
         };
 
-<<<<<<< HEAD
-        let (_is_new, group_id) = types.intern_canonical_rec_group(false, RecGroup::implicit(
-            offset,
-            SubType {
-                is_final: true,
-                supertype_idx: None,
-                composite_type: CompositeType {
-                    shared: false,
-                    inner: CompositeInnerType::Func(FuncType::new([ValType::I32], [])),
-                },
-            },
-        ));
-        let id = types[group_id].start;
-        self.core_funcs.push(id);
-=======
         self.core_funcs
             .push(types.intern_func_type(FuncType::new([ValType::I32], []), offset));
->>>>>>> 57b1acee
         Ok(())
     }
 
@@ -1615,24 +1386,8 @@
             bail!(offset, "`stream.close-writable` requires a stream type")
         };
 
-<<<<<<< HEAD
-        let (_is_new, group_id) = types.intern_canonical_rec_group(false, RecGroup::implicit(
-            offset,
-            SubType {
-                is_final: true,
-                supertype_idx: None,
-                composite_type: CompositeType {
-                    shared: false,
-                    inner: CompositeInnerType::Func(FuncType::new([ValType::I32; 2], [])),
-                },
-            },
-        ));
-        let id = types[group_id].start;
-        self.core_funcs.push(id);
-=======
         self.core_funcs
             .push(types.intern_func_type(FuncType::new([ValType::I32; 2], []), offset));
->>>>>>> 57b1acee
         Ok(())
     }
 
@@ -1655,24 +1410,8 @@
             bail!(offset, "`future.new` requires a future type")
         };
 
-<<<<<<< HEAD
-        let (_is_new, group_id) = types.intern_canonical_rec_group(false, RecGroup::implicit(
-            offset,
-            SubType {
-                is_final: true,
-                supertype_idx: None,
-                composite_type: CompositeType {
-                    shared: false,
-                    inner: CompositeInnerType::Func(FuncType::new([], [ValType::I32])),
-                },
-            },
-        ));
-        let id = types[group_id].start;
-        self.core_funcs.push(id);
-=======
         self.core_funcs
             .push(types.intern_func_type(FuncType::new([], [ValType::I32]), offset));
->>>>>>> 57b1acee
         Ok(())
     }
 
@@ -1703,27 +1442,8 @@
             .unwrap_or(false);
         self.check_options(None, &info, &options, types, offset, features, true)?;
 
-<<<<<<< HEAD
-        let (_is_new, group_id) = types.intern_canonical_rec_group(false, RecGroup::implicit(
-            offset,
-            SubType {
-                is_final: true,
-                supertype_idx: None,
-                composite_type: CompositeType {
-                    shared: false,
-                    inner: CompositeInnerType::Func(FuncType::new(
-                        [ValType::I32; 2],
-                        [ValType::I32],
-                    )),
-                },
-            },
-        ));
-        let id = types[group_id].start;
-        self.core_funcs.push(id);
-=======
         self.core_funcs
             .push(types.intern_func_type(FuncType::new([ValType::I32; 2], [ValType::I32]), offset));
->>>>>>> 57b1acee
         Ok(())
     }
 
@@ -1752,27 +1472,8 @@
         info.requires_realloc = false;
         self.check_options(None, &info, &options, types, offset, features, true)?;
 
-<<<<<<< HEAD
-        let (_is_new, group_id) = types.intern_canonical_rec_group(false, RecGroup::implicit(
-            offset,
-            SubType {
-                is_final: true,
-                supertype_idx: None,
-                composite_type: CompositeType {
-                    shared: false,
-                    inner: CompositeInnerType::Func(FuncType::new(
-                        [ValType::I32; 2],
-                        [ValType::I32],
-                    )),
-                },
-            },
-        ));
-        let id = types[group_id].start;
-        self.core_funcs.push(id);
-=======
         self.core_funcs
             .push(types.intern_func_type(FuncType::new([ValType::I32; 2], [ValType::I32]), offset));
->>>>>>> 57b1acee
         Ok(())
     }
 
@@ -1796,24 +1497,8 @@
             bail!(offset, "`future.cancel-read` requires a future type")
         };
 
-<<<<<<< HEAD
-        let (_is_new, group_id) = types.intern_canonical_rec_group(false, RecGroup::implicit(
-            offset,
-            SubType {
-                is_final: true,
-                supertype_idx: None,
-                composite_type: CompositeType {
-                    shared: false,
-                    inner: CompositeInnerType::Func(FuncType::new([ValType::I32], [ValType::I32])),
-                },
-            },
-        ));
-        let id = types[group_id].start;
-        self.core_funcs.push(id);
-=======
         self.core_funcs
             .push(types.intern_func_type(FuncType::new([ValType::I32], [ValType::I32]), offset));
->>>>>>> 57b1acee
         Ok(())
     }
 
@@ -1837,24 +1522,8 @@
             bail!(offset, "`future.cancel-write` requires a future type")
         };
 
-<<<<<<< HEAD
-        let (_is_new, group_id) = types.intern_canonical_rec_group(false, RecGroup::implicit(
-            offset,
-            SubType {
-                is_final: true,
-                supertype_idx: None,
-                composite_type: CompositeType {
-                    shared: false,
-                    inner: CompositeInnerType::Func(FuncType::new([ValType::I32], [ValType::I32])),
-                },
-            },
-        ));
-        let id = types[group_id].start;
-        self.core_funcs.push(id);
-=======
         self.core_funcs
             .push(types.intern_func_type(FuncType::new([ValType::I32], [ValType::I32]), offset));
->>>>>>> 57b1acee
         Ok(())
     }
 
@@ -1877,24 +1546,8 @@
             bail!(offset, "`future.close-readable` requires a future type")
         };
 
-<<<<<<< HEAD
-        let (_is_new, group_id) = types.intern_canonical_rec_group(false, RecGroup::implicit(
-            offset,
-            SubType {
-                is_final: true,
-                supertype_idx: None,
-                composite_type: CompositeType {
-                    shared: false,
-                    inner: CompositeInnerType::Func(FuncType::new([ValType::I32], [])),
-                },
-            },
-        ));
-        let id = types[group_id].start;
-        self.core_funcs.push(id);
-=======
         self.core_funcs
             .push(types.intern_func_type(FuncType::new([ValType::I32], []), offset));
->>>>>>> 57b1acee
         Ok(())
     }
 
@@ -1917,24 +1570,8 @@
             bail!(offset, "`future.close-writable` requires a future type")
         };
 
-<<<<<<< HEAD
-        let (_is_new, group_id) = types.intern_canonical_rec_group(false, RecGroup::implicit(
-            offset,
-            SubType {
-                is_final: true,
-                supertype_idx: None,
-                composite_type: CompositeType {
-                    shared: false,
-                    inner: CompositeInnerType::Func(FuncType::new([ValType::I32; 2], [])),
-                },
-            },
-        ));
-        let id = types[group_id].start;
-        self.core_funcs.push(id);
-=======
         self.core_funcs
             .push(types.intern_func_type(FuncType::new([ValType::I32; 2], []), offset));
->>>>>>> 57b1acee
         Ok(())
     }
 
@@ -1957,27 +1594,8 @@
         info.requires_realloc = false;
         self.check_options(None, &info, &options, types, offset, features, false)?;
 
-<<<<<<< HEAD
-        let (_is_new, group_id) = types.intern_canonical_rec_group(false, RecGroup::implicit(
-            offset,
-            SubType {
-                is_final: true,
-                supertype_idx: None,
-                composite_type: CompositeType {
-                    shared: false,
-                    inner: CompositeInnerType::Func(FuncType::new(
-                        [ValType::I32; 2],
-                        [ValType::I32],
-                    )),
-                },
-            },
-        ));
-        let id = types[group_id].start;
-        self.core_funcs.push(id);
-=======
         self.core_funcs
             .push(types.intern_func_type(FuncType::new([ValType::I32; 2], [ValType::I32]), offset));
->>>>>>> 57b1acee
         Ok(())
     }
 
@@ -2000,24 +1618,8 @@
         info.requires_realloc = true;
         self.check_options(None, &info, &options, types, offset, features, false)?;
 
-<<<<<<< HEAD
-        let (_is_new, group_id) = types.intern_canonical_rec_group(false, RecGroup::implicit(
-            offset,
-            SubType {
-                is_final: true,
-                supertype_idx: None,
-                composite_type: CompositeType {
-                    shared: false,
-                    inner: CompositeInnerType::Func(FuncType::new([ValType::I32; 2], [])),
-                },
-            },
-        ));
-        let id = types[group_id].start;
-        self.core_funcs.push(id);
-=======
         self.core_funcs
             .push(types.intern_func_type(FuncType::new([ValType::I32; 2], []), offset));
->>>>>>> 57b1acee
         Ok(())
     }
 
@@ -2034,24 +1636,8 @@
             )
         }
 
-<<<<<<< HEAD
-        let (_is_new, group_id) = types.intern_canonical_rec_group(false, RecGroup::implicit(
-            offset,
-            SubType {
-                is_final: true,
-                supertype_idx: None,
-                composite_type: CompositeType {
-                    shared: false,
-                    inner: CompositeInnerType::Func(FuncType::new([ValType::I32], [])),
-                },
-            },
-        ));
-        let id = types[group_id].start;
-        self.core_funcs.push(id);
-=======
         self.core_funcs
             .push(types.intern_func_type(FuncType::new([ValType::I32], []), offset));
->>>>>>> 57b1acee
         Ok(())
     }
 
