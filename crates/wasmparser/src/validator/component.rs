//! State relating to validating a WebAssembly component.

use super::{
    check_max,
    component_types::{
        AliasableResourceId, ComponentAnyTypeId, ComponentCoreInstanceTypeId,
        ComponentCoreModuleTypeId, ComponentCoreTypeId, ComponentDefinedType,
        ComponentDefinedTypeId, ComponentEntityType, ComponentFuncType, ComponentFuncTypeId,
        ComponentInstanceType, ComponentInstanceTypeId, ComponentType, ComponentTypeId,
        ComponentValType, Context, CoreInstanceTypeKind, InstanceType, LoweringInfo, ModuleType,
        RecordType, Remap, Remapping, ResourceId, SubtypeCx, TupleType, VariantCase, VariantType,
    },
    core::{InternRecGroup, Module},
    types::{CoreTypeId, EntityType, TypeAlloc, TypeInfo, TypeList},
};
use crate::limits::*;
use crate::prelude::*;
use crate::validator::names::{ComponentName, ComponentNameKind, KebabStr, KebabString};
use crate::{collections::index_map::Entry, CompositeType, RecGroup};
use crate::{
    BinaryReaderError, CanonicalOption, ComponentExportName, ComponentExternalKind,
    ComponentOuterAliasKind, ComponentTypeRef, CompositeInnerType, CompositeType, ExternalKind,
    FuncType, GlobalType, InstantiationArgKind, MemoryType, PackedIndex, RecGroup, RefType, Result,
    SubType, TableType, TypeBounds, ValType, WasmFeatures,
};
use core::mem;

fn to_kebab_str<'a>(s: &'a str, desc: &str, offset: usize) -> Result<&'a KebabStr> {
    match KebabStr::new(s) {
        Some(s) => Ok(s),
        None => {
            if s.is_empty() {
                bail!(offset, "{desc} name cannot be empty");
            }

            bail!(offset, "{desc} name `{s}` is not in kebab case");
        }
    }
}

pub(crate) struct ComponentState {
    /// Whether this state is a concrete component, an instance type, or a
    /// component type.
    kind: ComponentKind,

    // Core index spaces
    pub core_types: Vec<ComponentCoreTypeId>,
    pub core_funcs: Vec<CoreTypeId>,
    pub core_tags: Vec<CoreTypeId>,
    pub core_modules: Vec<ComponentCoreModuleTypeId>,
    pub core_instances: Vec<ComponentCoreInstanceTypeId>,
    pub core_memories: Vec<MemoryType>,
    pub core_tables: Vec<TableType>,
    pub core_globals: Vec<GlobalType>,

    // Component index spaces
    pub types: Vec<ComponentAnyTypeId>,
    pub funcs: Vec<ComponentFuncTypeId>,
    pub values: Vec<(ComponentValType, bool)>,
    pub instances: Vec<ComponentInstanceTypeId>,
    pub components: Vec<ComponentTypeId>,

    pub imports: IndexMap<String, ComponentEntityType>,
    pub import_names: IndexSet<ComponentName>,
    pub exports: IndexMap<String, ComponentEntityType>,
    pub export_names: IndexSet<ComponentName>,

    has_start: bool,
    type_info: TypeInfo,

    /// A mapping of imported resources in this component.
    ///
    /// This mapping represents all "type variables" imported into the
    /// component, or resources. This could be resources imported directly as
    /// a top-level type import or additionally transitively through other
    /// imported instances.
    ///
    /// The mapping element here is a "path" which is a list of indexes into
    /// the import map that will be generated for this component. Each index
    /// is an index into an `IndexMap`, and each list is guaranteed to have at
    /// least one element.
    ///
    /// An example of this map is:
    ///
    /// ```wasm
    /// (component
    ///     ;; [0] - the first import
    ///     (import "r" (type (sub resource)))
    ///
    ///     ;; [1] - the second import
    ///     (import "r2" (type (sub resource)))
    ///
    ///     (import "i" (instance
    ///         ;; [2, 0] - the third import, and the first export the instance
    ///         (export "r3" (type (sub resource)))
    ///         ;; [2, 1] - the third import, and the second export the instance
    ///         (export "r4" (type (sub resource)))
    ///     ))
    ///
    ///     ;; ...
    /// )
    /// ```
    ///
    /// The `Vec<usize>` here can be thought of as `Vec<String>` but a
    /// (hopefully) more efficient representation.
    ///
    /// Finally note that this map is listed as an "append only" map because all
    /// insertions into it should always succeed. Any insertion which overlaps
    /// with a previous entry indicates a bug in the validator which needs to be
    /// corrected via other means.
    //
    // TODO: make these `SkolemResourceId` and then go fix all the compile
    // errors, don't add skolem things into the type area
    imported_resources: IndexMapAppendOnly<ResourceId, Vec<usize>>,

    /// A mapping of "defined" resources in this component, or those which
    /// are defined within the instantiation of this component.
    ///
    /// Defined resources, as the name implies, can sort of be thought of as
    /// "these are defined within the component". Note though that the means by
    /// which a local definition can occur are not simply those defined in the
    /// component but also in its transitively instantiated components
    /// internally. This means that this set closes over many transitive
    /// internal items in addition to those defined immediately in the component
    /// itself.
    ///
    /// The `Option<ValType>` in this mapping is whether or not the underlying
    /// representation of the resource is known to this component. Immediately
    /// defined resources, for example, will have `Some(I32)` here. Resources
    /// that come from transitively defined components, for example, will have
    /// `None`. In the type context all entries here are `None`.
    ///
    /// Note that like `imported_resources` all insertions into this map are
    /// expected to succeed to it's declared as append-only.
    defined_resources: IndexMapAppendOnly<ResourceId, Option<ValType>>,

    /// A mapping of explicitly exported resources from this component in
    /// addition to the path that they're exported at.
    ///
    /// For more information on the path here see the documentation for
    /// `imported_resources`. Note that the indexes here index into the
    /// list of exports of this component.
    explicit_resources: IndexMap<ResourceId, Vec<usize>>,

    /// The set of types which are considered "exported" from this component.
    ///
    /// This is added to whenever a type export is found, or an instance export
    /// which itself contains a type export. This additionally includes all
    /// imported types since those are suitable for export as well.
    ///
    /// This set is consulted whenever an exported item is added since all
    /// referenced types must be members of this set.
    exported_types: Set<ComponentAnyTypeId>,

    /// Same as `exported_types`, but for imports.
    imported_types: Set<ComponentAnyTypeId>,

    /// The set of top-level resource exports and their names.
    ///
    /// This context is used to validate method names such as `[method]foo.bar`
    /// to ensure that `foo` is an exported resource and that the type mentioned
    /// in a function type is actually named `foo`.
    ///
    /// Note that imports/exports have disjoint contexts to ensure that they're
    /// validated correctly. Namely you can't retroactively attach methods to an
    /// import, for example.
    toplevel_exported_resources: ComponentNameContext,

    /// Same as `toplevel_exported_resources`, but for imports.
    toplevel_imported_resources: ComponentNameContext,
}

#[derive(Copy, Clone, Debug, PartialEq, Eq)]
pub enum ComponentKind {
    Component,
    InstanceType,
    ComponentType,
}

/// Helper context used to track information about resource names for method
/// name validation.
#[derive(Default)]
struct ComponentNameContext {
    /// A map from a resource type id to an index in the `all_resource_names`
    /// set for the name of that resource.
    resource_name_map: Map<AliasableResourceId, usize>,

    /// All known resource names in this context, used to validate static method
    /// names to by ensuring that static methods' resource names are somewhere
    /// in this set.
    all_resource_names: IndexSet<String>,
}

#[derive(Debug, Copy, Clone)]
pub enum ExternKind {
    Import,
    Export,
}

impl ExternKind {
    pub fn desc(&self) -> &'static str {
        match self {
            ExternKind::Import => "import",
            ExternKind::Export => "export",
        }
    }
}

impl ComponentState {
    pub fn new(kind: ComponentKind) -> Self {
        Self {
            kind,
            core_types: Default::default(),
            core_modules: Default::default(),
            core_instances: Default::default(),
            core_funcs: Default::default(),
            core_memories: Default::default(),
            core_tables: Default::default(),
            core_globals: Default::default(),
            core_tags: Default::default(),
            types: Default::default(),
            funcs: Default::default(),
            values: Default::default(),
            instances: Default::default(),
            components: Default::default(),
            imports: Default::default(),
            exports: Default::default(),
            import_names: Default::default(),
            export_names: Default::default(),
            has_start: Default::default(),
            type_info: TypeInfo::new(),
            imported_resources: Default::default(),
            defined_resources: Default::default(),
            explicit_resources: Default::default(),
            exported_types: Default::default(),
            imported_types: Default::default(),
            toplevel_exported_resources: Default::default(),
            toplevel_imported_resources: Default::default(),
        }
    }

    pub fn type_count(&self) -> usize {
        self.core_types.len() + self.types.len()
    }

    pub fn instance_count(&self) -> usize {
        self.core_instances.len() + self.instances.len()
    }

    pub fn function_count(&self) -> usize {
        self.core_funcs.len() + self.funcs.len()
    }

    pub fn add_core_type(
        components: &mut [Self],
        ty: crate::CoreType,
        features: &WasmFeatures,
        types: &mut TypeAlloc,
        offset: usize,
        check_limit: bool,
    ) -> Result<()> {
        let current = components.last_mut().unwrap();
        if check_limit {
            check_max(current.type_count(), 1, MAX_WASM_TYPES, "types", offset)?;
        }
        match ty {
            crate::CoreType::Rec(rec) => {
                current.canonicalize_and_intern_rec_group(features, types, rec, offset)?;
            }
            crate::CoreType::Module(decls) => {
                let mod_ty = Self::create_module_type(
                    components,
                    decls.into_vec(),
                    features,
                    types,
                    offset,
                )?;
                let id = ComponentCoreTypeId::Module(types.push_ty(mod_ty));
                components.last_mut().unwrap().core_types.push(id);
            }
        }

        Ok(())
    }

    pub fn add_core_module(
        &mut self,
        module: &Module,
        types: &mut TypeAlloc,
        offset: usize,
    ) -> Result<()> {
        let imports = module.imports_for_module_type(offset)?;

        // We have to clone the module's imports and exports here
        // because we cannot take the data out of the `MaybeOwned`
        // as it might be shared with a function validator.
        let mod_ty = ModuleType {
            info: TypeInfo::core(module.type_size),
            imports,
            exports: module.exports.clone(),
        };

        let mod_id = types.push_ty(mod_ty);
        self.core_modules.push(mod_id);

        Ok(())
    }

    pub fn add_core_instance(
        &mut self,
        instance: crate::Instance,
        types: &mut TypeAlloc,
        offset: usize,
    ) -> Result<()> {
        let instance = match instance {
            crate::Instance::Instantiate { module_index, args } => {
                self.instantiate_core_module(module_index, args.into_vec(), types, offset)?
            }
            crate::Instance::FromExports(exports) => {
                self.instantiate_core_exports(exports.into_vec(), types, offset)?
            }
        };

        self.core_instances.push(instance);

        Ok(())
    }

    pub fn add_type(
        components: &mut Vec<Self>,
        ty: crate::ComponentType,
        features: &WasmFeatures,
        types: &mut TypeAlloc,
        offset: usize,
        check_limit: bool,
    ) -> Result<()> {
        assert!(!components.is_empty());

        fn current(components: &mut Vec<ComponentState>) -> &mut ComponentState {
            components.last_mut().unwrap()
        }

        let id = match ty {
            crate::ComponentType::Defined(ty) => {
                let ty = current(components).create_defined_type(ty, types, features, offset)?;
                types.push(ty).into()
            }
            crate::ComponentType::Func(ty) => {
                let ty = current(components).create_function_type(ty, types, features, offset)?;
                types.push(ty).into()
            }
            crate::ComponentType::Component(decls) => {
                let ty = Self::create_component_type(
                    components,
                    decls.into_vec(),
                    features,
                    types,
                    offset,
                )?;
                types.push(ty).into()
            }
            crate::ComponentType::Instance(decls) => {
                let ty = Self::create_instance_type(
                    components,
                    decls.into_vec(),
                    features,
                    types,
                    offset,
                )?;
                types.push(ty).into()
            }
            crate::ComponentType::Resource { rep, dtor } => {
                let component = current(components);

                // Resource types cannot be declared in a type context, only
                // within a component context.
                if component.kind != ComponentKind::Component {
                    bail!(
                        offset,
                        "resources can only be defined within a concrete component"
                    );
                }

                // Current MVP restriction of the component model.
                if rep != ValType::I32 {
                    bail!(offset, "resources can only be represented by `i32`");
                }

                // If specified validate that the destructor is both a valid
                // function and has the correct signature.
                if let Some(dtor) = dtor {
                    let ty = component.core_function_at(dtor, offset)?;
                    let ty = types[ty].composite_type.unwrap_func();
                    if ty.params() != [rep] || ty.results() != [] {
                        bail!(
                            offset,
                            "core function {dtor} has wrong signature for a destructor"
                        );
                    }
                }

                // As this is the introduction of a resource create a fresh new
                // identifier for the resource. This is then added into the
                // list of defined resources for this component, notably with a
                // rep listed to enable getting access to various intrinsics
                // such as `resource.rep`.
                let id = types.alloc_resource_id();
                component.defined_resources.insert(id.resource(), Some(rep));
                id.into()
            }
        };

        let current = current(components);
        if check_limit {
            check_max(current.type_count(), 1, MAX_WASM_TYPES, "types", offset)?;
        }
        current.types.push(id);

        Ok(())
    }

    pub fn add_import(
        &mut self,
        import: crate::ComponentImport,
        features: &WasmFeatures,
        types: &mut TypeAlloc,
        offset: usize,
    ) -> Result<()> {
        let mut entity = self.check_type_ref(&import.ty, features, types, offset)?;
        self.add_entity(
            &mut entity,
            Some((import.name.0, ExternKind::Import)),
            features,
            types,
            offset,
        )?;
        self.toplevel_imported_resources.validate_extern(
            import.name.0,
            ExternKind::Import,
            &entity,
            types,
            offset,
            &mut self.import_names,
            &mut self.imports,
            &mut self.type_info,
            features,
        )?;
        Ok(())
    }

    fn add_entity(
        &mut self,
        ty: &mut ComponentEntityType,
        name_and_kind: Option<(&str, ExternKind)>,
        features: &WasmFeatures,
        types: &mut TypeAlloc,
        offset: usize,
    ) -> Result<()> {
        let kind = name_and_kind.map(|(_, k)| k);
        let (len, max, desc) = match ty {
            ComponentEntityType::Module(id) => {
                self.core_modules.push(*id);
                (self.core_modules.len(), MAX_WASM_MODULES, "modules")
            }
            ComponentEntityType::Component(id) => {
                self.components.push(*id);
                (self.components.len(), MAX_WASM_COMPONENTS, "components")
            }
            ComponentEntityType::Instance(id) => {
                match kind {
                    Some(ExternKind::Import) => self.prepare_instance_import(id, types),
                    Some(ExternKind::Export) => self.prepare_instance_export(id, types),
                    None => {}
                }
                self.instances.push(*id);
                (self.instance_count(), MAX_WASM_INSTANCES, "instances")
            }
            ComponentEntityType::Func(id) => {
                self.funcs.push(*id);
                (self.function_count(), MAX_WASM_FUNCTIONS, "functions")
            }
            ComponentEntityType::Value(ty) => {
                self.check_value_support(features, offset)?;
                let value_used = match kind {
                    Some(ExternKind::Import) | None => false,
                    Some(ExternKind::Export) => true,
                };
                self.values.push((*ty, value_used));
                (self.values.len(), MAX_WASM_VALUES, "values")
            }
            ComponentEntityType::Type {
                created,
                referenced,
            } => {
                self.types.push(*created);

                // Extra logic here for resources being imported and exported.
                // Note that if `created` is the same as `referenced` then this
                // is the original introduction of the resource which is where
                // `self.{imported,defined}_resources` are updated.
                if let ComponentAnyTypeId::Resource(id) = *created {
                    match kind {
                        Some(ExternKind::Import) => {
                            // A fresh new resource is being imported into a
                            // component. This arises from the import section of
                            // a component or from the import declaration in a
                            // component type. In both cases a new imported
                            // resource is injected with a fresh new identifier
                            // into our state.
                            if created == referenced {
                                self.imported_resources
                                    .insert(id.resource(), vec![self.imports.len()]);
                            }
                        }

                        Some(ExternKind::Export) => {
                            // A fresh resource is being exported from this
                            // component. This arises as part of the
                            // declaration of a component type, for example. In
                            // this situation brand new resource identifier is
                            // allocated and a definition is added, unlike the
                            // import case where an imported resource is added.
                            // Notably the representation of this new resource
                            // is unknown so it's listed as `None`.
                            if created == referenced {
                                self.defined_resources.insert(id.resource(), None);
                            }

                            // If this is a type export of a resource type then
                            // update the `explicit_resources` list. A new
                            // export path is about to be created for this
                            // resource and this keeps track of that.
                            self.explicit_resources
                                .insert(id.resource(), vec![self.exports.len()]);
                        }

                        None => {}
                    }
                }
                (self.types.len(), MAX_WASM_TYPES, "types")
            }
        };

        check_max(len, 0, max, desc, offset)?;

        // Before returning perform the final validation of the type of the item
        // being imported/exported. This will ensure that everything is
        // appropriately named with respect to type definitions, resources, etc.
        if let Some((name, kind)) = name_and_kind {
            if !self.validate_and_register_named_types(Some(name), kind, ty, types) {
                bail!(
                    offset,
                    "{} not valid to be used as {}",
                    ty.desc(),
                    kind.desc()
                );
            }
        }
        Ok(())
    }

    /// Validates that the `ty` referenced only refers to named types internally
    /// and then inserts anything necessary, if applicable, to the defined sets
    /// within this component.
    ///
    /// This function will validate that `ty` only refers to named types. For
    /// example if it's a record then all of its fields must refer to named
    /// types. This consults either `self.imported_types` or
    /// `self.exported_types` as specified by `kind`. Note that this is not
    /// inherently recursive itself but it ends up being recursive since if
    /// recursive members were named then all their components must also be
    /// named. Consequently this check stops at the "one layer deep" position,
    /// or more accurately the position where types must be named (e.g. tuples
    /// aren't required to be named).
    fn validate_and_register_named_types(
        &mut self,
        toplevel_name: Option<&str>,
        kind: ExternKind,
        ty: &ComponentEntityType,
        types: &TypeAlloc,
    ) -> bool {
        if let ComponentEntityType::Type { created, .. } = ty {
            // If this is a top-level resource then register it in the
            // appropriate context so later validation of method-like-names
            // works out.
            if let Some(name) = toplevel_name {
                if let ComponentAnyTypeId::Resource(id) = *created {
                    let cx = match kind {
                        ExternKind::Import => &mut self.toplevel_imported_resources,
                        ExternKind::Export => &mut self.toplevel_exported_resources,
                    };
                    cx.register(name, id);
                }
            }
        }

        match self.kind {
            ComponentKind::Component | ComponentKind::ComponentType => {}
            ComponentKind::InstanceType => return true,
        }
        let set = match kind {
            ExternKind::Import => &self.imported_types,
            ExternKind::Export => &self.exported_types,
        };
        match ty {
            // When a type is imported or exported than any recursive type
            // referred to by that import/export must additionally be exported
            // or imported. Here this walks the "first layer" of the type which
            // delegates to `TypeAlloc::type_named_type_id` to determine whether
            // the components of the type being named here are indeed all they
            // themselves named.
            ComponentEntityType::Type {
                created,
                referenced,
            } => {
                if !self.all_valtypes_named(types, *referenced, set) {
                    return false;
                }
                match kind {
                    // Imported types are both valid for import and valid for
                    // export.
                    ExternKind::Import => {
                        self.imported_types.insert(*created);
                        self.exported_types.insert(*created);
                    }
                    ExternKind::Export => {
                        self.exported_types.insert(*created);
                    }
                }

                true
            }

            // Instances are slightly nuanced here. The general idea is that if
            // an instance is imported, then any type exported by the instance
            // is then also exported. Additionally for exports. To get this to
            // work out this arm will recursively call
            // `validate_and_register_named_types` which means that types are
            // inserted into `self.{imported,exported}_types` as-we-go rather
            // than all at once.
            //
            // This then recursively validates that all items in the instance
            // itself are valid to import/export, recursive instances are
            // captured, and everything is appropriately added to the right
            // imported/exported set.
            ComponentEntityType::Instance(i) => types[*i]
                .exports
                .iter()
                .all(|(_name, ty)| self.validate_and_register_named_types(None, kind, ty, types)),

            // All types referred to by a function must be named.
            ComponentEntityType::Func(id) => self.all_valtypes_named_in_func(types, *id, set),

            ComponentEntityType::Value(ty) => types.type_named_valtype(ty, set),

            // Components/modules are always "closed" or "standalone" and don't
            // need validation with respect to their named types.
            ComponentEntityType::Component(_) | ComponentEntityType::Module(_) => true,
        }
    }

    fn all_valtypes_named(
        &self,
        types: &TypeAlloc,
        id: ComponentAnyTypeId,
        set: &Set<ComponentAnyTypeId>,
    ) -> bool {
        match id {
            // Resource types, in isolation, are always valid to import or
            // export since they're either attached to an import or being
            // exported.
            //
            // Note that further validation of this happens in `finish`, too.
            ComponentAnyTypeId::Resource(_) => true,

            // Component types are validated as they are constructed,
            // so all component types are valid to export if they've
            // already been constructed.
            ComponentAnyTypeId::Component(_) => true,

            ComponentAnyTypeId::Defined(id) => self.all_valtypes_named_in_defined(types, id, set),
            ComponentAnyTypeId::Func(id) => self.all_valtypes_named_in_func(types, id, set),
            ComponentAnyTypeId::Instance(id) => self.all_valtypes_named_in_instance(types, id, set),
        }
    }

    fn all_valtypes_named_in_instance(
        &self,
        types: &TypeAlloc,
        id: ComponentInstanceTypeId,
        set: &Set<ComponentAnyTypeId>,
    ) -> bool {
        // Instances must recursively have all referenced types named.
        let ty = &types[id];
        ty.exports.values().all(|ty| match ty {
            ComponentEntityType::Module(_) => true,
            ComponentEntityType::Func(id) => self.all_valtypes_named_in_func(types, *id, set),
            ComponentEntityType::Type { created: id, .. } => {
                self.all_valtypes_named(types, *id, set)
            }
            ComponentEntityType::Value(ComponentValType::Type(id)) => {
                self.all_valtypes_named_in_defined(types, *id, set)
            }
            ComponentEntityType::Instance(id) => {
                self.all_valtypes_named_in_instance(types, *id, set)
            }
            ComponentEntityType::Component(_)
            | ComponentEntityType::Value(ComponentValType::Primitive(_)) => return true,
        })
    }

    fn all_valtypes_named_in_defined(
        &self,
        types: &TypeAlloc,
        id: ComponentDefinedTypeId,
        set: &Set<ComponentAnyTypeId>,
    ) -> bool {
        let ty = &types[id];
        match ty {
            // These types do not contain anything which must be
            // named.
            ComponentDefinedType::Primitive(_)
            | ComponentDefinedType::Flags(_)
            | ComponentDefinedType::Enum(_)
            | ComponentDefinedType::Error => true,

            // Referenced types of all these aggregates must all be
            // named.
            ComponentDefinedType::Record(r) => {
                r.fields.values().all(|t| types.type_named_valtype(t, set))
            }
            ComponentDefinedType::Tuple(r) => {
                r.types.iter().all(|t| types.type_named_valtype(t, set))
            }
            ComponentDefinedType::Variant(r) => r
                .cases
                .values()
                .filter_map(|t| t.ty.as_ref())
                .all(|t| types.type_named_valtype(t, set)),
            ComponentDefinedType::Result { ok, err } => {
                ok.as_ref()
                    .map(|t| types.type_named_valtype(t, set))
                    .unwrap_or(true)
                    && err
                        .as_ref()
                        .map(|t| types.type_named_valtype(t, set))
                        .unwrap_or(true)
            }
            ComponentDefinedType::List(ty) | ComponentDefinedType::Option(ty) => {
                types.type_named_valtype(ty, set)
            }

            // The resource referred to by own/borrow must be named.
            ComponentDefinedType::Own(id) | ComponentDefinedType::Borrow(id) => {
                set.contains(&ComponentAnyTypeId::from(*id))
            }

            ComponentDefinedType::Future(ty) => ty
                .as_ref()
                .map(|ty| types.type_named_valtype(ty, set))
                .unwrap_or(true),
            ComponentDefinedType::Stream(ty) => types.type_named_valtype(ty, set),
        }
    }

    fn all_valtypes_named_in_func(
        &self,
        types: &TypeAlloc,
        id: ComponentFuncTypeId,
        set: &Set<ComponentAnyTypeId>,
    ) -> bool {
        let ty = &types[id];
        // Function types must have all their parameters/results named.
        ty.params
            .iter()
            .map(|(_, ty)| ty)
            .chain(ty.results.iter().map(|(_, ty)| ty))
            .all(|ty| types.type_named_valtype(ty, set))
    }

    /// Updates the type `id` specified, an identifier for a component instance
    /// type, to be imported into this component.
    ///
    /// Importing an instance type into a component specially handles the
    /// defined resources registered in the instance type. Notably all
    /// defined resources are "freshened" into brand new type variables and
    /// these new variables are substituted within the type. This is what
    /// creates a new `TypeId` and may update the `id` specified.
    ///
    /// One side effect of this operation, for example, is that if an instance
    /// type is used twice to import two different instances then the instances
    /// do not share resource types despite sharing the same original instance
    /// type.
    fn prepare_instance_import(&mut self, id: &mut ComponentInstanceTypeId, types: &mut TypeAlloc) {
        let ty = &types[*id];

        // No special treatment for imports of instances which themselves have
        // no defined resources
        if ty.defined_resources.is_empty() {
            return;
        }

        let mut new_ty = ComponentInstanceType {
            // Copied from the input verbatim
            info: ty.info,

            // Copied over as temporary storage for now, and both of these are
            // filled out and expanded below.
            exports: ty.exports.clone(),
            explicit_resources: ty.explicit_resources.clone(),

            // Explicitly discard this field since the
            // defined resources are lifted into `self`
            defined_resources: Default::default(),
        };

        // Create brand new resources for all defined ones in the instance.
        let resources = (0..ty.defined_resources.len())
            .map(|_| types.alloc_resource_id())
            .collect::<IndexSet<_>>();

        // Build a map from the defined resources in `ty` to those in `new_ty`.
        //
        // As part of this same loop the new resources, which were previously
        // defined in `ty`, now become imported variables in `self`. Their
        // path for where they're imported is updated as well with
        // `self.next_import_index` as the import-to-be soon.
        let mut mapping = Remapping::default();
        let ty = &types[*id];
        for (old, new) in ty.defined_resources.iter().zip(&resources) {
            let prev = mapping.resources.insert(*old, new.resource());
            assert!(prev.is_none());

            let mut base = vec![self.imports.len()];
            base.extend(ty.explicit_resources[old].iter().copied());
            self.imported_resources.insert(new.resource(), base);
        }

        // Using the old-to-new resource mapping perform a substitution on
        // the `exports` and `explicit_resources` fields of `new_ty`
        for ty in new_ty.exports.values_mut() {
            types.remap_component_entity(ty, &mut mapping);
        }
        for (id, path) in mem::take(&mut new_ty.explicit_resources) {
            let id = *mapping.resources.get(&id).unwrap_or(&id);
            new_ty.explicit_resources.insert(id, path);
        }

        // Now that `new_ty` is complete finish its registration and then
        // update `id` on the way out.
        *id = types.push_ty(new_ty);
    }

    /// Prepares an instance type, pointed to `id`, for being exported as a
    /// concrete instance from `self`.
    ///
    /// This will internally perform any resource "freshening" as required and
    /// then additionally update metadata within `self` about resources being
    /// exported or defined.
    fn prepare_instance_export(&mut self, id: &mut ComponentInstanceTypeId, types: &mut TypeAlloc) {
        // Exports of an instance mean that the enclosing context
        // is inheriting the resources that the instance
        // encapsulates. This means that the instance type
        // recorded for this export will itself have no
        // defined resources.
        let ty = &types[*id];

        // Check to see if `defined_resources` is non-empty, and if so then
        // "freshen" all the resources and inherit them to our own defined
        // resources, updating `id` in the process.
        //
        // Note though that this specifically is not rewriting the resources of
        // exported instances. The `defined_resources` set on instance types is
        // a little subtle (see its documentation for more info), but the
        // general idea is that for a concrete instance it's always empty. Only
        // for instance type definitions does it ever have elements in it.
        //
        // That means that if this set is non-empty then what's happening is
        // that we're in a type context an exporting an instance of a previously
        // specified type. In this case all resources are required to be
        // "freshened" to ensure that multiple exports of the same type all
        // export different types of resources.
        //
        // And finally note that this operation empties out the
        // `defined_resources` set of the type that is registered for the
        // instance, as this export is modeled as producing a concrete instance.
        if !ty.defined_resources.is_empty() {
            let mut new_ty = ty.clone();
            let mut mapping = Remapping::default();
            for old in mem::take(&mut new_ty.defined_resources) {
                let new = types.alloc_resource_id();
                mapping.resources.insert(old, new.resource());
                self.defined_resources.insert(new.resource(), None);
            }
            for ty in new_ty.exports.values_mut() {
                types.remap_component_entity(ty, &mut mapping);
            }
            for (id, path) in mem::take(&mut new_ty.explicit_resources) {
                let id = mapping.resources.get(&id).copied().unwrap_or(id);
                new_ty.explicit_resources.insert(id, path);
            }
            *id = types.push_ty(new_ty);
        }

        // Any explicit resources in the instance are now additionally explicit
        // in this component since it's exported.
        //
        // The path to each explicit resources gets one element prepended which
        // is `self.next_export_index`, the index of the export about to be
        // generated.
        let ty = &types[*id];
        for (id, path) in ty.explicit_resources.iter() {
            let mut new_path = vec![self.exports.len()];
            new_path.extend(path);
            self.explicit_resources.insert(*id, new_path);
        }
    }

    pub fn add_export(
        &mut self,
        name: ComponentExportName<'_>,
        mut ty: ComponentEntityType,
        features: &WasmFeatures,
        types: &mut TypeAlloc,
        offset: usize,
        check_limit: bool,
    ) -> Result<()> {
        if check_limit {
            check_max(self.exports.len(), 1, MAX_WASM_EXPORTS, "exports", offset)?;
        }
        self.add_entity(
            &mut ty,
            Some((name.0, ExternKind::Export)),
            features,
            types,
            offset,
        )?;
        self.toplevel_exported_resources.validate_extern(
            name.0,
            ExternKind::Export,
            &ty,
            types,
            offset,
            &mut self.export_names,
            &mut self.exports,
            &mut self.type_info,
            features,
        )?;
        Ok(())
    }

    pub fn lift_function(
        &mut self,
        core_func_index: u32,
        type_index: u32,
        options: Vec<CanonicalOption>,
        types: &TypeList,
        offset: usize,
    ) -> Result<()> {
        let ty = self.function_type_at(type_index, types, offset)?;
        let core_ty = types[self.core_function_at(core_func_index, offset)?].unwrap_func();

        // Lifting a function is for an export, so match the expected canonical ABI
        // export signature
        let info = ty.lower(types, false, options.contains(&CanonicalOption::Async));
        self.check_options(Some(core_ty), &info, &options, types, offset)?;

        if core_ty.params() != info.params.as_slice() {
            bail!(
                offset,
                "lowered parameter types `{:?}` do not match parameter types \
                 `{:?}` of core function {core_func_index}",
                info.params.as_slice(),
                core_ty.params(),
            );
        }

        if core_ty.results() != info.results.as_slice() {
            bail!(
                offset,
                "lowered result types `{:?}` do not match result types \
                 `{:?}` of core function {core_func_index}",
                info.results.as_slice(),
                core_ty.results()
            );
        }

        self.funcs
            .push(self.types[type_index as usize].unwrap_func());

        Ok(())
    }

    pub fn lower_function(
        &mut self,
        func_index: u32,
        options: Vec<CanonicalOption>,
        types: &mut TypeAlloc,
        offset: usize,
    ) -> Result<()> {
        let ty = &types[self.function_at(func_index, offset)?];

        // Lowering a function is for an import, so use a function type that matches
        // the expected canonical ABI import signature.
        let info = ty.lower(types, true, options.contains(&CanonicalOption::Async));

        self.check_options(None, &info, &options, types, offset)?;

        let lowered_ty = SubType::func(info.into_func_type(), false);
        let id = types.intern_sub_type(lowered_ty, offset);
        self.core_funcs.push(id);

        Ok(())
    }

    pub fn resource_new(
        &mut self,
        resource: u32,
        types: &mut TypeAlloc,
        offset: usize,
    ) -> Result<()> {
        let rep = self.check_local_resource(resource, types, offset)?;
        let func_ty = FuncType::new([rep], [ValType::I32]);
        let core_ty = SubType::func(func_ty, false);
        let id = types.intern_sub_type(core_ty, offset);
        self.core_funcs.push(id);
        Ok(())
    }

    pub fn resource_drop(
        &mut self,
        resource: u32,
        types: &mut TypeAlloc,
        offset: usize,
    ) -> Result<()> {
        self.resource_at(resource, types, offset)?;
        let func_ty = FuncType::new([ValType::I32], []);
        let core_ty = SubType::func(func_ty, false);
        let id = types.intern_sub_type(core_ty, offset);
        self.core_funcs.push(id);
        Ok(())
    }

    pub fn resource_rep(
        &mut self,
        resource: u32,
        types: &mut TypeAlloc,
        offset: usize,
    ) -> Result<()> {
        let rep = self.check_local_resource(resource, types, offset)?;
        let func_ty = FuncType::new([ValType::I32], [rep]);
        let core_ty = SubType::func(func_ty, false);
        let id = types.intern_sub_type(core_ty, offset);
        self.core_funcs.push(id);
        Ok(())
    }

<<<<<<< HEAD
    pub fn async_start(
        &mut self,
        component_type_index: u32,
        types: &mut TypeAlloc,
        offset: usize,
    ) -> Result<()> {
        let mut component_type = self
            .function_type_at(component_type_index, types, offset)?
            .clone();
        component_type.results = Vec::from(mem::replace(&mut component_type.params, Box::new([])))
            .into_iter()
            .map(|(k, v)| (Some(k), v))
            .collect();
        let info = component_type.lower(types, true, false);

=======
    pub fn task_backpressure(&mut self, types: &mut TypeAlloc, offset: usize) -> Result<()> {
>>>>>>> 1da8e36d
        let (_is_new, group_id) = types.intern_canonical_rec_group(RecGroup::implicit(
            offset,
            SubType {
                is_final: true,
                supertype_idx: None,
                composite_type: CompositeType {
<<<<<<< HEAD
                    inner: CompositeInnerType::Func(FuncType::new(
                        info.params.iter(),
                        info.results.iter(),
                    )),
                    shared: false,
=======
                    shared: false,
                    inner: CompositeInnerType::Func(FuncType::new([ValType::I32], [])),
>>>>>>> 1da8e36d
                },
            },
        ));
        let id = types[group_id].start;
        self.core_funcs.push(id);
        Ok(())
    }

<<<<<<< HEAD
    pub fn async_return(
        &mut self,
        component_type_index: u32,
        types: &mut TypeAlloc,
        offset: usize,
    ) -> Result<()> {
        let mut component_type = self
            .function_type_at(component_type_index, types, offset)?
            .clone();
        component_type.params = Vec::from(mem::replace(&mut component_type.results, Box::new([])))
            .into_iter()
            .enumerate()
            .map(|(index, (k, v))| {
                (
                    k.unwrap_or_else(|| KebabString::new(format!("p{index}")).unwrap()),
                    v,
                )
            })
            .collect();
        let info = component_type.lower(types, true, false);
=======
    pub fn task_return(&mut self, type_index: u32, offset: usize) -> Result<()> {
        let id = self.type_id_at(type_index, offset)?.clone();
        self.core_funcs.push(id);
        Ok(())
    }

    pub fn task_wait(&mut self, memory: u32, types: &mut TypeAlloc, offset: usize) -> Result<()> {
        self.memory_at(memory, offset)?;
>>>>>>> 1da8e36d

        let (_is_new, group_id) = types.intern_canonical_rec_group(RecGroup::implicit(
            offset,
            SubType {
                is_final: true,
                supertype_idx: None,
                composite_type: CompositeType {
<<<<<<< HEAD
                    inner: CompositeInnerType::Func(FuncType::new(
                        info.params.iter(),
                        info.results.iter(),
                    )),
                    shared: false,
=======
                    shared: false,
                    inner: CompositeInnerType::Func(FuncType::new([ValType::I32], [ValType::I32])),
>>>>>>> 1da8e36d
                },
            },
        ));
        let id = types[group_id].start;
        self.core_funcs.push(id);
        Ok(())
    }

<<<<<<< HEAD
    pub fn future_new(
        &mut self,
        ty: u32,
        memory: u32,
        types: &mut TypeAlloc,
        offset: usize,
    ) -> Result<()> {
        self.defined_type_at(ty, offset)?;
=======
    pub fn task_poll(&mut self, memory: u32, types: &mut TypeAlloc, offset: usize) -> Result<()> {
>>>>>>> 1da8e36d
        self.memory_at(memory, offset)?;

        let (_is_new, group_id) = types.intern_canonical_rec_group(RecGroup::implicit(
            offset,
            SubType {
                is_final: true,
                supertype_idx: None,
                composite_type: CompositeType {
<<<<<<< HEAD
                    inner: CompositeInnerType::Func(FuncType::new([ValType::I32], [])),
                    shared: false,
=======
                    shared: false,
                    inner: CompositeInnerType::Func(FuncType::new([ValType::I32], [ValType::I32])),
                },
            },
        ));
        let id = types[group_id].start;
        self.core_funcs.push(id);
        Ok(())
    }

    pub fn task_yield(&mut self, types: &mut TypeAlloc, offset: usize) -> Result<()> {
        let (_is_new, group_id) = types.intern_canonical_rec_group(RecGroup::implicit(
            offset,
            SubType {
                is_final: true,
                supertype_idx: None,
                composite_type: CompositeType {
                    shared: false,
                    inner: CompositeInnerType::Func(FuncType::new([], [])),
                },
            },
        ));
        let id = types[group_id].start;
        self.core_funcs.push(id);
        Ok(())
    }

    pub fn subtask_drop(&mut self, types: &mut TypeAlloc, offset: usize) -> Result<()> {
        let (_is_new, group_id) = types.intern_canonical_rec_group(RecGroup::implicit(
            offset,
            SubType {
                is_final: true,
                supertype_idx: None,
                composite_type: CompositeType {
                    shared: false,
                    inner: CompositeInnerType::Func(FuncType::new([ValType::I32], [])),
                },
            },
        ));
        let id = types[group_id].start;
        self.core_funcs.push(id);
        Ok(())
    }

    pub fn future_new(&mut self, ty: u32, types: &mut TypeAlloc, offset: usize) -> Result<()> {
        self.defined_type_at(ty, offset)?;

        let (_is_new, group_id) = types.intern_canonical_rec_group(RecGroup::implicit(
            offset,
            SubType {
                is_final: true,
                supertype_idx: None,
                composite_type: CompositeType {
                    shared: false,
                    inner: CompositeInnerType::Func(FuncType::new([], [ValType::I32])),
>>>>>>> 1da8e36d
                },
            },
        ));
        let id = types[group_id].start;
        self.core_funcs.push(id);
        Ok(())
    }

<<<<<<< HEAD
    pub fn future_send(
=======
    pub fn future_write(
>>>>>>> 1da8e36d
        &mut self,
        ty: u32,
        options: Vec<CanonicalOption>,
        types: &mut TypeAlloc,
        offset: usize,
    ) -> Result<()> {
        self.defined_type_at(ty, offset)?;

        let mut info = LoweringInfo::default();
        info.requires_memory = true;
        info.requires_realloc = false;
        self.check_options(None, &info, &options, types, offset)?;

        let (_is_new, group_id) = types.intern_canonical_rec_group(RecGroup::implicit(
            offset,
            SubType {
                is_final: true,
                supertype_idx: None,
                composite_type: CompositeType {
<<<<<<< HEAD
                    inner: CompositeInnerType::Func(FuncType::new(
                        [ValType::I32; 3],
                        [ValType::I32],
                    )),
                    shared: false,
=======
                    shared: false,
                    inner: CompositeInnerType::Func(FuncType::new(
                        [ValType::I32; 2],
                        [ValType::I32],
                    )),
>>>>>>> 1da8e36d
                },
            },
        ));
        let id = types[group_id].start;
        self.core_funcs.push(id);
        Ok(())
    }

<<<<<<< HEAD
    pub fn future_receive(
=======
    pub fn future_read(
>>>>>>> 1da8e36d
        &mut self,
        ty: u32,
        options: Vec<CanonicalOption>,
        types: &mut TypeAlloc,
        offset: usize,
    ) -> Result<()> {
        let ty = self.defined_type_at(ty, offset)?;

        let mut info = LoweringInfo::default();
        info.requires_memory = true;
        info.requires_realloc = ComponentValType::Type(ty).contains_ptr(types);
        self.check_options(None, &info, &options, types, offset)?;

        let (_is_new, group_id) = types.intern_canonical_rec_group(RecGroup::implicit(
            offset,
            SubType {
                is_final: true,
                supertype_idx: None,
                composite_type: CompositeType {
<<<<<<< HEAD
                    inner: CompositeInnerType::Func(FuncType::new(
                        [ValType::I32; 3],
                        [ValType::I32],
                    )),
                    shared: false,
=======
                    shared: false,
                    inner: CompositeInnerType::Func(FuncType::new(
                        [ValType::I32; 2],
                        [ValType::I32],
                    )),
>>>>>>> 1da8e36d
                },
            },
        ));
        let id = types[group_id].start;
        self.core_funcs.push(id);
        Ok(())
    }

<<<<<<< HEAD
    pub fn future_drop_sender(
=======
    pub fn future_drop_writer(
>>>>>>> 1da8e36d
        &mut self,
        ty: u32,
        types: &mut TypeAlloc,
        offset: usize,
    ) -> Result<()> {
        self.defined_type_at(ty, offset)?;

        let (_is_new, group_id) = types.intern_canonical_rec_group(RecGroup::implicit(
            offset,
            SubType {
                is_final: true,
                supertype_idx: None,
                composite_type: CompositeType {
<<<<<<< HEAD
                    inner: CompositeInnerType::Func(FuncType::new([ValType::I32], [])),
                    shared: false,
=======
                    shared: false,
                    inner: CompositeInnerType::Func(FuncType::new([ValType::I32], [])),
>>>>>>> 1da8e36d
                },
            },
        ));
        let id = types[group_id].start;
        self.core_funcs.push(id);
        Ok(())
    }

<<<<<<< HEAD
    pub fn future_drop_receiver(
=======
    pub fn future_drop_reader(
>>>>>>> 1da8e36d
        &mut self,
        ty: u32,
        types: &mut TypeAlloc,
        offset: usize,
    ) -> Result<()> {
        self.defined_type_at(ty, offset)?;

        let (_is_new, group_id) = types.intern_canonical_rec_group(RecGroup::implicit(
            offset,
            SubType {
                is_final: true,
                supertype_idx: None,
                composite_type: CompositeType {
<<<<<<< HEAD
                    inner: CompositeInnerType::Func(FuncType::new([ValType::I32], [])),
                    shared: false,
=======
                    shared: false,
                    inner: CompositeInnerType::Func(FuncType::new([ValType::I32], [])),
>>>>>>> 1da8e36d
                },
            },
        ));
        let id = types[group_id].start;
        self.core_funcs.push(id);
        Ok(())
    }

<<<<<<< HEAD
    pub fn stream_new(
        &mut self,
        ty: u32,
        memory: u32,
        types: &mut TypeAlloc,
        offset: usize,
    ) -> Result<()> {
        self.defined_type_at(ty, offset)?;
        self.memory_at(memory, offset)?;
=======
    pub fn stream_new(&mut self, ty: u32, types: &mut TypeAlloc, offset: usize) -> Result<()> {
        self.defined_type_at(ty, offset)?;
>>>>>>> 1da8e36d

        let (_is_new, group_id) = types.intern_canonical_rec_group(RecGroup::implicit(
            offset,
            SubType {
                is_final: true,
                supertype_idx: None,
                composite_type: CompositeType {
<<<<<<< HEAD
                    inner: CompositeInnerType::Func(FuncType::new([ValType::I32], [])),
                    shared: false,
=======
                    shared: false,
                    inner: CompositeInnerType::Func(FuncType::new([], [ValType::I32])),
>>>>>>> 1da8e36d
                },
            },
        ));
        let id = types[group_id].start;
        self.core_funcs.push(id);
        Ok(())
    }

<<<<<<< HEAD
    pub fn stream_send(
=======
    pub fn stream_write(
>>>>>>> 1da8e36d
        &mut self,
        ty: u32,
        options: Vec<CanonicalOption>,
        types: &mut TypeAlloc,
        offset: usize,
    ) -> Result<()> {
        self.defined_type_at(ty, offset)?;

        let mut info = LoweringInfo::default();
        info.requires_memory = true;
        info.requires_realloc = false;
        self.check_options(None, &info, &options, types, offset)?;

        let (_is_new, group_id) = types.intern_canonical_rec_group(RecGroup::implicit(
            offset,
            SubType {
                is_final: true,
                supertype_idx: None,
                composite_type: CompositeType {
<<<<<<< HEAD
=======
                    shared: false,
>>>>>>> 1da8e36d
                    inner: CompositeInnerType::Func(FuncType::new(
                        [ValType::I32; 3],
                        [ValType::I32],
                    )),
<<<<<<< HEAD
                    shared: false,
=======
>>>>>>> 1da8e36d
                },
            },
        ));
        let id = types[group_id].start;
        self.core_funcs.push(id);
        Ok(())
    }

<<<<<<< HEAD
    pub fn stream_receive(
=======
    pub fn stream_read(
>>>>>>> 1da8e36d
        &mut self,
        ty: u32,
        options: Vec<CanonicalOption>,
        types: &mut TypeAlloc,
        offset: usize,
    ) -> Result<()> {
<<<<<<< HEAD
        self.defined_type_at(ty, offset)?;

        let mut info = LoweringInfo::default();
        info.requires_memory = true;
        info.requires_realloc = true;
=======
        let ty = self.defined_type_at(ty, offset)?;

        let mut info = LoweringInfo::default();
        info.requires_memory = true;
        info.requires_realloc = ComponentValType::Type(ty).contains_ptr(types);
>>>>>>> 1da8e36d
        self.check_options(None, &info, &options, types, offset)?;

        let (_is_new, group_id) = types.intern_canonical_rec_group(RecGroup::implicit(
            offset,
            SubType {
                is_final: true,
                supertype_idx: None,
                composite_type: CompositeType {
<<<<<<< HEAD
=======
                    shared: false,
>>>>>>> 1da8e36d
                    inner: CompositeInnerType::Func(FuncType::new(
                        [ValType::I32; 3],
                        [ValType::I32],
                    )),
<<<<<<< HEAD
                    shared: false,
=======
>>>>>>> 1da8e36d
                },
            },
        ));
        let id = types[group_id].start;
        self.core_funcs.push(id);
        Ok(())
    }

<<<<<<< HEAD
    pub fn stream_drop_sender(
=======
    pub fn stream_drop_writer(
>>>>>>> 1da8e36d
        &mut self,
        ty: u32,
        types: &mut TypeAlloc,
        offset: usize,
    ) -> Result<()> {
        self.defined_type_at(ty, offset)?;

        let (_is_new, group_id) = types.intern_canonical_rec_group(RecGroup::implicit(
            offset,
            SubType {
                is_final: true,
                supertype_idx: None,
                composite_type: CompositeType {
<<<<<<< HEAD
                    inner: CompositeInnerType::Func(FuncType::new([ValType::I32], [])),
                    shared: false,
=======
                    shared: false,
                    inner: CompositeInnerType::Func(FuncType::new([ValType::I32], [])),
>>>>>>> 1da8e36d
                },
            },
        ));
        let id = types[group_id].start;
        self.core_funcs.push(id);
        Ok(())
    }

<<<<<<< HEAD
    pub fn stream_drop_receiver(
=======
    pub fn stream_drop_reader(
>>>>>>> 1da8e36d
        &mut self,
        ty: u32,
        types: &mut TypeAlloc,
        offset: usize,
    ) -> Result<()> {
        self.defined_type_at(ty, offset)?;

        let (_is_new, group_id) = types.intern_canonical_rec_group(RecGroup::implicit(
            offset,
            SubType {
                is_final: true,
                supertype_idx: None,
                composite_type: CompositeType {
<<<<<<< HEAD
                    inner: CompositeInnerType::Func(FuncType::new([ValType::I32], [])),
                    shared: false,
                },
            },
        ));
        let id = types[group_id].start;
        self.core_funcs.push(id);
        Ok(())
    }

    pub fn error_drop(&mut self, types: &mut TypeAlloc, offset: usize) -> Result<()> {
        let (_is_new, group_id) = types.intern_canonical_rec_group(RecGroup::implicit(
            offset,
            SubType {
                is_final: true,
                supertype_idx: None,
                composite_type: CompositeType {
                    inner: CompositeInnerType::Func(FuncType::new([ValType::I32], [])),
                    shared: false,
=======
                    shared: false,
                    inner: CompositeInnerType::Func(FuncType::new([ValType::I32], [])),
>>>>>>> 1da8e36d
                },
            },
        ));
        let id = types[group_id].start;
        self.core_funcs.push(id);
        Ok(())
    }

<<<<<<< HEAD
    pub fn task_wait(&mut self, memory: u32, types: &mut TypeAlloc, offset: usize) -> Result<()> {
        self.memory_at(memory, offset)?;

=======
    pub fn error_drop(&mut self, types: &mut TypeAlloc, offset: usize) -> Result<()> {
>>>>>>> 1da8e36d
        let (_is_new, group_id) = types.intern_canonical_rec_group(RecGroup::implicit(
            offset,
            SubType {
                is_final: true,
                supertype_idx: None,
                composite_type: CompositeType {
<<<<<<< HEAD
                    inner: CompositeInnerType::Func(FuncType::new([ValType::I32], [ValType::I32])),
                    shared: false,
=======
                    shared: false,
                    inner: CompositeInnerType::Func(FuncType::new([ValType::I32], [])),
>>>>>>> 1da8e36d
                },
            },
        ));
        let id = types[group_id].start;
        self.core_funcs.push(id);
        Ok(())
    }

    fn check_local_resource(&self, idx: u32, types: &TypeList, offset: usize) -> Result<ValType> {
        let resource = self.resource_at(idx, types, offset)?;
        match self
            .defined_resources
            .get(&resource.resource())
            .and_then(|rep| *rep)
        {
            Some(ty) => Ok(ty),
            None => bail!(offset, "type {idx} is not a local resource"),
        }
    }

    fn resource_at<'a>(
        &self,
        idx: u32,
        _types: &'a TypeList,
        offset: usize,
    ) -> Result<AliasableResourceId> {
        if let ComponentAnyTypeId::Resource(id) = self.component_type_at(idx, offset)? {
            return Ok(id);
        }
        bail!(offset, "type index {} is not a resource type", idx)
    }

    pub fn thread_spawn(
        &mut self,
        func_ty_index: u32,
        types: &mut TypeAlloc,
        offset: usize,
        features: &WasmFeatures,
    ) -> Result<()> {
        if !features.shared_everything_threads() {
            bail!(
                offset,
                "`thread.spawn` requires the shared-everything-threads proposal"
            )
        }

        // Validate the type accepted by `thread.spawn`.
        let core_type_id = match self.core_type_at(func_ty_index, offset)? {
            ComponentCoreTypeId::Sub(c) => c,
            ComponentCoreTypeId::Module(_) => bail!(offset, "expected a core function type"),
        };
        let sub_ty = &types[core_type_id];
        if !sub_ty.composite_type.shared {
            bail!(offset, "spawn type must be shared");
        }
        match &sub_ty.composite_type.inner {
            CompositeInnerType::Func(func_ty) => {
                if func_ty.params() != [ValType::I32] {
                    bail!(
                        offset,
                        "spawn function must take a single `i32` argument (currently)"
                    );
                }
                if func_ty.results() != [] {
                    bail!(offset, "spawn function must not return any values");
                }
            }
            _ => bail!(offset, "spawn type must be a function"),
        }

        // Insert the core function.
        let packed_index = PackedIndex::from_id(core_type_id).ok_or_else(|| {
            format_err!(offset, "implementation limit: too many types in `TypeList`")
        })?;
        let start_func_ref = RefType::concrete(true, packed_index);
        let func_ty = FuncType::new([ValType::Ref(start_func_ref), ValType::I32], [ValType::I32]);
        let core_ty = SubType::func(func_ty, true);
        let id = types.intern_sub_type(core_ty, offset);
        self.core_funcs.push(id);

        Ok(())
    }

    pub fn thread_hw_concurrency(
        &mut self,
        types: &mut TypeAlloc,
        offset: usize,
        features: &WasmFeatures,
    ) -> Result<()> {
        if !features.shared_everything_threads() {
            bail!(
                offset,
                "`thread.hw_concurrency` requires the shared-everything-threads proposal"
            )
        }

        let func_ty = FuncType::new([], [ValType::I32]);
        let core_ty = SubType::func(func_ty, true);
        let id = types.intern_sub_type(core_ty, offset);
        self.core_funcs.push(id);

        Ok(())
    }

    pub fn add_component(&mut self, component: ComponentType, types: &mut TypeAlloc) -> Result<()> {
        let id = types.push_ty(component);
        self.components.push(id);
        Ok(())
    }

    pub fn add_instance(
        &mut self,
        instance: crate::ComponentInstance,
        features: &WasmFeatures,
        types: &mut TypeAlloc,
        offset: usize,
    ) -> Result<()> {
        let instance = match instance {
            crate::ComponentInstance::Instantiate {
                component_index,
                args,
            } => self.instantiate_component(
                component_index,
                args.into_vec(),
                features,
                types,
                offset,
            )?,
            crate::ComponentInstance::FromExports(exports) => {
                self.instantiate_component_exports(exports.into_vec(), features, types, offset)?
            }
        };

        self.instances.push(instance);

        Ok(())
    }

    pub fn add_alias(
        components: &mut [Self],
        alias: crate::ComponentAlias,
        features: &WasmFeatures,
        types: &mut TypeAlloc,
        offset: usize,
    ) -> Result<()> {
        match alias {
            crate::ComponentAlias::InstanceExport {
                instance_index,
                kind,
                name,
            } => components.last_mut().unwrap().alias_instance_export(
                instance_index,
                kind,
                name,
                features,
                types,
                offset,
            ),
            crate::ComponentAlias::CoreInstanceExport {
                instance_index,
                kind,
                name,
            } => components.last_mut().unwrap().alias_core_instance_export(
                instance_index,
                kind,
                name,
                types,
                offset,
            ),
            crate::ComponentAlias::Outer { kind, count, index } => match kind {
                ComponentOuterAliasKind::CoreModule => {
                    Self::alias_module(components, count, index, offset)
                }
                ComponentOuterAliasKind::CoreType => {
                    Self::alias_core_type(components, count, index, offset)
                }
                ComponentOuterAliasKind::Type => {
                    Self::alias_type(components, count, index, types, offset)
                }
                ComponentOuterAliasKind::Component => {
                    Self::alias_component(components, count, index, offset)
                }
            },
        }
    }

    pub fn add_start(
        &mut self,
        func_index: u32,
        args: &[u32],
        results: u32,
        features: &WasmFeatures,
        types: &mut TypeList,
        offset: usize,
    ) -> Result<()> {
        if !features.component_model_values() {
            bail!(
                offset,
                "support for component model `value`s is not enabled"
            );
        }
        if self.has_start {
            return Err(BinaryReaderError::new(
                "component cannot have more than one start function",
                offset,
            ));
        }

        let ft = &types[self.function_at(func_index, offset)?];

        if ft.params.len() != args.len() {
            bail!(
                offset,
                "component start function requires {} arguments but was given {}",
                ft.params.len(),
                args.len()
            );
        }

        if ft.results.len() as u32 != results {
            bail!(
                offset,
                "component start function has a result count of {results} \
                 but the function type has a result count of {type_results}",
                type_results = ft.results.len(),
            );
        }

        let cx = SubtypeCx::new(types, types);
        for (i, ((_, ty), arg)) in ft.params.iter().zip(args).enumerate() {
            // Ensure the value's type is a subtype of the parameter type
            cx.component_val_type(self.value_at(*arg, offset)?, ty, offset)
                .with_context(|| {
                    format!("value type mismatch for component start function argument {i}")
                })?;
        }

        for (_, ty) in ft.results.iter() {
            self.values.push((*ty, false));
        }

        self.has_start = true;

        Ok(())
    }

    fn check_options(
        &self,
        core_ty: Option<&FuncType>,
        info: &LoweringInfo,
        options: &[CanonicalOption],
        types: &TypeList,
        offset: usize,
    ) -> Result<()> {
        fn display(option: CanonicalOption) -> &'static str {
            match option {
                CanonicalOption::UTF8 => "utf8",
                CanonicalOption::UTF16 => "utf16",
                CanonicalOption::CompactUTF16 => "latin1-utf16",
                CanonicalOption::Memory(_) => "memory",
                CanonicalOption::Realloc(_) => "realloc",
                CanonicalOption::PostReturn(_) => "post-return",
                CanonicalOption::Async => "async",
                CanonicalOption::Callback(_) => "callback",
            }
        }

        let mut encoding = None;
        let mut memory = None;
        let mut realloc = None;
        let mut post_return = None;

        for option in options {
            match option {
                CanonicalOption::UTF8 | CanonicalOption::UTF16 | CanonicalOption::CompactUTF16 => {
                    match encoding {
                        Some(existing) => {
                            bail!(
                                offset,
                                "canonical encoding option `{}` conflicts with option `{}`",
                                display(existing),
                                display(*option),
                            )
                        }
                        None => encoding = Some(*option),
                    }
                }
                CanonicalOption::Memory(idx) => {
                    memory = match memory {
                        None => {
                            self.memory_at(*idx, offset)?;
                            Some(*idx)
                        }
                        Some(_) => {
                            return Err(BinaryReaderError::new(
                                "canonical option `memory` is specified more than once",
                                offset,
                            ))
                        }
                    }
                }
                CanonicalOption::Realloc(idx) => {
                    realloc = match realloc {
                        None => {
                            let ty = types[self.core_function_at(*idx, offset)?].unwrap_func();
                            if ty.params()
                                != [ValType::I32, ValType::I32, ValType::I32, ValType::I32]
                                || ty.results() != [ValType::I32]
                            {
                                return Err(BinaryReaderError::new(
                                    "canonical option `realloc` uses a core function with an incorrect signature",
                                    offset,
                                ));
                            }
                            Some(*idx)
                        }
                        Some(_) => {
                            return Err(BinaryReaderError::new(
                                "canonical option `realloc` is specified more than once",
                                offset,
                            ))
                        }
                    }
                }
                CanonicalOption::PostReturn(idx) => {
                    post_return = match post_return {
                        None => {
                            let core_ty = core_ty.ok_or_else(|| {
                                BinaryReaderError::new(
                                    "canonical option `post-return` cannot be specified for lowerings",
                                    offset,
                                )
                            })?;

                            let ty = types[self.core_function_at(*idx, offset)?].unwrap_func();

                            if ty.params() != core_ty.results() || !ty.results().is_empty() {
                                return Err(BinaryReaderError::new(
                                    "canonical option `post-return` uses a core function with an incorrect signature",
                                    offset,
                                ));
                            }
                            Some(*idx)
                        }
                        Some(_) => {
                            return Err(BinaryReaderError::new(
                                "canonical option `post-return` is specified more than once",
                                offset,
                            ))
                        }
                    }
                }
                // TODO
                CanonicalOption::Async | CanonicalOption::Callback(_) => {}
            }
        }

        if info.requires_memory && memory.is_none() {
            return Err(BinaryReaderError::new(
                "canonical option `memory` is required",
                offset,
            ));
        }

        if info.requires_realloc && realloc.is_none() {
            return Err(BinaryReaderError::new(
                "canonical option `realloc` is required",
                offset,
            ));
        }

        Ok(())
    }

    fn check_type_ref(
        &mut self,
        ty: &ComponentTypeRef,
        features: &WasmFeatures,
        types: &mut TypeAlloc,
        offset: usize,
    ) -> Result<ComponentEntityType> {
        Ok(match ty {
            ComponentTypeRef::Module(index) => {
                let id = self.core_type_at(*index, offset)?;
                match id {
                    ComponentCoreTypeId::Sub(_) => {
                        bail!(offset, "core type index {index} is not a module type")
                    }
                    ComponentCoreTypeId::Module(id) => ComponentEntityType::Module(id),
                }
            }
            ComponentTypeRef::Func(index) => {
                let id = self.component_type_at(*index, offset)?;
                match id {
                    ComponentAnyTypeId::Func(id) => ComponentEntityType::Func(id),
                    _ => bail!(offset, "type index {index} is not a function type"),
                }
            }
            ComponentTypeRef::Value(ty) => {
                self.check_value_support(features, offset)?;
                let ty = match ty {
                    crate::ComponentValType::Primitive(ty) => ComponentValType::Primitive(*ty),
                    crate::ComponentValType::Type(index) => {
                        ComponentValType::Type(self.defined_type_at(*index, offset)?)
                    }
                };
                ComponentEntityType::Value(ty)
            }
            ComponentTypeRef::Type(TypeBounds::Eq(index)) => {
                let referenced = self.component_type_at(*index, offset)?;
                let created = types.with_unique(referenced);
                ComponentEntityType::Type {
                    referenced,
                    created,
                }
            }
            ComponentTypeRef::Type(TypeBounds::SubResource) => {
                let id = types.alloc_resource_id();
                ComponentEntityType::Type {
                    referenced: id.into(),
                    created: id.into(),
                }
            }
            ComponentTypeRef::Instance(index) => {
                let id = self.component_type_at(*index, offset)?;
                match id {
                    ComponentAnyTypeId::Instance(id) => ComponentEntityType::Instance(id),
                    _ => bail!(offset, "type index {index} is not an instance type"),
                }
            }
            ComponentTypeRef::Component(index) => {
                let id = self.component_type_at(*index, offset)?;
                match id {
                    ComponentAnyTypeId::Component(id) => ComponentEntityType::Component(id),
                    _ => bail!(offset, "type index {index} is not a component type"),
                }
            }
        })
    }

    pub fn export_to_entity_type(
        &mut self,
        export: &crate::ComponentExport,
        features: &WasmFeatures,
        types: &mut TypeAlloc,
        offset: usize,
    ) -> Result<ComponentEntityType> {
        let actual = match export.kind {
            ComponentExternalKind::Module => {
                ComponentEntityType::Module(self.module_at(export.index, offset)?)
            }
            ComponentExternalKind::Func => {
                ComponentEntityType::Func(self.function_at(export.index, offset)?)
            }
            ComponentExternalKind::Value => {
                self.check_value_support(features, offset)?;
                ComponentEntityType::Value(*self.value_at(export.index, offset)?)
            }
            ComponentExternalKind::Type => {
                let referenced = self.component_type_at(export.index, offset)?;
                let created = types.with_unique(referenced);
                ComponentEntityType::Type {
                    referenced,
                    created,
                }
            }
            ComponentExternalKind::Instance => {
                ComponentEntityType::Instance(self.instance_at(export.index, offset)?)
            }
            ComponentExternalKind::Component => {
                ComponentEntityType::Component(self.component_at(export.index, offset)?)
            }
        };

        let ascribed = match &export.ty {
            Some(ty) => self.check_type_ref(ty, features, types, offset)?,
            None => return Ok(actual),
        };

        SubtypeCx::new(types, types)
            .component_entity_type(&actual, &ascribed, offset)
            .with_context(|| "ascribed type of export is not compatible with item's type")?;

        Ok(ascribed)
    }

    fn create_module_type(
        components: &[Self],
        decls: Vec<crate::ModuleTypeDeclaration>,
        features: &WasmFeatures,
        types: &mut TypeAlloc,
        offset: usize,
    ) -> Result<ModuleType> {
        let mut state = Module::default();

        for decl in decls {
            match decl {
                crate::ModuleTypeDeclaration::Type(rec) => {
                    state.add_types(rec, features, types, offset, true)?;
                }
                crate::ModuleTypeDeclaration::Export { name, mut ty } => {
                    let ty = state.check_type_ref(&mut ty, features, types, offset)?;
                    state.add_export(name, ty, features, offset, true, types)?;
                }
                crate::ModuleTypeDeclaration::OuterAlias { kind, count, index } => {
                    match kind {
                        crate::OuterAliasKind::Type => {
                            let ty = if count == 0 {
                                // Local alias, check the local module state
                                ComponentCoreTypeId::Sub(state.type_id_at(index, offset)?)
                            } else {
                                // Otherwise, check the enclosing component state
                                let component =
                                    Self::check_alias_count(components, count - 1, offset)?;
                                component.core_type_at(index, offset)?
                            };

                            check_max(state.types.len(), 1, MAX_WASM_TYPES, "types", offset)?;

                            match ty {
                                ComponentCoreTypeId::Sub(ty) => state.types.push(ty),
                                // TODO https://github.com/WebAssembly/component-model/issues/265
                                ComponentCoreTypeId::Module(_) => bail!(
                                    offset,
                                    "not implemented: aliasing core module types into a core \
                                     module's types index space"
                                ),
                            }
                        }
                    }
                }
                crate::ModuleTypeDeclaration::Import(import) => {
                    state.add_import(import, features, types, offset)?;
                }
            }
        }

        let imports = state.imports_for_module_type(offset)?;

        Ok(ModuleType {
            info: TypeInfo::core(state.type_size),
            imports,
            exports: state.exports,
        })
    }

    fn create_component_type(
        components: &mut Vec<Self>,
        decls: Vec<crate::ComponentTypeDeclaration>,
        features: &WasmFeatures,
        types: &mut TypeAlloc,
        offset: usize,
    ) -> Result<ComponentType> {
        components.push(ComponentState::new(ComponentKind::ComponentType));

        for decl in decls {
            match decl {
                crate::ComponentTypeDeclaration::CoreType(ty) => {
                    Self::add_core_type(components, ty, features, types, offset, true)?;
                }
                crate::ComponentTypeDeclaration::Type(ty) => {
                    Self::add_type(components, ty, features, types, offset, true)?;
                }
                crate::ComponentTypeDeclaration::Export { name, ty } => {
                    let current = components.last_mut().unwrap();
                    let ty = current.check_type_ref(&ty, features, types, offset)?;
                    current.add_export(name, ty, features, types, offset, true)?;
                }
                crate::ComponentTypeDeclaration::Import(import) => {
                    components
                        .last_mut()
                        .unwrap()
                        .add_import(import, features, types, offset)?;
                }
                crate::ComponentTypeDeclaration::Alias(alias) => {
                    Self::add_alias(components, alias, features, types, offset)?;
                }
            };
        }

        components.pop().unwrap().finish(types, offset)
    }

    fn create_instance_type(
        components: &mut Vec<Self>,
        decls: Vec<crate::InstanceTypeDeclaration>,
        features: &WasmFeatures,
        types: &mut TypeAlloc,
        offset: usize,
    ) -> Result<ComponentInstanceType> {
        components.push(ComponentState::new(ComponentKind::InstanceType));

        for decl in decls {
            match decl {
                crate::InstanceTypeDeclaration::CoreType(ty) => {
                    Self::add_core_type(components, ty, features, types, offset, true)?;
                }
                crate::InstanceTypeDeclaration::Type(ty) => {
                    Self::add_type(components, ty, features, types, offset, true)?;
                }
                crate::InstanceTypeDeclaration::Export { name, ty } => {
                    let current = components.last_mut().unwrap();
                    let ty = current.check_type_ref(&ty, features, types, offset)?;
                    current.add_export(name, ty, features, types, offset, true)?;
                }
                crate::InstanceTypeDeclaration::Alias(alias) => {
                    Self::add_alias(components, alias, features, types, offset)?;
                }
            };
        }

        let mut state = components.pop().unwrap();

        assert!(state.imported_resources.is_empty());

        Ok(ComponentInstanceType {
            info: state.type_info,

            // The defined resources for this instance type are those listed on
            // the component state. The path to each defined resource is
            // guaranteed to live within the `explicit_resources` map since,
            // when in the type context, the introduction of any defined
            // resource must have been done with `(export "x" (type (sub
            // resource)))` which, in a sense, "fuses" the introduction of the
            // variable with the export. This means that all defined resources,
            // if any, should be guaranteed to have an `explicit_resources` path
            // listed.
            defined_resources: mem::take(&mut state.defined_resources)
                .into_iter()
                .map(|(id, rep)| {
                    assert!(rep.is_none());
                    id
                })
                .collect(),

            // The map of what resources are explicitly exported and where
            // they're exported is plumbed through as-is.
            explicit_resources: mem::take(&mut state.explicit_resources),

            exports: mem::take(&mut state.exports),
        })
    }

    fn create_function_type(
        &self,
        ty: crate::ComponentFuncType,
        types: &TypeList,
        features: &WasmFeatures,
        offset: usize,
    ) -> Result<ComponentFuncType> {
        let mut info = TypeInfo::new();

        if ty.results.type_count() > 1 && !features.component_model_multiple_returns() {
            bail!(
                offset,
                "multiple returns on a function is now a gated feature \
                 -- https://github.com/WebAssembly/component-model/pull/368"
            );
        }

        let mut set = Set::default();
        set.reserve(core::cmp::max(ty.params.len(), ty.results.type_count()));

        let params = ty
            .params
            .iter()
            .map(|(name, ty)| {
                let name: &KebabStr = to_kebab_str(name, "function parameter", offset)?;
                if !set.insert(name) {
                    bail!(
                        offset,
                        "function parameter name `{name}` conflicts with previous parameter name `{prev}`",
                        prev = set.get(&name).unwrap(),
                    );
                }

                let ty = self.create_component_val_type(*ty, offset)?;
                info.combine(ty.info(types), offset)?;
                Ok((name.to_owned(), ty))
            })
            .collect::<Result<_>>()?;

        set.clear();

        let results = ty
            .results
            .iter()
            .map(|(name, ty)| {
                let name = name
                    .map(|name| {
                        let name = to_kebab_str(name, "function result", offset)?;
                        if !set.insert(name) {
                            bail!(
                                offset,
                                "function result name `{name}` conflicts with previous result name `{prev}`",
                                prev = set.get(name).unwrap(),
                            );
                        }

                        Ok(name.to_owned())
                    })
                    .transpose()?;

                let ty = self.create_component_val_type(*ty, offset)?;
                let ty_info = ty.info(types);
                if ty_info.contains_borrow() {
                    bail!(offset, "function result cannot contain a `borrow` type");
                }
                info.combine(ty.info(types), offset)?;
                Ok((name, ty))
            })
            .collect::<Result<_>>()?;

        Ok(ComponentFuncType {
            info,
            params,
            results,
        })
    }

    fn instantiate_core_module(
        &self,
        module_index: u32,
        module_args: Vec<crate::InstantiationArg>,
        types: &mut TypeAlloc,
        offset: usize,
    ) -> Result<ComponentCoreInstanceTypeId> {
        fn insert_arg<'a>(
            name: &'a str,
            arg: &'a InstanceType,
            args: &mut IndexMap<&'a str, &'a InstanceType>,
            offset: usize,
        ) -> Result<()> {
            if args.insert(name, arg).is_some() {
                bail!(
                    offset,
                    "duplicate module instantiation argument named `{name}`"
                );
            }

            Ok(())
        }

        let module_type_id = self.module_at(module_index, offset)?;
        let mut args = IndexMap::default();

        // Populate the arguments
        for module_arg in module_args {
            match module_arg.kind {
                InstantiationArgKind::Instance => {
                    let instance_type = &types[self.core_instance_at(module_arg.index, offset)?];
                    insert_arg(module_arg.name, instance_type, &mut args, offset)?;
                }
            }
        }

        // Validate the arguments
        let module_type = &types[module_type_id];
        let cx = SubtypeCx::new(types, types);
        for ((module, name), expected) in module_type.imports.iter() {
            let instance = args.get(module.as_str()).ok_or_else(|| {
                format_err!(
                    offset,
                    "missing module instantiation argument named `{module}`"
                )
            })?;

            let arg = instance
                .internal_exports(types)
                .get(name.as_str())
                .ok_or_else(|| {
                    format_err!(
                        offset,
                        "module instantiation argument `{module}` does not \
                         export an item named `{name}`",
                    )
                })?;

            cx.entity_type(arg, expected, offset).with_context(|| {
                format!(
                    "type mismatch for export `{name}` of module \
                     instantiation argument `{module}`"
                )
            })?;
        }

        let mut info = TypeInfo::new();
        for (_, ty) in module_type.exports.iter() {
            info.combine(ty.info(types), offset)?;
        }

        Ok(types.push_ty(InstanceType {
            info,
            kind: CoreInstanceTypeKind::Instantiated(module_type_id),
        }))
    }

    fn instantiate_component(
        &mut self,
        component_index: u32,
        component_args: Vec<crate::ComponentInstantiationArg>,
        features: &WasmFeatures,
        types: &mut TypeAlloc,
        offset: usize,
    ) -> Result<ComponentInstanceTypeId> {
        let component_type_id = self.component_at(component_index, offset)?;
        let mut args = IndexMap::default();

        // Populate the arguments
        for component_arg in component_args {
            let ty = match component_arg.kind {
                ComponentExternalKind::Module => {
                    ComponentEntityType::Module(self.module_at(component_arg.index, offset)?)
                }
                ComponentExternalKind::Component => {
                    ComponentEntityType::Component(self.component_at(component_arg.index, offset)?)
                }
                ComponentExternalKind::Instance => {
                    ComponentEntityType::Instance(self.instance_at(component_arg.index, offset)?)
                }
                ComponentExternalKind::Func => {
                    ComponentEntityType::Func(self.function_at(component_arg.index, offset)?)
                }
                ComponentExternalKind::Value => {
                    self.check_value_support(features, offset)?;
                    ComponentEntityType::Value(*self.value_at(component_arg.index, offset)?)
                }
                ComponentExternalKind::Type => {
                    let ty = self.component_type_at(component_arg.index, offset)?;
                    ComponentEntityType::Type {
                        referenced: ty,
                        created: ty,
                    }
                }
            };
            match args.entry(component_arg.name.to_string()) {
                Entry::Occupied(e) => {
                    bail!(
                        offset,
                        "instantiation argument `{name}` conflicts with previous argument `{prev}`",
                        prev = e.key(),
                        name = component_arg.name
                    );
                }
                Entry::Vacant(e) => {
                    e.insert(ty);
                }
            }
        }

        // Here comes the fun part of the component model, we're instantiating
        // the component with type `component_type_id` with the `args`
        // specified. Easy enough!
        //
        // This operation, however, is one of the lynchpins of safety in the
        // component model. Additionally what this ends up implementing ranges
        // from "well just check the types are equal" to "let's have a
        // full-blown ML-style module type system in the component model". There
        // are primarily two major tricky pieces to the component model which
        // make this operation, instantiating components, hard:
        //
        // 1. Components can import and exports other components. This means
        //    that arguments to instantiation are along the lines of functions
        //    being passed to functions or similar. Effectively this means that
        //    the term "variance" comes into play with either contravariance
        //    or covariance depending on where you are in typechecking. This is
        //    one of the main rationales, however, that this check below is a
        //    check for subtyping as opposed to exact type equivalence. For
        //    example an instance that exports something is a subtype of an
        //    instance that exports nothing. Components get a bit trick since
        //    they both have imports and exports. My way of thinking about it
        //    is "who's asking for what". If you're asking for imports then
        //    I need to at least supply those imports, but I can possibly
        //    supply more. If you're asking for a thing which you'll give a set
        //    of imports, then I can give you something which takes less imports
        //    because what you give still suffices. (things like that). The
        //    real complication with components, however, comes with...
        //
        // 2. Resources. Resources in the component model are akin to "abstract
        //    types". They're not abstract in the sense that they have no
        //    representation, they're always backed by a 32-bit integer right
        //    now. Instead they're abstract in the sense that some components
        //    aren't allowed to understand the representation of a resource.
        //    For example if you import a resource you can't get the underlying
        //    internals of it. Furthermore the resource is strictly tracked
        //    within the component with `own` and `borrow` runtime semantics.
        //    The hardest part about resources, though, is handling them as
        //    part of instantiation and subtyping.
        //
        //    For example one major aspect of resources is that if a component
        //    exports a resource then each instantiation of the component
        //    produces a fresh resource type. This means that the type recorded
        //    for the instantiation here can't simply be "I instantiated
        //    component X" since in such a situation the type of all
        //    instantiations would be the same, which they aren't.
        //
        //    This sort of subtelty comes up quite frequently for resources.
        //    This file contains references to `imported_resources` and
        //    `defined_resources` for example which refer to the formal
        //    nature of components and their abstract variables. Specifically
        //    for instantiation though we're eventually faced with the problem
        //    of subtype checks where resource subtyping is defined as "does
        //    your id equal mine". Naively implemented that means anything with
        //    resources isn't subtypes of anything else since resource ids are
        //    unique between components. Instead what actually needs to happen
        //    is types need to be substituted.
        //
        // Much of the complexity here is not actually apparent here in this
        // literal one function. Instead it's spread out across validation
        // in this file and type-checking in the `types.rs` module. Note that
        // the "spread out" nature isn't because we're bad maintainers
        // (hopefully), but rather it's quite infectious how many parts need
        // to handle resources and account for defined/imported variables.
        //
        // For example only one subtyping method is called here where `args` is
        // passed in. This method is quite recursive in its nature though and
        // will internally touch all the fields that this file maintains to
        // end up putting into various bits and pieces of type information.
        //
        // Unfortunately there's probably not really a succinct way to read
        // this method and understand everything. If you've written ML module
        // type systems this will probably look quite familiar, but otherwise
        // the whole system is not really easily approachable at this time. It's
        // hoped in the future that there's a formalism to refer to which will
        // make things more clear as the code would be able to reference this
        // hypothetical formalism. Until that's the case, though, these
        // comments are hopefully enough when augmented with communication with
        // the authors.

        let component_type = &types[component_type_id];
        let mut exports = component_type.exports.clone();
        let mut info = TypeInfo::new();
        for (_, ty) in component_type.exports.iter() {
            info.combine(ty.info(types), offset)?;
        }

        // Perform the subtype check that `args` matches the imports of
        // `component_type_id`. The result of this subtype check is the
        // production of a mapping of resource types from the imports to the
        // arguments provided. This is a substitution map which is then used
        // below to perform a substitution into the exports of the instance
        // since the types of the exports are now in terms of whatever was
        // supplied as imports.
        let mut mapping = SubtypeCx::new(types, types).open_instance_type(
            &args,
            component_type_id,
            ExternKind::Import,
            offset,
        )?;

        // Part of the instantiation of a component is that all of its
        // defined resources become "fresh" on each instantiation. This
        // means that each instantiation of a component gets brand new type
        // variables representing its defined resources, modeling that each
        // instantiation produces distinct types. The freshening is performed
        // here by allocating new ids and inserting them into `mapping`.
        //
        // Note that technically the `mapping` from subtyping should be applied
        // first and then the mapping for freshening should be applied
        // afterwards. The keys of the map from subtyping are the imported
        // resources from this component which are disjoint from its defined
        // resources. That means it should be possible to place everything
        // into one large map which maps from:
        //
        // * the component's imported resources go to whatever was explicitly
        //   supplied in the import map
        // * the component's defined resources go to fresh new resources
        //
        // These two remapping operations can then get folded into one by
        // placing everything in the same `mapping` and using that for a remap
        // only once.
        let fresh_defined_resources = (0..component_type.defined_resources.len())
            .map(|_| types.alloc_resource_id().resource())
            .collect::<IndexSet<_>>();
        let component_type = &types[component_type_id];
        for ((old, _path), new) in component_type
            .defined_resources
            .iter()
            .zip(&fresh_defined_resources)
        {
            let prev = mapping.resources.insert(*old, *new);
            assert!(prev.is_none());
        }

        // Perform the remapping operation over all the exports that will be
        // listed for the final instance type. Note that this is performed
        // both for all the export types in addition to the explicitly exported
        // resources list.
        //
        // Note that this is a crucial step of the instantiation process which
        // is intentionally transforming the type of a component based on the
        // variables provided by imports and additionally ensuring that all
        // references to the component's defined resources are rebound to the
        // fresh ones introduced just above.
        for entity in exports.values_mut() {
            types.remap_component_entity(entity, &mut mapping);
        }
        let component_type = &types[component_type_id];
        let explicit_resources = component_type
            .explicit_resources
            .iter()
            .map(|(id, path)| {
                (
                    mapping.resources.get(id).copied().unwrap_or(*id),
                    path.clone(),
                )
            })
            .collect::<IndexMap<_, _>>();

        // Technically in the last formalism that was consulted in writing this
        // implementation there are two further steps that are part of the
        // instantiation process:
        //
        // 1. The set of defined resources from the instance created, which are
        //    added to the outer component, is the subset of the instance's
        //    original defined resources and the free variables of the exports.
        //
        // 2. Each element of this subset is required to be "explicit in" the
        //    instance, or otherwise explicitly exported somewhere within the
        //    instance.
        //
        // With the syntactic structure of the component model, however, neither
        // of these conditions should be necessary. The main reason for this is
        // that this function is specifically dealing with instantiation of
        // components which should already have these properties validated
        // about them. Subsequently we shouldn't have to re-check them.
        //
        // In debug mode, however, do a sanity check.
        if cfg!(debug_assertions) {
            let mut free = IndexSet::default();
            for ty in exports.values() {
                types.free_variables_component_entity(ty, &mut free);
            }
            assert!(fresh_defined_resources.is_subset(&free));
            for resource in fresh_defined_resources.iter() {
                assert!(explicit_resources.contains_key(resource));
            }
        }

        // And as the final step of the instantiation process all of the
        // new defined resources from this component instantiation are moved
        // onto `self`. Note that concrete instances never have defined
        // resources (see more comments in `instantiate_exports`) so the
        // `defined_resources` listing in the final type is always empty. This
        // represents how by having a concrete instance the definitions
        // referred to in that instance are now problems for the outer
        // component rather than the inner instance since the instance is bound
        // to the component.
        //
        // All defined resources here have no known representation, so they're
        // all listed with `None`. Also note that none of the resources were
        // exported yet so `self.explicit_resources` is not updated yet. If
        // this instance is exported, however, it'll consult the type's
        // `explicit_resources` array and use that appropriately.
        for resource in fresh_defined_resources {
            self.defined_resources.insert(resource, None);
        }

        Ok(types.push_ty(ComponentInstanceType {
            info,
            defined_resources: Default::default(),
            explicit_resources,
            exports,
        }))
    }

    fn instantiate_component_exports(
        &mut self,
        exports: Vec<crate::ComponentExport>,
        features: &WasmFeatures,
        types: &mut TypeAlloc,
        offset: usize,
    ) -> Result<ComponentInstanceTypeId> {
        let mut info = TypeInfo::new();
        let mut inst_exports = IndexMap::default();
        let mut explicit_resources = IndexMap::default();
        let mut export_names = IndexSet::default();

        // NB: It's intentional that this context is empty since no indices are
        // introduced in the bag-of-exports construct which means there's no
        // way syntactically to register something inside of this.
        let names = ComponentNameContext::default();

        for export in exports {
            assert!(export.ty.is_none());
            let ty = match export.kind {
                ComponentExternalKind::Module => {
                    ComponentEntityType::Module(self.module_at(export.index, offset)?)
                }
                ComponentExternalKind::Component => {
                    ComponentEntityType::Component(self.component_at(export.index, offset)?)
                }
                ComponentExternalKind::Instance => {
                    let ty = self.instance_at(export.index, offset)?;

                    // When an instance is exported from an instance then
                    // all explicitly exported resources on the sub-instance are
                    // now also listed as exported resources on the outer
                    // instance, just with one more element in their path.
                    explicit_resources.extend(types[ty].explicit_resources.iter().map(
                        |(id, path)| {
                            let mut new_path = vec![inst_exports.len()];
                            new_path.extend(path);
                            (*id, new_path)
                        },
                    ));
                    ComponentEntityType::Instance(ty)
                }
                ComponentExternalKind::Func => {
                    ComponentEntityType::Func(self.function_at(export.index, offset)?)
                }
                ComponentExternalKind::Value => {
                    self.check_value_support(features, offset)?;
                    ComponentEntityType::Value(*self.value_at(export.index, offset)?)
                }
                ComponentExternalKind::Type => {
                    let ty = self.component_type_at(export.index, offset)?;
                    // If this is an export of a resource type be sure to
                    // record that in the explicit list with the appropriate
                    // path because if this instance ends up getting used
                    // it'll count towards the "explicit in" check.
                    if let ComponentAnyTypeId::Resource(id) = ty {
                        explicit_resources.insert(id.resource(), vec![inst_exports.len()]);
                    }
                    ComponentEntityType::Type {
                        referenced: ty,
                        // The created type index here isn't used anywhere
                        // in index spaces because a "bag of exports"
                        // doesn't build up its own index spaces. Just fill
                        // in the same index here in this case as what's
                        // referenced.
                        created: ty,
                    }
                }
            };

            names.validate_extern(
                export.name.0,
                ExternKind::Export,
                &ty,
                types,
                offset,
                &mut export_names,
                &mut inst_exports,
                &mut info,
                features,
            )?;
        }

        Ok(types.push_ty(ComponentInstanceType {
            info,
            explicit_resources,
            exports: inst_exports,

            // NB: the list of defined resources for this instance itself
            // is always empty. Even if this instance exports resources,
            // it's empty.
            //
            // The reason for this is a bit subtle. The general idea, though, is
            // that the defined resources list here is only used for instance
            // types that are sort of "floating around" and haven't actually
            // been attached to something yet. For example when an instance type
            // is simply declared it can have defined resources introduced
            // through `(export "name" (type (sub resource)))`. These
            // definitions, however, are local to the instance itself and aren't
            // defined elsewhere.
            //
            // Here, though, no new definitions were introduced. The instance
            // created here is a "bag of exports" which could only refer to
            // preexisting items. This means that inherently no new resources
            // were created so there's nothing to put in this list. Any
            // resources referenced by the instance must be bound by the outer
            // component context or further above.
            //
            // Furthermore, however, actual instances of instances, which this
            // is, aren't allowed to have defined resources. Instead the
            // resources would have to be injected into the outer component
            // enclosing the instance. That means that even if bag-of-exports
            // could declare a new resource then the resource would be moved
            // from here to `self.defined_resources`. This doesn't exist at this
            // time, though, so this still remains empty and
            // `self.defined_resources` remains unperturbed.
            defined_resources: Default::default(),
        }))
    }

    fn instantiate_core_exports(
        &mut self,
        exports: Vec<crate::Export>,
        types: &mut TypeAlloc,
        offset: usize,
    ) -> Result<ComponentCoreInstanceTypeId> {
        fn insert_export(
            types: &TypeList,
            name: &str,
            export: EntityType,
            exports: &mut IndexMap<String, EntityType>,
            info: &mut TypeInfo,
            offset: usize,
        ) -> Result<()> {
            info.combine(export.info(types), offset)?;

            if exports.insert(name.to_string(), export).is_some() {
                bail!(
                    offset,
                    "duplicate instantiation export name `{name}` already defined",
                )
            }

            Ok(())
        }

        let mut info = TypeInfo::new();
        let mut inst_exports = IndexMap::default();
        for export in exports {
            match export.kind {
                ExternalKind::Func => {
                    insert_export(
                        types,
                        export.name,
                        EntityType::Func(self.core_function_at(export.index, offset)?),
                        &mut inst_exports,
                        &mut info,
                        offset,
                    )?;
                }
                ExternalKind::Table => insert_export(
                    types,
                    export.name,
                    EntityType::Table(*self.table_at(export.index, offset)?),
                    &mut inst_exports,
                    &mut info,
                    offset,
                )?,
                ExternalKind::Memory => insert_export(
                    types,
                    export.name,
                    EntityType::Memory(*self.memory_at(export.index, offset)?),
                    &mut inst_exports,
                    &mut info,
                    offset,
                )?,
                ExternalKind::Global => {
                    insert_export(
                        types,
                        export.name,
                        EntityType::Global(*self.global_at(export.index, offset)?),
                        &mut inst_exports,
                        &mut info,
                        offset,
                    )?;
                }
                ExternalKind::Tag => insert_export(
                    types,
                    export.name,
                    EntityType::Tag(self.core_function_at(export.index, offset)?),
                    &mut inst_exports,
                    &mut info,
                    offset,
                )?,
            }
        }

        Ok(types.push_ty(InstanceType {
            info,
            kind: CoreInstanceTypeKind::Exports(inst_exports),
        }))
    }

    fn alias_core_instance_export(
        &mut self,
        instance_index: u32,
        kind: ExternalKind,
        name: &str,
        types: &TypeList,
        offset: usize,
    ) -> Result<()> {
        macro_rules! push_module_export {
            ($expected:path, $collection:ident, $ty:literal) => {{
                match self.core_instance_export(instance_index, name, types, offset)? {
                    $expected(ty) => {
                        self.$collection.push(*ty);
                        Ok(())
                    }
                    _ => {
                        bail!(
                            offset,
                            "export `{name}` for core instance {instance_index} is not a {}",
                            $ty
                        )
                    }
                }
            }};
        }

        match kind {
            ExternalKind::Func => {
                check_max(
                    self.function_count(),
                    1,
                    MAX_WASM_FUNCTIONS,
                    "functions",
                    offset,
                )?;
                push_module_export!(EntityType::Func, core_funcs, "function")
            }
            ExternalKind::Table => {
                check_max(
                    self.core_tables.len(),
                    1,
                    MAX_CORE_INDEX_SPACE_ITEMS,
                    "tables",
                    offset,
                )?;
                push_module_export!(EntityType::Table, core_tables, "table")
            }
            ExternalKind::Memory => {
                check_max(
                    self.core_memories.len(),
                    1,
                    MAX_CORE_INDEX_SPACE_ITEMS,
                    "memories",
                    offset,
                )?;
                push_module_export!(EntityType::Memory, core_memories, "memory")
            }
            ExternalKind::Global => {
                check_max(
                    self.core_globals.len(),
                    1,
                    MAX_CORE_INDEX_SPACE_ITEMS,
                    "globals",
                    offset,
                )?;
                push_module_export!(EntityType::Global, core_globals, "global")
            }
            ExternalKind::Tag => {
                check_max(
                    self.core_tags.len(),
                    1,
                    MAX_CORE_INDEX_SPACE_ITEMS,
                    "tags",
                    offset,
                )?;
                push_module_export!(EntityType::Tag, core_tags, "tag")
            }
        }
    }

    fn alias_instance_export(
        &mut self,
        instance_index: u32,
        kind: ComponentExternalKind,
        name: &str,
        features: &WasmFeatures,
        types: &mut TypeAlloc,
        offset: usize,
    ) -> Result<()> {
        if let ComponentExternalKind::Value = kind {
            self.check_value_support(features, offset)?;
        }
        let mut ty = match types[self.instance_at(instance_index, offset)?]
            .exports
            .get(name)
        {
            Some(ty) => *ty,
            None => bail!(
                offset,
                "instance {instance_index} has no export named `{name}`"
            ),
        };

        let ok = match (&ty, kind) {
            (ComponentEntityType::Module(_), ComponentExternalKind::Module) => true,
            (ComponentEntityType::Module(_), _) => false,
            (ComponentEntityType::Component(_), ComponentExternalKind::Component) => true,
            (ComponentEntityType::Component(_), _) => false,
            (ComponentEntityType::Func(_), ComponentExternalKind::Func) => true,
            (ComponentEntityType::Func(_), _) => false,
            (ComponentEntityType::Instance(_), ComponentExternalKind::Instance) => true,
            (ComponentEntityType::Instance(_), _) => false,
            (ComponentEntityType::Value(_), ComponentExternalKind::Value) => true,
            (ComponentEntityType::Value(_), _) => false,
            (ComponentEntityType::Type { .. }, ComponentExternalKind::Type) => true,
            (ComponentEntityType::Type { .. }, _) => false,
        };
        if !ok {
            bail!(
                offset,
                "export `{name}` for instance {instance_index} is not a {}",
                kind.desc(),
            );
        }

        self.add_entity(&mut ty, None, features, types, offset)?;
        Ok(())
    }

    fn alias_module(components: &mut [Self], count: u32, index: u32, offset: usize) -> Result<()> {
        let component = Self::check_alias_count(components, count, offset)?;
        let ty = component.module_at(index, offset)?;

        let current = components.last_mut().unwrap();
        check_max(
            current.core_modules.len(),
            1,
            MAX_WASM_MODULES,
            "modules",
            offset,
        )?;

        current.core_modules.push(ty);
        Ok(())
    }

    fn alias_component(
        components: &mut [Self],
        count: u32,
        index: u32,
        offset: usize,
    ) -> Result<()> {
        let component = Self::check_alias_count(components, count, offset)?;
        let ty = component.component_at(index, offset)?;

        let current = components.last_mut().unwrap();
        check_max(
            current.components.len(),
            1,
            MAX_WASM_COMPONENTS,
            "components",
            offset,
        )?;

        current.components.push(ty);
        Ok(())
    }

    fn alias_core_type(
        components: &mut [Self],
        count: u32,
        index: u32,
        offset: usize,
    ) -> Result<()> {
        let component = Self::check_alias_count(components, count, offset)?;
        let ty = component.core_type_at(index, offset)?;

        let current = components.last_mut().unwrap();
        check_max(current.type_count(), 1, MAX_WASM_TYPES, "types", offset)?;

        current.core_types.push(ty);

        Ok(())
    }

    fn alias_type(
        components: &mut [Self],
        count: u32,
        index: u32,
        types: &mut TypeAlloc,
        offset: usize,
    ) -> Result<()> {
        let component = Self::check_alias_count(components, count, offset)?;
        let ty = component.component_type_at(index, offset)?;

        // If `count` "crossed a component boundary", meaning that it went from
        // one component to another, then this must additionally verify that
        // `ty` has no free variables with respect to resources. This is
        // intended to preserve the property for components where each component
        // is an isolated unit that can theoretically be extracted from other
        // components. If resources from other components were allowed to leak
        // in then it would prevent that.
        //
        // This check is done by calculating the `pos` within `components` that
        // our target `component` above was selected at. Once this is acquired
        // the component to the "right" is checked, and if that's a component
        // then it's considered as crossing a component boundary meaning the
        // free variables check runs.
        //
        // The reason this works is that in the list of `ComponentState` types
        // it's guaranteed that any `is_type` components are contiguous at the
        // end of the array. This means that if state one level deeper than the
        // target of this alias is a `!is_type` component, then the target must
        // be a component as well. If the one-level deeper state `is_type` then
        // the target is either a type or a component, both of which are valid
        // (as aliases can reach the enclosing component and have as many free
        // variables as they want).
        let pos_after_component = components.len() - (count as usize);
        if let Some(component) = components.get(pos_after_component) {
            if component.kind == ComponentKind::Component {
                let mut free = IndexSet::default();
                types.free_variables_any_type_id(ty, &mut free);
                if !free.is_empty() {
                    bail!(
                        offset,
                        "cannot alias outer type which transitively refers \
                         to resources not defined in the current component"
                    );
                }
            }
        }

        let current = components.last_mut().unwrap();
        check_max(current.type_count(), 1, MAX_WASM_TYPES, "types", offset)?;

        current.types.push(ty);

        Ok(())
    }

    fn check_alias_count(components: &[Self], count: u32, offset: usize) -> Result<&Self> {
        let count = count as usize;
        if count >= components.len() {
            bail!(offset, "invalid outer alias count of {count}");
        }

        Ok(&components[components.len() - count - 1])
    }

    fn create_defined_type(
        &self,
        ty: crate::ComponentDefinedType,
        types: &TypeList,
        features: &WasmFeatures,
        offset: usize,
    ) -> Result<ComponentDefinedType> {
        match ty {
            crate::ComponentDefinedType::Primitive(ty) => Ok(ComponentDefinedType::Primitive(ty)),
            crate::ComponentDefinedType::Record(fields) => {
                self.create_record_type(fields.as_ref(), types, offset)
            }
            crate::ComponentDefinedType::Variant(cases) => {
                self.create_variant_type(cases.as_ref(), types, offset)
            }
            crate::ComponentDefinedType::List(ty) => Ok(ComponentDefinedType::List(
                self.create_component_val_type(ty, offset)?,
            )),
            crate::ComponentDefinedType::Tuple(tys) => {
                self.create_tuple_type(tys.as_ref(), types, offset)
            }
            crate::ComponentDefinedType::Flags(names) => {
                self.create_flags_type(names.as_ref(), features, offset)
            }
            crate::ComponentDefinedType::Enum(cases) => {
                self.create_enum_type(cases.as_ref(), offset)
            }
            crate::ComponentDefinedType::Option(ty) => Ok(ComponentDefinedType::Option(
                self.create_component_val_type(ty, offset)?,
            )),
            crate::ComponentDefinedType::Result { ok, err } => Ok(ComponentDefinedType::Result {
                ok: ok
                    .map(|ty| self.create_component_val_type(ty, offset))
                    .transpose()?,
                err: err
                    .map(|ty| self.create_component_val_type(ty, offset))
                    .transpose()?,
            }),
            crate::ComponentDefinedType::Own(idx) => Ok(ComponentDefinedType::Own(
                self.resource_at(idx, types, offset)?,
            )),
            crate::ComponentDefinedType::Borrow(idx) => Ok(ComponentDefinedType::Borrow(
                self.resource_at(idx, types, offset)?,
            )),
            crate::ComponentDefinedType::Future(ty) => Ok(ComponentDefinedType::Future(
                ty.map(|ty| self.create_component_val_type(ty, offset))
                    .transpose()?,
            )),
            crate::ComponentDefinedType::Stream(ty) => Ok(ComponentDefinedType::Stream(
                self.create_component_val_type(ty, offset)?,
            )),
            crate::ComponentDefinedType::Error => Ok(ComponentDefinedType::Error),
        }
    }

    fn create_record_type(
        &self,
        fields: &[(&str, crate::ComponentValType)],
        types: &TypeList,
        offset: usize,
    ) -> Result<ComponentDefinedType> {
        let mut info = TypeInfo::new();
        let mut field_map = IndexMap::default();
        field_map.reserve(fields.len());

        if fields.is_empty() {
            bail!(offset, "record type must have at least one field");
        }

        for (name, ty) in fields {
            let name = to_kebab_str(name, "record field", offset)?;
            let ty = self.create_component_val_type(*ty, offset)?;

            match field_map.entry(name.to_owned()) {
                Entry::Occupied(e) => bail!(
                    offset,
                    "record field name `{name}` conflicts with previous field name `{prev}`",
                    prev = e.key()
                ),
                Entry::Vacant(e) => {
                    info.combine(ty.info(types), offset)?;
                    e.insert(ty);
                }
            }
        }

        Ok(ComponentDefinedType::Record(RecordType {
            info,
            fields: field_map,
        }))
    }

    fn create_variant_type(
        &self,
        cases: &[crate::VariantCase],
        types: &TypeList,
        offset: usize,
    ) -> Result<ComponentDefinedType> {
        let mut info = TypeInfo::new();
        let mut case_map: IndexMap<KebabString, VariantCase> = IndexMap::default();
        case_map.reserve(cases.len());

        if cases.is_empty() {
            bail!(offset, "variant type must have at least one case");
        }

        if cases.len() > u32::MAX as usize {
            return Err(BinaryReaderError::new(
                "variant type cannot be represented with a 32-bit discriminant value",
                offset,
            ));
        }

        for (i, case) in cases.iter().enumerate() {
            if let Some(refines) = case.refines {
                if refines >= i as u32 {
                    return Err(BinaryReaderError::new(
                        "variant case can only refine a previously defined case",
                        offset,
                    ));
                }
            }

            let name = to_kebab_str(case.name, "variant case", offset)?;

            let ty = case
                .ty
                .map(|ty| self.create_component_val_type(ty, offset))
                .transpose()?;

            match case_map.entry(name.to_owned()) {
                Entry::Occupied(e) => bail!(
                    offset,
                    "variant case name `{name}` conflicts with previous case name `{prev}`",
                    name = case.name,
                    prev = e.key()
                ),
                Entry::Vacant(e) => {
                    if let Some(ty) = ty {
                        info.combine(ty.info(types), offset)?;
                    }

                    // Safety: the use of `KebabStr::new_unchecked` here is safe because the string
                    // was already verified to be kebab case.
                    e.insert(VariantCase {
                        ty,
                        refines: case
                            .refines
                            .map(|i| KebabStr::new_unchecked(cases[i as usize].name).to_owned()),
                    });
                }
            }
        }

        Ok(ComponentDefinedType::Variant(VariantType {
            info,
            cases: case_map,
        }))
    }

    fn create_tuple_type(
        &self,
        tys: &[crate::ComponentValType],
        types: &TypeList,
        offset: usize,
    ) -> Result<ComponentDefinedType> {
        let mut info = TypeInfo::new();
        if tys.is_empty() {
            bail!(offset, "tuple type must have at least one type");
        }
        let types = tys
            .iter()
            .map(|ty| {
                let ty = self.create_component_val_type(*ty, offset)?;
                info.combine(ty.info(types), offset)?;
                Ok(ty)
            })
            .collect::<Result<_>>()?;

        Ok(ComponentDefinedType::Tuple(TupleType { info, types }))
    }

    fn create_flags_type(
        &self,
        names: &[&str],
        features: &WasmFeatures,
        offset: usize,
    ) -> Result<ComponentDefinedType> {
        let mut names_set = IndexSet::default();
        names_set.reserve(names.len());

        if names.is_empty() {
            bail!(offset, "flags must have at least one entry");
        }

        if names.len() > 32 && !features.component_model_more_flags() {
            bail!(
                offset,
                "cannot have more than 32 flags; this was previously \
                 accepted and if this is required for your project please \
                 leave a comment on \
                 https://github.com/WebAssembly/component-model/issues/370"
            );
        }

        for name in names {
            let name = to_kebab_str(name, "flag", offset)?;
            if !names_set.insert(name.to_owned()) {
                bail!(
                    offset,
                    "flag name `{name}` conflicts with previous flag name `{prev}`",
                    prev = names_set.get(name).unwrap()
                );
            }
        }

        Ok(ComponentDefinedType::Flags(names_set))
    }

    fn create_enum_type(&self, cases: &[&str], offset: usize) -> Result<ComponentDefinedType> {
        if cases.len() > u32::MAX as usize {
            return Err(BinaryReaderError::new(
                "enumeration type cannot be represented with a 32-bit discriminant value",
                offset,
            ));
        }

        if cases.is_empty() {
            bail!(offset, "enum type must have at least one variant");
        }

        let mut tags = IndexSet::default();
        tags.reserve(cases.len());

        for tag in cases {
            let tag = to_kebab_str(tag, "enum tag", offset)?;
            if !tags.insert(tag.to_owned()) {
                bail!(
                    offset,
                    "enum tag name `{tag}` conflicts with previous tag name `{prev}`",
                    prev = tags.get(tag).unwrap()
                );
            }
        }

        Ok(ComponentDefinedType::Enum(tags))
    }

    fn create_component_val_type(
        &self,
        ty: crate::ComponentValType,
        offset: usize,
    ) -> Result<ComponentValType> {
        Ok(match ty {
            crate::ComponentValType::Primitive(pt) => ComponentValType::Primitive(pt),
            crate::ComponentValType::Type(idx) => {
                ComponentValType::Type(self.defined_type_at(idx, offset)?)
            }
        })
    }

    pub fn core_type_at(&self, idx: u32, offset: usize) -> Result<ComponentCoreTypeId> {
        self.core_types
            .get(idx as usize)
            .copied()
            .ok_or_else(|| format_err!(offset, "unknown type {idx}: type index out of bounds"))
    }

    pub fn component_type_at(&self, idx: u32, offset: usize) -> Result<ComponentAnyTypeId> {
        self.types
            .get(idx as usize)
            .copied()
            .ok_or_else(|| format_err!(offset, "unknown type {idx}: type index out of bounds"))
    }

    fn function_type_at<'a>(
        &self,
        idx: u32,
        types: &'a TypeList,
        offset: usize,
    ) -> Result<&'a ComponentFuncType> {
        let id = self.component_type_at(idx, offset)?;
        match id {
            ComponentAnyTypeId::Func(id) => Ok(&types[id]),
            _ => bail!(offset, "type index {idx} is not a function type"),
        }
    }

    fn function_at(&self, idx: u32, offset: usize) -> Result<ComponentFuncTypeId> {
        self.funcs.get(idx as usize).copied().ok_or_else(|| {
            format_err!(
                offset,
                "unknown function {idx}: function index out of bounds"
            )
        })
    }

    fn component_at(&self, idx: u32, offset: usize) -> Result<ComponentTypeId> {
        self.components.get(idx as usize).copied().ok_or_else(|| {
            format_err!(
                offset,
                "unknown component {idx}: component index out of bounds"
            )
        })
    }

    fn instance_at(&self, idx: u32, offset: usize) -> Result<ComponentInstanceTypeId> {
        self.instances.get(idx as usize).copied().ok_or_else(|| {
            format_err!(
                offset,
                "unknown instance {idx}: instance index out of bounds"
            )
        })
    }

    fn value_at(&mut self, idx: u32, offset: usize) -> Result<&ComponentValType> {
        match self.values.get_mut(idx as usize) {
            Some((ty, used)) if !*used => {
                *used = true;
                Ok(ty)
            }
            Some(_) => bail!(offset, "value {idx} cannot be used more than once"),
            None => bail!(offset, "unknown value {idx}: value index out of bounds"),
        }
    }

    fn defined_type_at(&self, idx: u32, offset: usize) -> Result<ComponentDefinedTypeId> {
        match self.component_type_at(idx, offset)? {
            ComponentAnyTypeId::Defined(id) => Ok(id),
            _ => bail!(offset, "type index {idx} is not a defined type"),
        }
    }

    fn core_function_at(&self, idx: u32, offset: usize) -> Result<CoreTypeId> {
        match self.core_funcs.get(idx as usize) {
            Some(id) => Ok(*id),
            None => bail!(
                offset,
                "unknown core function {idx}: function index out of bounds"
            ),
        }
    }

    fn module_at(&self, idx: u32, offset: usize) -> Result<ComponentCoreModuleTypeId> {
        match self.core_modules.get(idx as usize) {
            Some(id) => Ok(*id),
            None => bail!(offset, "unknown module {idx}: module index out of bounds"),
        }
    }

    fn core_instance_at(&self, idx: u32, offset: usize) -> Result<ComponentCoreInstanceTypeId> {
        match self.core_instances.get(idx as usize) {
            Some(id) => Ok(*id),
            None => bail!(
                offset,
                "unknown core instance {idx}: instance index out of bounds"
            ),
        }
    }

    fn core_instance_export<'a>(
        &self,
        instance_index: u32,
        name: &str,
        types: &'a TypeList,
        offset: usize,
    ) -> Result<&'a EntityType> {
        match types[self.core_instance_at(instance_index, offset)?]
            .internal_exports(types)
            .get(name)
        {
            Some(export) => Ok(export),
            None => bail!(
                offset,
                "core instance {instance_index} has no export named `{name}`"
            ),
        }
    }

    fn global_at(&self, idx: u32, offset: usize) -> Result<&GlobalType> {
        match self.core_globals.get(idx as usize) {
            Some(t) => Ok(t),
            None => bail!(offset, "unknown global {idx}: global index out of bounds"),
        }
    }

    fn table_at(&self, idx: u32, offset: usize) -> Result<&TableType> {
        match self.core_tables.get(idx as usize) {
            Some(t) => Ok(t),
            None => bail!(offset, "unknown table {idx}: table index out of bounds"),
        }
    }

    fn memory_at(&self, idx: u32, offset: usize) -> Result<&MemoryType> {
        match self.core_memories.get(idx as usize) {
            Some(t) => Ok(t),
            None => bail!(offset, "unknown memory {idx}: memory index out of bounds"),
        }
    }

    /// Completes the translation of this component, performing final
    /// validation of its structure.
    ///
    /// This method is required to be called for translating all components.
    /// Internally this will convert local data structures into a
    /// `ComponentType` which is suitable to use to describe the type of this
    /// component.
    pub fn finish(&mut self, types: &TypeAlloc, offset: usize) -> Result<ComponentType> {
        let mut ty = ComponentType {
            // Inherit some fields based on translation of the component.
            info: self.type_info,
            imports: self.imports.clone(),
            exports: self.exports.clone(),

            // This is filled in as a subset of `self.defined_resources`
            // depending on what's actually used by the exports. See the
            // bottom of this function.
            defined_resources: Default::default(),

            // These are inherited directly from what was calculated for this
            // component.
            imported_resources: mem::take(&mut self.imported_resources)
                .into_iter()
                .collect(),
            explicit_resources: mem::take(&mut self.explicit_resources),
        };

        // Collect all "free variables", or resources, from the imports of this
        // component. None of the resources defined within this component can
        // be used as part of the exports. This set is then used to reject any
        // of `self.defined_resources` which show up.
        let mut free = IndexSet::default();
        for ty in ty.imports.values() {
            types.free_variables_component_entity(ty, &mut free);
        }
        for (resource, _path) in self.defined_resources.iter() {
            // FIXME: this error message is quite opaque and doesn't indicate
            // more contextual information such as:
            //
            // * what was the exported resource found in the imports
            // * which import was the resource found within
            //
            // These are possible to calculate here if necessary, however.
            if free.contains(resource) {
                bail!(offset, "local resource type found in imports");
            }
        }

        // The next step in validation a component, with respect to resources,
        // is to minimize the set of defined resources to only those that
        // are actually used by the exports. This weeds out resources that are
        // defined, used within a component, and never exported, for example.
        //
        // The free variables of all exports are inserted into the `free` set
        // (which is reused from the imports after clearing it). The defined
        // resources calculated for this component are then inserted into this
        // type's list of defined resources if it's contained somewhere in
        // the free variables.
        //
        // Note that at the same time all defined resources must be exported,
        // somehow, transitively from this component. The `explicit_resources`
        // map is consulted for this purpose which lists all explicitly
        // exported resources in the component, regardless from whence they
        // came. If not present in this map then it's not exported and an error
        // is returned.
        //
        // NB: the "types are exported" check is probably sufficient nowadays
        // that the check of the `explicit_resources` map is probably not
        // necessary, but it's left here for completeness and out of an
        // abundance of caution.
        free.clear();
        for ty in ty.exports.values() {
            types.free_variables_component_entity(ty, &mut free);
        }
        for (id, _rep) in mem::take(&mut self.defined_resources) {
            if !free.contains(&id) {
                continue;
            }

            let path = match ty.explicit_resources.get(&id).cloned() {
                Some(path) => path,
                // FIXME: this error message is quite opaque and doesn't
                // indicate more contextual information such as:
                //
                // * which resource wasn't found in an export
                // * which export has a reference to the resource
                //
                // These are possible to calculate here if necessary, however.
                None => bail!(
                    offset,
                    "local resource type found in export but not exported itself"
                ),
            };

            ty.defined_resources.push((id, path));
        }

        Ok(ty)
    }

    fn check_value_support(&self, features: &WasmFeatures, offset: usize) -> Result<()> {
        if !features.component_model_values() {
            bail!(
                offset,
                "support for component model `value`s is not enabled"
            );
        }
        Ok(())
    }
}

impl InternRecGroup for ComponentState {
    fn add_type_id(&mut self, id: CoreTypeId) {
        self.core_types.push(ComponentCoreTypeId::Sub(id));
    }

    fn type_id_at(&self, idx: u32, offset: usize) -> Result<CoreTypeId> {
        match self.core_type_at(idx, offset)? {
            ComponentCoreTypeId::Sub(id) => Ok(id),
            ComponentCoreTypeId::Module(_) => {
                bail!(offset, "type index {idx} is a module type, not a sub type");
            }
        }
    }

    fn types_len(&self) -> u32 {
        u32::try_from(self.core_types.len()).unwrap()
    }
}

impl ComponentNameContext {
    /// Registers that the resource `id` is named `name` within this context.
    fn register(&mut self, name: &str, id: AliasableResourceId) {
        let idx = self.all_resource_names.len();
        let prev = self.resource_name_map.insert(id, idx);
        assert!(
            prev.is_none(),
            "for {id:?}, inserted {idx:?} but already had {prev:?}"
        );
        self.all_resource_names.insert(name.to_string());
    }

    fn validate_extern(
        &self,
        name: &str,
        kind: ExternKind,
        ty: &ComponentEntityType,
        types: &TypeAlloc,
        offset: usize,
        kind_names: &mut IndexSet<ComponentName>,
        items: &mut IndexMap<String, ComponentEntityType>,
        info: &mut TypeInfo,
        features: &WasmFeatures,
    ) -> Result<()> {
        // First validate that `name` is even a valid kebab name, meaning it's
        // in kebab-case, is an ID, etc.
        let kebab = ComponentName::new_with_features(name, offset, *features)
            .with_context(|| format!("{} name `{name}` is not a valid extern name", kind.desc()))?;

        if let ExternKind::Export = kind {
            match kebab.kind() {
                ComponentNameKind::Label(_)
                | ComponentNameKind::Method(_)
                | ComponentNameKind::Static(_)
                | ComponentNameKind::Constructor(_)
                | ComponentNameKind::Interface(_) => {}

                ComponentNameKind::Hash(_)
                | ComponentNameKind::Url(_)
                | ComponentNameKind::Dependency(_) => {
                    bail!(offset, "name `{name}` is not a valid export name")
                }
            }
        }

        // Validate that the kebab name, if it has structure such as
        // `[method]a.b`, is indeed valid with respect to known resources.
        self.validate(&kebab, ty, types, offset)
            .with_context(|| format!("{} name `{kebab}` is not valid", kind.desc()))?;

        // Top-level kebab-names must all be unique, even between both imports
        // and exports ot a component. For those names consult the `kebab_names`
        // set.
        if let Some(prev) = kind_names.replace(kebab.clone()) {
            bail!(
                offset,
                "{} name `{kebab}` conflicts with previous name `{prev}`",
                kind.desc()
            );
        }

        // Otherwise all strings must be unique, regardless of their name, so
        // consult the `items` set to ensure that we're not for example
        // importing the same interface ID twice.
        match items.entry(name.to_string()) {
            Entry::Occupied(e) => {
                bail!(
                    offset,
                    "{kind} name `{name}` conflicts with previous name `{prev}`",
                    kind = kind.desc(),
                    prev = e.key(),
                );
            }
            Entry::Vacant(e) => {
                e.insert(*ty);
                info.combine(ty.info(types), offset)?;
            }
        }
        Ok(())
    }

    /// Validates that the `name` provided is allowed to have the type `ty`.
    fn validate(
        &self,
        name: &ComponentName,
        ty: &ComponentEntityType,
        types: &TypeAlloc,
        offset: usize,
    ) -> Result<()> {
        let func = || {
            let id = match ty {
                ComponentEntityType::Func(id) => *id,
                _ => bail!(offset, "item is not a func"),
            };
            Ok(&types[id])
        };
        match name.kind() {
            // No validation necessary for these styles of names
            ComponentNameKind::Label(_)
            | ComponentNameKind::Interface(_)
            | ComponentNameKind::Url(_)
            | ComponentNameKind::Dependency(_)
            | ComponentNameKind::Hash(_) => {}

            // Constructors must return `(own $resource)` and the `$resource`
            // must be named within this context to match `rname`
            ComponentNameKind::Constructor(rname) => {
                let ty = func()?;
                if ty.results.len() != 1 {
                    bail!(offset, "function should return one value");
                }
                let ty = ty.results[0].1;
                let resource = match ty {
                    ComponentValType::Primitive(_) => None,
                    ComponentValType::Type(ty) => match &types[ty] {
                        ComponentDefinedType::Own(id) => Some(id),
                        _ => None,
                    },
                };
                let resource = match resource {
                    Some(id) => id,
                    None => bail!(offset, "function should return `(own $T)`"),
                };
                self.validate_resource_name(*resource, rname, offset)?;
            }

            // Methods must take `(param "self" (borrow $resource))` as the
            // first argument where `$resources` matches the name `resource` as
            // named in this context.
            ComponentNameKind::Method(name) => {
                let ty = func()?;
                if ty.params.len() == 0 {
                    bail!(offset, "function should have at least one argument");
                }
                let (pname, pty) = &ty.params[0];
                if pname.as_str() != "self" {
                    bail!(
                        offset,
                        "function should have a first argument called `self`",
                    );
                }
                let id = match pty {
                    ComponentValType::Primitive(_) => None,
                    ComponentValType::Type(ty) => match &types[*ty] {
                        ComponentDefinedType::Borrow(id) => Some(id),
                        _ => None,
                    },
                };
                let id = match id {
                    Some(id) => id,
                    None => bail!(
                        offset,
                        "function should take a first argument of `(borrow $T)`"
                    ),
                };
                self.validate_resource_name(*id, name.resource(), offset)?;
            }

            // Static methods don't have much validation beyond that they must
            // be a function and the resource name referred to must already be
            // in this context.
            ComponentNameKind::Static(name) => {
                func()?;
                if !self.all_resource_names.contains(name.resource().as_str()) {
                    bail!(offset, "static resource name is not known in this context");
                }
            }
        }

        Ok(())
    }

    fn validate_resource_name(
        &self,
        id: AliasableResourceId,
        name: &KebabStr,
        offset: usize,
    ) -> Result<()> {
        let expected_name_idx = match self.resource_name_map.get(&id) {
            Some(idx) => *idx,
            None => {
                bail!(
                    offset,
                    "resource used in function does not have a name in this context"
                )
            }
        };
        let expected_name = &self.all_resource_names[expected_name_idx];
        if name.as_str() != expected_name {
            bail!(
                offset,
                "function does not match expected \
                         resource name `{expected_name}`"
            );
        }
        Ok(())
    }
}

use self::append_only::*;

mod append_only {
    use crate::prelude::IndexMap;
    use core::hash::Hash;
    use core::ops::Deref;

    pub struct IndexMapAppendOnly<K, V>(IndexMap<K, V>);

    impl<K, V> IndexMapAppendOnly<K, V>
    where
        K: Hash + Eq + Ord + PartialEq + Clone,
    {
        pub fn insert(&mut self, key: K, value: V) {
            let prev = self.0.insert(key, value);
            assert!(prev.is_none());
        }
    }

    impl<K, V> Deref for IndexMapAppendOnly<K, V> {
        type Target = IndexMap<K, V>;
        fn deref(&self) -> &IndexMap<K, V> {
            &self.0
        }
    }

    impl<K, V> Default for IndexMapAppendOnly<K, V> {
        fn default() -> Self {
            Self(Default::default())
        }
    }

    impl<K, V> IntoIterator for IndexMapAppendOnly<K, V> {
        type IntoIter = <IndexMap<K, V> as IntoIterator>::IntoIter;
        type Item = <IndexMap<K, V> as IntoIterator>::Item;
        fn into_iter(self) -> Self::IntoIter {
            self.0.into_iter()
        }
    }
}<|MERGE_RESOLUTION|>--- conflicted
+++ resolved
@@ -1055,41 +1055,15 @@
         Ok(())
     }
 
-<<<<<<< HEAD
-    pub fn async_start(
-        &mut self,
-        component_type_index: u32,
-        types: &mut TypeAlloc,
-        offset: usize,
-    ) -> Result<()> {
-        let mut component_type = self
-            .function_type_at(component_type_index, types, offset)?
-            .clone();
-        component_type.results = Vec::from(mem::replace(&mut component_type.params, Box::new([])))
-            .into_iter()
-            .map(|(k, v)| (Some(k), v))
-            .collect();
-        let info = component_type.lower(types, true, false);
-
-=======
     pub fn task_backpressure(&mut self, types: &mut TypeAlloc, offset: usize) -> Result<()> {
->>>>>>> 1da8e36d
         let (_is_new, group_id) = types.intern_canonical_rec_group(RecGroup::implicit(
             offset,
             SubType {
                 is_final: true,
                 supertype_idx: None,
                 composite_type: CompositeType {
-<<<<<<< HEAD
-                    inner: CompositeInnerType::Func(FuncType::new(
-                        info.params.iter(),
-                        info.results.iter(),
-                    )),
-                    shared: false,
-=======
                     shared: false,
                     inner: CompositeInnerType::Func(FuncType::new([ValType::I32], [])),
->>>>>>> 1da8e36d
                 },
             },
         ));
@@ -1098,28 +1072,6 @@
         Ok(())
     }
 
-<<<<<<< HEAD
-    pub fn async_return(
-        &mut self,
-        component_type_index: u32,
-        types: &mut TypeAlloc,
-        offset: usize,
-    ) -> Result<()> {
-        let mut component_type = self
-            .function_type_at(component_type_index, types, offset)?
-            .clone();
-        component_type.params = Vec::from(mem::replace(&mut component_type.results, Box::new([])))
-            .into_iter()
-            .enumerate()
-            .map(|(index, (k, v))| {
-                (
-                    k.unwrap_or_else(|| KebabString::new(format!("p{index}")).unwrap()),
-                    v,
-                )
-            })
-            .collect();
-        let info = component_type.lower(types, true, false);
-=======
     pub fn task_return(&mut self, type_index: u32, offset: usize) -> Result<()> {
         let id = self.type_id_at(type_index, offset)?.clone();
         self.core_funcs.push(id);
@@ -1128,7 +1080,6 @@
 
     pub fn task_wait(&mut self, memory: u32, types: &mut TypeAlloc, offset: usize) -> Result<()> {
         self.memory_at(memory, offset)?;
->>>>>>> 1da8e36d
 
         let (_is_new, group_id) = types.intern_canonical_rec_group(RecGroup::implicit(
             offset,
@@ -1136,16 +1087,8 @@
                 is_final: true,
                 supertype_idx: None,
                 composite_type: CompositeType {
-<<<<<<< HEAD
-                    inner: CompositeInnerType::Func(FuncType::new(
-                        info.params.iter(),
-                        info.results.iter(),
-                    )),
-                    shared: false,
-=======
                     shared: false,
                     inner: CompositeInnerType::Func(FuncType::new([ValType::I32], [ValType::I32])),
->>>>>>> 1da8e36d
                 },
             },
         ));
@@ -1154,18 +1097,7 @@
         Ok(())
     }
 
-<<<<<<< HEAD
-    pub fn future_new(
-        &mut self,
-        ty: u32,
-        memory: u32,
-        types: &mut TypeAlloc,
-        offset: usize,
-    ) -> Result<()> {
-        self.defined_type_at(ty, offset)?;
-=======
     pub fn task_poll(&mut self, memory: u32, types: &mut TypeAlloc, offset: usize) -> Result<()> {
->>>>>>> 1da8e36d
         self.memory_at(memory, offset)?;
 
         let (_is_new, group_id) = types.intern_canonical_rec_group(RecGroup::implicit(
@@ -1174,10 +1106,6 @@
                 is_final: true,
                 supertype_idx: None,
                 composite_type: CompositeType {
-<<<<<<< HEAD
-                    inner: CompositeInnerType::Func(FuncType::new([ValType::I32], [])),
-                    shared: false,
-=======
                     shared: false,
                     inner: CompositeInnerType::Func(FuncType::new([ValType::I32], [ValType::I32])),
                 },
@@ -1233,7 +1161,6 @@
                 composite_type: CompositeType {
                     shared: false,
                     inner: CompositeInnerType::Func(FuncType::new([], [ValType::I32])),
->>>>>>> 1da8e36d
                 },
             },
         ));
@@ -1242,11 +1169,7 @@
         Ok(())
     }
 
-<<<<<<< HEAD
-    pub fn future_send(
-=======
     pub fn future_write(
->>>>>>> 1da8e36d
         &mut self,
         ty: u32,
         options: Vec<CanonicalOption>,
@@ -1266,19 +1189,11 @@
                 is_final: true,
                 supertype_idx: None,
                 composite_type: CompositeType {
-<<<<<<< HEAD
-                    inner: CompositeInnerType::Func(FuncType::new(
-                        [ValType::I32; 3],
-                        [ValType::I32],
-                    )),
-                    shared: false,
-=======
                     shared: false,
                     inner: CompositeInnerType::Func(FuncType::new(
                         [ValType::I32; 2],
                         [ValType::I32],
                     )),
->>>>>>> 1da8e36d
                 },
             },
         ));
@@ -1287,11 +1202,7 @@
         Ok(())
     }
 
-<<<<<<< HEAD
-    pub fn future_receive(
-=======
     pub fn future_read(
->>>>>>> 1da8e36d
         &mut self,
         ty: u32,
         options: Vec<CanonicalOption>,
@@ -1311,19 +1222,11 @@
                 is_final: true,
                 supertype_idx: None,
                 composite_type: CompositeType {
-<<<<<<< HEAD
-                    inner: CompositeInnerType::Func(FuncType::new(
-                        [ValType::I32; 3],
-                        [ValType::I32],
-                    )),
-                    shared: false,
-=======
                     shared: false,
                     inner: CompositeInnerType::Func(FuncType::new(
                         [ValType::I32; 2],
                         [ValType::I32],
                     )),
->>>>>>> 1da8e36d
                 },
             },
         ));
@@ -1332,11 +1235,7 @@
         Ok(())
     }
 
-<<<<<<< HEAD
-    pub fn future_drop_sender(
-=======
     pub fn future_drop_writer(
->>>>>>> 1da8e36d
         &mut self,
         ty: u32,
         types: &mut TypeAlloc,
@@ -1350,13 +1249,8 @@
                 is_final: true,
                 supertype_idx: None,
                 composite_type: CompositeType {
-<<<<<<< HEAD
-                    inner: CompositeInnerType::Func(FuncType::new([ValType::I32], [])),
-                    shared: false,
-=======
                     shared: false,
                     inner: CompositeInnerType::Func(FuncType::new([ValType::I32], [])),
->>>>>>> 1da8e36d
                 },
             },
         ));
@@ -1365,11 +1259,7 @@
         Ok(())
     }
 
-<<<<<<< HEAD
-    pub fn future_drop_receiver(
-=======
     pub fn future_drop_reader(
->>>>>>> 1da8e36d
         &mut self,
         ty: u32,
         types: &mut TypeAlloc,
@@ -1383,13 +1273,8 @@
                 is_final: true,
                 supertype_idx: None,
                 composite_type: CompositeType {
-<<<<<<< HEAD
-                    inner: CompositeInnerType::Func(FuncType::new([ValType::I32], [])),
-                    shared: false,
-=======
                     shared: false,
                     inner: CompositeInnerType::Func(FuncType::new([ValType::I32], [])),
->>>>>>> 1da8e36d
                 },
             },
         ));
@@ -1398,20 +1283,8 @@
         Ok(())
     }
 
-<<<<<<< HEAD
-    pub fn stream_new(
-        &mut self,
-        ty: u32,
-        memory: u32,
-        types: &mut TypeAlloc,
-        offset: usize,
-    ) -> Result<()> {
-        self.defined_type_at(ty, offset)?;
-        self.memory_at(memory, offset)?;
-=======
     pub fn stream_new(&mut self, ty: u32, types: &mut TypeAlloc, offset: usize) -> Result<()> {
         self.defined_type_at(ty, offset)?;
->>>>>>> 1da8e36d
 
         let (_is_new, group_id) = types.intern_canonical_rec_group(RecGroup::implicit(
             offset,
@@ -1419,26 +1292,14 @@
                 is_final: true,
                 supertype_idx: None,
                 composite_type: CompositeType {
-<<<<<<< HEAD
-                    inner: CompositeInnerType::Func(FuncType::new([ValType::I32], [])),
-                    shared: false,
-=======
                     shared: false,
                     inner: CompositeInnerType::Func(FuncType::new([], [ValType::I32])),
->>>>>>> 1da8e36d
                 },
             },
         ));
         let id = types[group_id].start;
         self.core_funcs.push(id);
-        Ok(())
-    }
-
-<<<<<<< HEAD
     pub fn stream_send(
-=======
-    pub fn stream_write(
->>>>>>> 1da8e36d
         &mut self,
         ty: u32,
         options: Vec<CanonicalOption>,
@@ -1458,18 +1319,11 @@
                 is_final: true,
                 supertype_idx: None,
                 composite_type: CompositeType {
-<<<<<<< HEAD
-=======
                     shared: false,
->>>>>>> 1da8e36d
                     inner: CompositeInnerType::Func(FuncType::new(
                         [ValType::I32; 3],
                         [ValType::I32],
                     )),
-<<<<<<< HEAD
-                    shared: false,
-=======
->>>>>>> 1da8e36d
                 },
             },
         ));
@@ -1478,30 +1332,18 @@
         Ok(())
     }
 
-<<<<<<< HEAD
-    pub fn stream_receive(
-=======
     pub fn stream_read(
->>>>>>> 1da8e36d
         &mut self,
         ty: u32,
         options: Vec<CanonicalOption>,
         types: &mut TypeAlloc,
         offset: usize,
     ) -> Result<()> {
-<<<<<<< HEAD
-        self.defined_type_at(ty, offset)?;
-
-        let mut info = LoweringInfo::default();
-        info.requires_memory = true;
-        info.requires_realloc = true;
-=======
         let ty = self.defined_type_at(ty, offset)?;
 
         let mut info = LoweringInfo::default();
         info.requires_memory = true;
         info.requires_realloc = ComponentValType::Type(ty).contains_ptr(types);
->>>>>>> 1da8e36d
         self.check_options(None, &info, &options, types, offset)?;
 
         let (_is_new, group_id) = types.intern_canonical_rec_group(RecGroup::implicit(
@@ -1510,31 +1352,17 @@
                 is_final: true,
                 supertype_idx: None,
                 composite_type: CompositeType {
-<<<<<<< HEAD
-=======
                     shared: false,
->>>>>>> 1da8e36d
                     inner: CompositeInnerType::Func(FuncType::new(
                         [ValType::I32; 3],
                         [ValType::I32],
                     )),
-<<<<<<< HEAD
-                    shared: false,
-=======
->>>>>>> 1da8e36d
-                },
-            },
-        ));
         let id = types[group_id].start;
         self.core_funcs.push(id);
         Ok(())
     }
 
-<<<<<<< HEAD
-    pub fn stream_drop_sender(
-=======
     pub fn stream_drop_writer(
->>>>>>> 1da8e36d
         &mut self,
         ty: u32,
         types: &mut TypeAlloc,
@@ -1548,13 +1376,8 @@
                 is_final: true,
                 supertype_idx: None,
                 composite_type: CompositeType {
-<<<<<<< HEAD
-                    inner: CompositeInnerType::Func(FuncType::new([ValType::I32], [])),
-                    shared: false,
-=======
                     shared: false,
                     inner: CompositeInnerType::Func(FuncType::new([ValType::I32], [])),
->>>>>>> 1da8e36d
                 },
             },
         ));
@@ -1563,11 +1386,7 @@
         Ok(())
     }
 
-<<<<<<< HEAD
-    pub fn stream_drop_receiver(
-=======
     pub fn stream_drop_reader(
->>>>>>> 1da8e36d
         &mut self,
         ty: u32,
         types: &mut TypeAlloc,
@@ -1581,9 +1400,8 @@
                 is_final: true,
                 supertype_idx: None,
                 composite_type: CompositeType {
-<<<<<<< HEAD
+                    shared: false,
                     inner: CompositeInnerType::Func(FuncType::new([ValType::I32], [])),
-                    shared: false,
                 },
             },
         ));
@@ -1599,40 +1417,8 @@
                 is_final: true,
                 supertype_idx: None,
                 composite_type: CompositeType {
-                    inner: CompositeInnerType::Func(FuncType::new([ValType::I32], [])),
-                    shared: false,
-=======
                     shared: false,
                     inner: CompositeInnerType::Func(FuncType::new([ValType::I32], [])),
->>>>>>> 1da8e36d
-                },
-            },
-        ));
-        let id = types[group_id].start;
-        self.core_funcs.push(id);
-        Ok(())
-    }
-
-<<<<<<< HEAD
-    pub fn task_wait(&mut self, memory: u32, types: &mut TypeAlloc, offset: usize) -> Result<()> {
-        self.memory_at(memory, offset)?;
-
-=======
-    pub fn error_drop(&mut self, types: &mut TypeAlloc, offset: usize) -> Result<()> {
->>>>>>> 1da8e36d
-        let (_is_new, group_id) = types.intern_canonical_rec_group(RecGroup::implicit(
-            offset,
-            SubType {
-                is_final: true,
-                supertype_idx: None,
-                composite_type: CompositeType {
-<<<<<<< HEAD
-                    inner: CompositeInnerType::Func(FuncType::new([ValType::I32], [ValType::I32])),
-                    shared: false,
-=======
-                    shared: false,
-                    inner: CompositeInnerType::Func(FuncType::new([ValType::I32], [])),
->>>>>>> 1da8e36d
                 },
             },
         ));
