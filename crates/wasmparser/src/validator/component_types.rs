--- conflicted
+++ resolved
@@ -903,20 +903,6 @@
 impl ComponentFuncType {
     /// Lowers the component function type to core parameter and result types for the
     /// canonical ABI.
-<<<<<<< HEAD
-    pub(crate) fn lower(&self, types: &TypeList, is_lower: bool, async_: bool) -> LoweringInfo {
-        let mut info = LoweringInfo::default();
-
-        if async_ && is_lower {
-            for _ in 0..2 {
-                info.params.push(ValType::I32);
-            }
-            info.results.push(ValType::I32);
-            info.requires_memory = true;
-            info.requires_realloc = self.results.iter().any(|(_, ty)| ty.contains_ptr(types));
-            return info;
-        }
-=======
     pub(crate) fn lower(&self, types: &TypeList, abi: Abi) -> LoweringInfo {
         let mut info = LoweringInfo::default();
 
@@ -933,7 +919,6 @@
             Abi::LowerSync => true,
             Abi::LiftSync | Abi::LiftAsync | Abi::LiftAsyncStackful => false,
         };
->>>>>>> 57b1acee
 
         for (_, ty) in self.params.iter() {
             // Check to see if `ty` has a pointer somewhere in it, needed for
@@ -968,32 +953,6 @@
             }
         }
 
-<<<<<<< HEAD
-        if async_ {
-            info.results.push(ValType::I32);
-        } else {
-            for (_, ty) in self.results.iter() {
-                // Results of lowered functions that contains pointers must be
-                // allocated by the callee meaning that realloc is required.
-                // Results of lifted function are allocated by the guest which
-                // means that no realloc option is necessary.
-                if is_lower && !info.requires_realloc {
-                    info.requires_realloc = ty.contains_ptr(types);
-                }
-
-                if !ty.push_wasm_types(types, &mut info.results) {
-                    // Too many results to return directly, either a retptr parameter will be used (import)
-                    // or a single pointer will be returned (export)
-                    info.results.clear();
-                    if is_lower {
-                        info.params.max = MAX_LOWERED_TYPES;
-                        assert!(info.params.push(ValType::I32));
-                    } else {
-                        assert!(info.results.push(ValType::I32));
-                    }
-                    info.requires_memory = true;
-                    break;
-=======
         match abi {
             Abi::LowerAsync => unreachable!(),
             Abi::LowerSync | Abi::LiftSync => {
@@ -1019,7 +978,6 @@
                         info.requires_memory = true;
                         break;
                     }
->>>>>>> 57b1acee
                 }
             }
             Abi::LiftAsync => {
