//! Types relating to type information provided by validation.

use super::component::ExternKind;
use crate::prelude::*;
use crate::validator::names::KebabString;
use crate::validator::types::{
    CoreTypeId, EntityType, SnapshotList, TypeAlloc, TypeData, TypeIdentifier, TypeInfo, TypeList,
    Types, TypesKind, TypesRef, TypesRefKind,
};
use crate::{BinaryReaderError, FuncType, PrimitiveValType, Result, ValType};
use core::ops::Index;
use core::sync::atomic::{AtomicUsize, Ordering};
use core::{
    borrow::Borrow,
    hash::{Hash, Hasher},
    mem,
};

/// The maximum number of parameters in the canonical ABI that can be passed by value.
///
/// Functions that exceed this limit will instead pass parameters indirectly from
/// linear memory via a single pointer parameter.
const MAX_FLAT_FUNC_PARAMS: usize = 16;
/// The maximum number of results in the canonical ABI that can be returned by a function.
///
/// Functions that exceed this limit have their results written to linear memory via an
/// additional pointer parameter (imports) or return a single pointer value (exports).
const MAX_FLAT_FUNC_RESULTS: usize = 1;

/// The maximum lowered types, including a possible type for a return pointer parameter.
const MAX_LOWERED_TYPES: usize = MAX_FLAT_FUNC_PARAMS + 1;

/// A simple alloc-free list of types used for calculating lowered function signatures.
pub(crate) struct LoweredTypes {
    types: [ValType; MAX_LOWERED_TYPES],
    len: usize,
    max: usize,
}

impl LoweredTypes {
    fn new(max: usize) -> Self {
        assert!(max <= MAX_LOWERED_TYPES);
        Self {
            types: [ValType::I32; MAX_LOWERED_TYPES],
            len: 0,
            max,
        }
    }

    fn len(&self) -> usize {
        self.len
    }

    fn maxed(&self) -> bool {
        self.len == self.max
    }

    fn get_mut(&mut self, index: usize) -> Option<&mut ValType> {
        if index < self.len {
            Some(&mut self.types[index])
        } else {
            None
        }
    }

    fn push(&mut self, ty: ValType) -> bool {
        if self.maxed() {
            return false;
        }

        self.types[self.len] = ty;
        self.len += 1;
        true
    }

    fn clear(&mut self) {
        self.len = 0;
    }

    pub fn as_slice(&self) -> &[ValType] {
        &self.types[..self.len]
    }

    pub fn iter(&self) -> impl Iterator<Item = ValType> + '_ {
        self.as_slice().iter().copied()
    }
}

/// Represents information about a component function type lowering.
pub(crate) struct LoweringInfo {
    pub(crate) params: LoweredTypes,
    pub(crate) results: LoweredTypes,
    pub(crate) requires_memory: bool,
    pub(crate) requires_realloc: bool,
}

impl LoweringInfo {
    pub(crate) fn into_func_type(self) -> FuncType {
        FuncType::new(
            self.params.as_slice().iter().copied(),
            self.results.as_slice().iter().copied(),
        )
    }
}

impl Default for LoweringInfo {
    fn default() -> Self {
        Self {
            params: LoweredTypes::new(MAX_FLAT_FUNC_PARAMS),
            results: LoweredTypes::new(MAX_FLAT_FUNC_RESULTS),
            requires_memory: false,
            requires_realloc: false,
        }
    }
}

fn push_primitive_wasm_types(ty: &PrimitiveValType, lowered_types: &mut LoweredTypes) -> bool {
    match ty {
        PrimitiveValType::Bool
        | PrimitiveValType::S8
        | PrimitiveValType::U8
        | PrimitiveValType::S16
        | PrimitiveValType::U16
        | PrimitiveValType::S32
        | PrimitiveValType::U32
        | PrimitiveValType::Char => lowered_types.push(ValType::I32),
        PrimitiveValType::S64 | PrimitiveValType::U64 => lowered_types.push(ValType::I64),
        PrimitiveValType::F32 => lowered_types.push(ValType::F32),
        PrimitiveValType::F64 => lowered_types.push(ValType::F64),
        PrimitiveValType::String => {
            lowered_types.push(ValType::I32) && lowered_types.push(ValType::I32)
        }
    }
}

/// A type that can be aliased in the component model.
pub trait Aliasable {
    #[doc(hidden)]
    fn alias_id(&self) -> u32;

    #[doc(hidden)]
    fn set_alias_id(&mut self, alias_id: u32);
}

/// A fresh alias id that means the entity is not an alias of anything.
///
/// Note that the `TypeList::alias_counter` starts at zero, so we can't use that
/// as this sentinel. The implementation limits are such that we can't ever
/// generate `u32::MAX` aliases, so we don't need to worryabout running into
/// this value in practice either.
const NO_ALIAS: u32 = u32::MAX;

macro_rules! define_wrapper_id {
    (
        $(#[$outer_attrs:meta])*
        pub enum $name:ident {
            $(
                #[unwrap = $unwrap:ident]
                $(#[$inner_attrs:meta])*
                $variant:ident ( $inner:ty ) ,
            )*
        }
    ) => {
        $(#[$outer_attrs])*
        pub enum $name {
            $(
                $(#[$inner_attrs])*
                $variant ( $inner ) ,
            )*
        }

        $(
            impl From<$inner> for $name {
                #[inline]
                fn from(x: $inner) -> Self {
                    Self::$variant(x)
                }
            }

            impl TryFrom<$name> for $inner {
                type Error = ();

                #[inline]
                fn try_from(x: $name) -> Result<Self, Self::Error> {
                    match x {
                        $name::$variant(x) => Ok(x),
                        _ => Err(())
                    }
                }
            }
        )*

        impl $name {
            $(
                #[doc = "Unwrap a `"]
                #[doc = stringify!($inner)]
                #[doc = "` or panic."]
                #[inline]
                pub fn $unwrap(self) -> $inner {
                    <$inner>::try_from(self).unwrap()
                }
            )*
        }
    };
}

macro_rules! define_transitive_conversions {
    (
        $(
            $outer:ty,
            $middle:ty,
            $inner:ty,
            $unwrap:ident;
        )*
    ) => {
        $(
            impl From<$inner> for $outer {
                #[inline]
                fn from(x: $inner) -> Self {
                    <$middle>::from(x).into()
                }
            }

            impl TryFrom<$outer> for $inner {
                type Error = ();

                #[inline]
                fn try_from(x: $outer) -> Result<Self, Self::Error> {
                    let middle = <$middle>::try_from(x)?;
                    <$inner>::try_from(middle)
                }
            }

            impl $outer {
                #[doc = "Unwrap a `"]
                #[doc = stringify!($inner)]
                #[doc = "` or panic."]
                #[inline]
                pub fn $unwrap(self) -> $inner {
                    <$inner>::try_from(self).unwrap()
                }
            }
        )*
    };
}

define_wrapper_id! {
    /// An identifier pointing to any kind of type, component or core.
    #[derive(Clone, Copy, PartialEq, Eq, PartialOrd, Ord, Hash, Debug)]
    pub enum AnyTypeId {
        #[unwrap = unwrap_component_core_type]
        /// A core type.
        Core(ComponentCoreTypeId),

        #[unwrap = unwrap_component_any_type]
        /// A component type.
        Component(ComponentAnyTypeId),
    }
}

define_transitive_conversions! {
    AnyTypeId, ComponentCoreTypeId, CoreTypeId, unwrap_core_type;
    AnyTypeId, ComponentCoreTypeId, ComponentCoreModuleTypeId, unwrap_component_core_module_type;
    AnyTypeId, ComponentAnyTypeId, AliasableResourceId, unwrap_aliasable_resource;
    AnyTypeId, ComponentAnyTypeId, ComponentDefinedTypeId, unwrap_component_defined_type;
    AnyTypeId, ComponentAnyTypeId, ComponentFuncTypeId, unwrap_component_func_type;
    AnyTypeId, ComponentAnyTypeId, ComponentInstanceTypeId, unwrap_component_instance_type;
    AnyTypeId, ComponentAnyTypeId, ComponentTypeId, unwrap_component_type;
}

impl AnyTypeId {
    /// Peel off one layer of aliasing from this type and return the aliased
    /// inner type, or `None` if this type is not aliasing anything.
    pub fn peel_alias(&self, types: &Types) -> Option<Self> {
        match *self {
            Self::Core(id) => id.peel_alias(types).map(Self::Core),
            Self::Component(id) => types.peel_alias(id).map(Self::Component),
        }
    }
}

define_wrapper_id! {
    /// An identifier for a core type or a core module's type.
    #[derive(Clone, Copy, PartialEq, Eq, PartialOrd, Ord, Hash, Debug)]
    pub enum ComponentCoreTypeId {
        #[unwrap = unwrap_sub]
        /// A core type.
        Sub(CoreTypeId),

        #[unwrap = unwrap_module]
        /// A core module's type.
        Module(ComponentCoreModuleTypeId),
    }
}

impl ComponentCoreTypeId {
    /// Peel off one layer of aliasing from this type and return the aliased
    /// inner type, or `None` if this type is not aliasing anything.
    pub fn peel_alias(&self, types: &Types) -> Option<Self> {
        match *self {
            Self::Sub(_) => None,
            Self::Module(id) => types.peel_alias(id).map(Self::Module),
        }
    }
}

/// An aliasable resource identifier.
#[derive(Clone, Copy, PartialEq, Eq, PartialOrd, Ord, Hash, Debug)]
pub struct AliasableResourceId {
    id: ResourceId,
    alias_id: u32,
}

impl Aliasable for AliasableResourceId {
    fn alias_id(&self) -> u32 {
        self.alias_id
    }

    fn set_alias_id(&mut self, alias_id: u32) {
        self.alias_id = alias_id;
    }
}

impl AliasableResourceId {
    /// Create a new instance with the specified resource ID and `self`'s alias
    /// ID.
    pub fn with_resource_id(&self, id: ResourceId) -> Self {
        Self {
            id,
            alias_id: self.alias_id,
        }
    }

    /// Get the underlying resource.
    pub fn resource(&self) -> ResourceId {
        self.id
    }

    pub(crate) fn resource_mut(&mut self) -> &mut ResourceId {
        &mut self.id
    }
}

define_wrapper_id! {
    /// An identifier for any kind of component type.
    #[derive(Clone, Copy, PartialEq, Eq, PartialOrd, Ord, Hash, Debug)]
    pub enum ComponentAnyTypeId {
        #[unwrap = unwrap_resource]
        /// The type is a resource with the specified id.
        Resource(AliasableResourceId),

        #[unwrap = unwrap_defined]
        /// The type is a defined type with the specified id.
        Defined(ComponentDefinedTypeId),

        #[unwrap = unwrap_func]
        /// The type is a function type with the specified id.
        Func(ComponentFuncTypeId),

        #[unwrap = unwrap_instance]
        /// The type is an instance type with the specified id.
        Instance(ComponentInstanceTypeId),

        #[unwrap = unwrap_component]
        /// The type is a component type with the specified id.
        Component(ComponentTypeId),
    }
}

impl Aliasable for ComponentAnyTypeId {
    fn alias_id(&self) -> u32 {
        match self {
            ComponentAnyTypeId::Resource(x) => x.alias_id(),
            ComponentAnyTypeId::Defined(x) => x.alias_id(),
            ComponentAnyTypeId::Func(x) => x.alias_id(),
            ComponentAnyTypeId::Instance(x) => x.alias_id(),
            ComponentAnyTypeId::Component(x) => x.alias_id(),
        }
    }

    fn set_alias_id(&mut self, alias_id: u32) {
        match self {
            ComponentAnyTypeId::Resource(x) => x.set_alias_id(alias_id),
            ComponentAnyTypeId::Defined(x) => x.set_alias_id(alias_id),
            ComponentAnyTypeId::Func(x) => x.set_alias_id(alias_id),
            ComponentAnyTypeId::Instance(x) => x.set_alias_id(alias_id),
            ComponentAnyTypeId::Component(x) => x.set_alias_id(alias_id),
        }
    }
}

impl ComponentAnyTypeId {
    pub(crate) fn info(&self, types: &TypeList) -> TypeInfo {
        match *self {
            Self::Resource(_) => TypeInfo::new(),
            Self::Defined(id) => types[id].type_info(types),
            Self::Func(id) => types[id].type_info(types),
            Self::Instance(id) => types[id].type_info(types),
            Self::Component(id) => types[id].type_info(types),
        }
    }

    pub(crate) fn desc(&self) -> &'static str {
        match self {
            Self::Resource(_) => "resource",
            Self::Defined(_) => "defined type",
            Self::Func(_) => "func",
            Self::Instance(_) => "instance",
            Self::Component(_) => "component",
        }
    }
}

macro_rules! define_type_id {
    ($name:ident $($rest:tt)*) => {
        super::types::define_type_id!($name $($rest)*);

        impl Aliasable for $name {
            fn alias_id(&self) -> u32 {
                NO_ALIAS
            }

            fn set_alias_id(&mut self, _: u32) {}
        }
    }
}

define_type_id!(
    ComponentTypeId,
    ComponentType,
    component.components,
    "component"
);

define_type_id!(
    ComponentValueTypeId,
    ComponentValType,
    component.component_values,
    "component value"
);

define_type_id!(
    ComponentInstanceTypeId,
    ComponentInstanceType,
    component.component_instances,
    "component instance"
);

define_type_id!(
    ComponentFuncTypeId,
    ComponentFuncType,
    component.component_funcs,
    "component function"
);

define_type_id!(
    ComponentCoreInstanceTypeId,
    InstanceType,
    component.core_instances,
    "component's core instance"
);

define_type_id!(
    ComponentCoreModuleTypeId,
    ModuleType,
    component.core_modules,
    "component's core module"
);

/// Represents a unique identifier for a component type type known to a
/// [`crate::Validator`].
#[derive(Debug, Copy, Clone, PartialEq, Eq, PartialOrd, Ord, Hash)]
#[repr(C)]
pub struct ComponentDefinedTypeId {
    index: u32,
    alias_id: u32,
}

#[test]
fn assert_defined_type_small() {
    assert!(core::mem::size_of::<ComponentDefinedTypeId>() <= 8);
}

impl TypeIdentifier for ComponentDefinedTypeId {
    type Data = ComponentDefinedType;

    fn from_index(index: u32) -> Self {
        ComponentDefinedTypeId {
            index,
            alias_id: NO_ALIAS,
        }
    }

    fn list(types: &TypeList) -> &SnapshotList<Self::Data> {
        &types.component.component_defined_types
    }

    fn list_mut(types: &mut TypeList) -> &mut SnapshotList<Self::Data> {
        &mut types.component.component_defined_types
    }

    fn index(&self) -> usize {
        usize::try_from(self.index).unwrap()
    }
}

impl Aliasable for ComponentDefinedTypeId {
    fn alias_id(&self) -> u32 {
        self.alias_id
    }

    fn set_alias_id(&mut self, alias_id: u32) {
        self.alias_id = alias_id;
    }
}

/// A component value type.
#[derive(Debug, Clone, Copy)]
pub enum ComponentValType {
    /// The value type is one of the primitive types.
    Primitive(PrimitiveValType),
    /// The type is represented with the given type identifier.
    Type(ComponentDefinedTypeId),
}

impl TypeData for ComponentValType {
    type Id = ComponentValueTypeId;

    fn type_info(&self, types: &TypeList) -> TypeInfo {
        match self {
            ComponentValType::Primitive(_) => TypeInfo::new(),
            ComponentValType::Type(id) => types[*id].type_info(types),
        }
    }
}

impl ComponentValType {
    pub(crate) fn contains_ptr(&self, types: &TypeList) -> bool {
        match self {
            ComponentValType::Primitive(ty) => ty.contains_ptr(),
            ComponentValType::Type(ty) => types[*ty].contains_ptr(types),
        }
    }

    fn push_wasm_types(&self, types: &TypeList, lowered_types: &mut LoweredTypes) -> bool {
        match self {
            Self::Primitive(ty) => push_primitive_wasm_types(ty, lowered_types),
            Self::Type(id) => types[*id].push_wasm_types(types, lowered_types),
        }
    }

    pub(crate) fn info(&self, types: &TypeList) -> TypeInfo {
        match self {
            Self::Primitive(_) => TypeInfo::new(),
            Self::Type(id) => types[*id].type_info(types),
        }
    }
}

trait ModuleImportKey {
    fn module(&self) -> &str;
    fn name(&self) -> &str;
}

impl<'a> Borrow<dyn ModuleImportKey + 'a> for (String, String) {
    fn borrow(&self) -> &(dyn ModuleImportKey + 'a) {
        self
    }
}

impl Hash for (dyn ModuleImportKey + '_) {
    fn hash<H: Hasher>(&self, state: &mut H) {
        self.module().hash(state);
        self.name().hash(state);
    }
}

impl PartialEq for (dyn ModuleImportKey + '_) {
    fn eq(&self, other: &Self) -> bool {
        self.module() == other.module() && self.name() == other.name()
    }
}

impl Eq for (dyn ModuleImportKey + '_) {}

impl Ord for (dyn ModuleImportKey + '_) {
    fn cmp(&self, other: &Self) -> core::cmp::Ordering {
        match self.module().cmp(other.module()) {
            core::cmp::Ordering::Equal => (),
            order => return order,
        };
        self.name().cmp(other.name())
    }
}

impl PartialOrd for (dyn ModuleImportKey + '_) {
    fn partial_cmp(&self, other: &Self) -> Option<core::cmp::Ordering> {
        Some(self.cmp(other))
    }
}

impl ModuleImportKey for (String, String) {
    fn module(&self) -> &str {
        &self.0
    }

    fn name(&self) -> &str {
        &self.1
    }
}

impl ModuleImportKey for (&str, &str) {
    fn module(&self) -> &str {
        self.0
    }

    fn name(&self) -> &str {
        self.1
    }
}

/// Represents a core module type.
#[derive(Debug, Clone)]
pub struct ModuleType {
    /// Metadata about this module type
    pub(crate) info: TypeInfo,
    /// The imports of the module type.
    pub imports: IndexMap<(String, String), EntityType>,
    /// The exports of the module type.
    pub exports: IndexMap<String, EntityType>,
}

impl TypeData for ModuleType {
    type Id = ComponentCoreModuleTypeId;

    fn type_info(&self, _types: &TypeList) -> TypeInfo {
        self.info
    }
}

impl ModuleType {
    /// Looks up an import by its module and name.
    ///
    /// Returns `None` if the import was not found.
    pub fn lookup_import(&self, module: &str, name: &str) -> Option<&EntityType> {
        self.imports.get(&(module, name) as &dyn ModuleImportKey)
    }
}

/// Represents the kind of module instance type.
#[derive(Debug, Clone)]
pub enum CoreInstanceTypeKind {
    /// The instance type is the result of instantiating a module type.
    Instantiated(ComponentCoreModuleTypeId),

    /// The instance type is the result of instantiating from exported items.
    Exports(IndexMap<String, EntityType>),
}

/// Represents a module instance type.
#[derive(Debug, Clone)]
pub struct InstanceType {
    /// Metadata about this instance type
    pub(crate) info: TypeInfo,
    /// The kind of module instance type.
    pub kind: CoreInstanceTypeKind,
}

impl TypeData for InstanceType {
    type Id = ComponentCoreInstanceTypeId;

    fn type_info(&self, _types: &TypeList) -> TypeInfo {
        self.info
    }
}

impl InstanceType {
    /// Gets the exports of the instance type.
    pub fn exports<'a>(&'a self, types: TypesRef<'a>) -> &'a IndexMap<String, EntityType> {
        self.internal_exports(types.list)
    }

    pub(crate) fn internal_exports<'a>(
        &'a self,
        types: &'a TypeList,
    ) -> &'a IndexMap<String, EntityType> {
        match &self.kind {
            CoreInstanceTypeKind::Instantiated(id) => &types[*id].exports,
            CoreInstanceTypeKind::Exports(exports) => exports,
        }
    }
}

/// The entity type for imports and exports of a component.
#[derive(Debug, Clone, Copy)]
pub enum ComponentEntityType {
    /// The entity is a core module.
    Module(ComponentCoreModuleTypeId),
    /// The entity is a function.
    Func(ComponentFuncTypeId),
    /// The entity is a value.
    Value(ComponentValType),
    /// The entity is a type.
    Type {
        /// This is the identifier of the type that was referenced when this
        /// entity was created.
        referenced: ComponentAnyTypeId,
        /// This is the identifier of the type that was created when this type
        /// was imported or exported from the component.
        ///
        /// Note that the underlying type information for the `referenced`
        /// field and for this `created` field is the same, but these two types
        /// will hash to different values.
        created: ComponentAnyTypeId,
    },
    /// The entity is a component instance.
    Instance(ComponentInstanceTypeId),
    /// The entity is a component.
    Component(ComponentTypeId),
}

impl ComponentEntityType {
    /// Determines if component entity type `a` is a subtype of `b`.
    pub fn is_subtype_of(a: &Self, at: TypesRef, b: &Self, bt: TypesRef) -> bool {
        SubtypeCx::new(at.list, bt.list)
            .component_entity_type(a, b, 0)
            .is_ok()
    }

    pub(crate) fn desc(&self) -> &'static str {
        match self {
            Self::Module(_) => "module",
            Self::Func(_) => "func",
            Self::Value(_) => "value",
            Self::Type { .. } => "type",
            Self::Instance(_) => "instance",
            Self::Component(_) => "component",
        }
    }

    pub(crate) fn info(&self, types: &TypeList) -> TypeInfo {
        match self {
            Self::Module(ty) => types[*ty].type_info(types),
            Self::Func(ty) => types[*ty].type_info(types),
            Self::Type { referenced: ty, .. } => ty.info(types),
            Self::Instance(ty) => types[*ty].type_info(types),
            Self::Component(ty) => types[*ty].type_info(types),
            Self::Value(ty) => ty.info(types),
        }
    }
}

/// Represents a type of a component.
#[derive(Debug, Clone)]
pub struct ComponentType {
    /// Metadata about this component type
    pub(crate) info: TypeInfo,

    /// The imports of the component type.
    ///
    /// Each import has its own kebab-name and an optional URL listed. Note that
    /// the set of import names is disjoint with the set of export names.
    pub imports: IndexMap<String, ComponentEntityType>,

    /// The exports of the component type.
    ///
    /// Each export has its own kebab-name and an optional URL listed. Note that
    /// the set of export names is disjoint with the set of import names.
    pub exports: IndexMap<String, ComponentEntityType>,

    /// Universally quantified resources required to be provided when
    /// instantiating this component type.
    ///
    /// Each resource in this map is explicitly imported somewhere in the
    /// `imports` map. The "path" to where it's imported is specified by the
    /// `Vec<usize>` payload here. For more information about the indexes see
    /// the documentation on `ComponentState::imported_resources`.
    ///
    /// This should technically be inferrable from the structure of `imports`,
    /// but it's stored as an auxiliary set for subtype checking and
    /// instantiation.
    ///
    /// Note that this is not a set of all resources referred to by the
    /// `imports`. Instead it's only those created, relative to the internals of
    /// this component, by the imports.
    pub imported_resources: Vec<(ResourceId, Vec<usize>)>,

    /// The dual of the `imported_resources`, or the set of defined
    /// resources -- those created through the instantiation process which are
    /// unique to this component.
    ///
    /// This set is similar to the `imported_resources` set but it's those
    /// contained within the `exports`. Instantiating this component will
    /// create fresh new versions of all of these resources. The path here is
    /// within the `exports` array.
    pub defined_resources: Vec<(ResourceId, Vec<usize>)>,

    /// The set of all resources which are explicitly exported by this
    /// component, and where they're exported.
    ///
    /// This mapping is stored separately from `defined_resources` to ensure
    /// that it contains all exported resources, not just those which are
    /// defined. That means that this can cover reexports of imported
    /// resources, exports of local resources, or exports of closed-over
    /// resources for example.
    pub explicit_resources: IndexMap<ResourceId, Vec<usize>>,
}

impl TypeData for ComponentType {
    type Id = ComponentTypeId;

    fn type_info(&self, _types: &TypeList) -> TypeInfo {
        self.info
    }
}

/// Represents a type of a component instance.
#[derive(Debug, Clone)]
pub struct ComponentInstanceType {
    /// Metadata about this instance type
    pub(crate) info: TypeInfo,

    /// The list of exports, keyed by name, that this instance has.
    ///
    /// An optional URL and type of each export is provided as well.
    pub exports: IndexMap<String, ComponentEntityType>,

    /// The list of "defined resources" or those which are closed over in
    /// this instance type.
    ///
    /// This list is populated, for example, when the type of an instance is
    /// declared and it contains its own resource type exports defined
    /// internally. For example:
    ///
    /// ```wasm
    /// (component
    ///     (type (instance
    ///         (export "x" (type sub resource)) ;; one `defined_resources` entry
    ///     ))
    /// )
    /// ```
    ///
    /// This list is also a bit of an oddity, however, because the type of a
    /// concrete instance will always have this as empty. For example:
    ///
    /// ```wasm
    /// (component
    ///     (type $t (instance (export "x" (type sub resource))))
    ///
    ///     ;; the type of this instance has no defined resources
    ///     (import "i" (instance (type $t)))
    /// )
    /// ```
    ///
    /// This list ends up only being populated for instance types declared in a
    /// module which aren't yet "attached" to anything. Once something is
    /// instantiated, imported, exported, or otherwise refers to a concrete
    /// instance then this list is always empty. For concrete instances
    /// defined resources are tracked in the component state or component type.
    pub defined_resources: Vec<ResourceId>,

    /// The list of all resources that are explicitly exported from this
    /// instance type along with the path they're exported at.
    pub explicit_resources: IndexMap<ResourceId, Vec<usize>>,
}

impl TypeData for ComponentInstanceType {
    type Id = ComponentInstanceTypeId;

    fn type_info(&self, _types: &TypeList) -> TypeInfo {
        self.info
    }
}

/// Represents a type of a component function.
#[derive(Debug, Clone)]
pub struct ComponentFuncType {
    /// Metadata about this function type.
    pub(crate) info: TypeInfo,
    /// The function parameters.
    pub params: Box<[(KebabString, ComponentValType)]>,
    /// The function's results.
    pub results: Box<[(Option<KebabString>, ComponentValType)]>,
}

impl TypeData for ComponentFuncType {
    type Id = ComponentFuncTypeId;

    fn type_info(&self, _types: &TypeList) -> TypeInfo {
        self.info
    }
}

impl ComponentFuncType {
    /// Lowers the component function type to core parameter and result types for the
    /// canonical ABI.
    pub(crate) fn lower(&self, types: &TypeList, is_lower: bool, async_: bool) -> LoweringInfo {
        let mut info = LoweringInfo::default();

        if async_ && is_lower {
            for _ in 0..2 {
                info.params.push(ValType::I32);
            }
            info.results.push(ValType::I32);
            info.requires_memory = true;
            info.requires_realloc = self.results.iter().any(|(_, ty)| ty.contains_ptr(types));
            return info;
        }

        for (_, ty) in self.params.iter() {
            // Check to see if `ty` has a pointer somewhere in it, needed for
            // any type that transitively contains either a string or a list.
            // In this situation lowered functions must specify `memory`, and
            // lifted functions must specify `realloc` as well. Lifted functions
            // gain their memory requirement through the final clause of this
            // function.
            if is_lower {
                if !info.requires_memory {
                    info.requires_memory = ty.contains_ptr(types);
                }
            } else {
                if !info.requires_realloc {
                    info.requires_realloc = ty.contains_ptr(types);
                }
            }

            if !ty.push_wasm_types(types, &mut info.params) {
                // Too many parameters to pass directly
                // Function will have a single pointer parameter to pass the arguments
                // via linear memory
                info.params.clear();
                assert!(info.params.push(ValType::I32));
                info.requires_memory = true;

                // We need realloc as well when lifting a function
                if !is_lower {
                    info.requires_realloc = true;
                }
                break;
            }
        }

        if async_ {
            info.results.push(ValType::I32);
        } else {
            for (_, ty) in self.results.iter() {
                // Results of lowered functions that contains pointers must be
                // allocated by the callee meaning that realloc is required.
                // Results of lifted function are allocated by the guest which
                // means that no realloc option is necessary.
                if is_lower && !info.requires_realloc {
                    info.requires_realloc = ty.contains_ptr(types);
                }

                if !ty.push_wasm_types(types, &mut info.results) {
                    // Too many results to return directly, either a retptr parameter will be used (import)
                    // or a single pointer will be returned (export)
                    info.results.clear();
                    if is_lower {
                        info.params.max = MAX_LOWERED_TYPES;
                        assert!(info.params.push(ValType::I32));
                    } else {
                        assert!(info.results.push(ValType::I32));
                    }
                    info.requires_memory = true;
                    break;
                }
            }
        }

        // Memory is always required when realloc is required
        info.requires_memory |= info.requires_realloc;

        info
    }
}

/// Represents a variant case.
#[derive(Debug, Clone)]
pub struct VariantCase {
    /// The variant case type.
    pub ty: Option<ComponentValType>,
    /// The name of the variant case refined by this one.
    pub refines: Option<KebabString>,
}

/// Represents a record type.
#[derive(Debug, Clone)]
pub struct RecordType {
    /// Metadata about this record type.
    pub(crate) info: TypeInfo,
    /// The map of record fields.
    pub fields: IndexMap<KebabString, ComponentValType>,
}

/// Represents a variant type.
#[derive(Debug, Clone)]
pub struct VariantType {
    /// Metadata about this variant type.
    pub(crate) info: TypeInfo,
    /// The map of variant cases.
    pub cases: IndexMap<KebabString, VariantCase>,
}

/// Represents a tuple type.
#[derive(Debug, Clone)]
pub struct TupleType {
    /// Metadata about this tuple type.
    pub(crate) info: TypeInfo,
    /// The types of the tuple.
    pub types: Box<[ComponentValType]>,
}

/// Represents a component defined type.
#[derive(Debug, Clone)]
pub enum ComponentDefinedType {
    /// The type is a primitive value type.
    Primitive(PrimitiveValType),
    /// The type is a record.
    Record(RecordType),
    /// The type is a variant.
    Variant(VariantType),
    /// The type is a list.
    List(ComponentValType),
    /// The type is a tuple.
    Tuple(TupleType),
    /// The type is a set of flags.
    Flags(IndexSet<KebabString>),
    /// The type is an enumeration.
    Enum(IndexSet<KebabString>),
    /// The type is an `option`.
    Option(ComponentValType),
    /// The type is a `result`.
    Result {
        /// The `ok` type.
        ok: Option<ComponentValType>,
        /// The `error` type.
        err: Option<ComponentValType>,
    },
    /// The type is an owned handle to the specified resource.
    Own(AliasableResourceId),
    /// The type is a borrowed handle to the specified resource.
    Borrow(AliasableResourceId),
<<<<<<< HEAD
    /// TODO: docs
    Future(Option<ComponentValType>),
    /// TODO: docs
    Stream(ComponentValType),
    /// TODO: docs
    Error,
=======
    /// A future type with the specified payload type.
    Future(Option<ComponentValType>),
    /// A stream type with the specified payload type.
    Stream(ComponentValType),
    /// The error-context type.
    ErrorContext,
>>>>>>> 27bb59a1
}

impl TypeData for ComponentDefinedType {
    type Id = ComponentDefinedTypeId;

    fn type_info(&self, types: &TypeList) -> TypeInfo {
        match self {
            Self::Primitive(_)
            | Self::Flags(_)
            | Self::Enum(_)
            | Self::Own(_)
            | Self::Future(_)
            | Self::Stream(_)
<<<<<<< HEAD
            | Self::Error => TypeInfo::new(),
=======
            | Self::ErrorContext => TypeInfo::new(),
>>>>>>> 27bb59a1
            Self::Borrow(_) => TypeInfo::borrow(),
            Self::Record(r) => r.info,
            Self::Variant(v) => v.info,
            Self::Tuple(t) => t.info,
            Self::List(ty) | Self::Option(ty) => ty.info(types),
            Self::Result { ok, err } => {
                let default = TypeInfo::new();
                let mut info = ok.map(|ty| ty.type_info(types)).unwrap_or(default);
                info.combine(err.map(|ty| ty.type_info(types)).unwrap_or(default), 0)
                    .unwrap();
                info
            }
        }
    }
}

impl ComponentDefinedType {
    pub(crate) fn contains_ptr(&self, types: &TypeList) -> bool {
        match self {
            Self::Primitive(ty) => ty.contains_ptr(),
            Self::Record(r) => r.fields.values().any(|ty| ty.contains_ptr(types)),
            Self::Variant(v) => v
                .cases
                .values()
                .any(|case| case.ty.map(|ty| ty.contains_ptr(types)).unwrap_or(false)),
            Self::List(_) => true,
            Self::Tuple(t) => t.types.iter().any(|ty| ty.contains_ptr(types)),
            Self::Flags(_)
            | Self::Enum(_)
            | Self::Own(_)
            | Self::Borrow(_)
            | Self::Future(_)
            | Self::Stream(_)
<<<<<<< HEAD
            | Self::Error => false,
=======
            | Self::ErrorContext => false,
>>>>>>> 27bb59a1
            Self::Option(ty) => ty.contains_ptr(types),
            Self::Result { ok, err } => {
                ok.map(|ty| ty.contains_ptr(types)).unwrap_or(false)
                    || err.map(|ty| ty.contains_ptr(types)).unwrap_or(false)
            }
        }
    }

    fn push_wasm_types(&self, types: &TypeList, lowered_types: &mut LoweredTypes) -> bool {
        match self {
            Self::Primitive(ty) => push_primitive_wasm_types(ty, lowered_types),
            Self::Record(r) => r
                .fields
                .iter()
                .all(|(_, ty)| ty.push_wasm_types(types, lowered_types)),
            Self::Variant(v) => Self::push_variant_wasm_types(
                v.cases.iter().filter_map(|(_, case)| case.ty.as_ref()),
                types,
                lowered_types,
            ),
            Self::List(_) => lowered_types.push(ValType::I32) && lowered_types.push(ValType::I32),
            Self::Tuple(t) => t
                .types
                .iter()
                .all(|ty| ty.push_wasm_types(types, lowered_types)),
            Self::Flags(names) => {
                (0..(names.len() + 31) / 32).all(|_| lowered_types.push(ValType::I32))
            }
            Self::Enum(_)
            | Self::Own(_)
            | Self::Borrow(_)
            | Self::Future(_)
            | Self::Stream(_)
<<<<<<< HEAD
            | Self::Error => lowered_types.push(ValType::I32),
=======
            | Self::ErrorContext => lowered_types.push(ValType::I32),
>>>>>>> 27bb59a1
            Self::Option(ty) => {
                Self::push_variant_wasm_types([ty].into_iter(), types, lowered_types)
            }
            Self::Result { ok, err } => {
                Self::push_variant_wasm_types(ok.iter().chain(err.iter()), types, lowered_types)
            }
        }
    }

    fn push_variant_wasm_types<'a>(
        cases: impl Iterator<Item = &'a ComponentValType>,
        types: &TypeList,
        lowered_types: &mut LoweredTypes,
    ) -> bool {
        // Push the discriminant
        if !lowered_types.push(ValType::I32) {
            return false;
        }

        let start = lowered_types.len();

        for ty in cases {
            let mut temp = LoweredTypes::new(lowered_types.max);

            if !ty.push_wasm_types(types, &mut temp) {
                return false;
            }

            for (i, ty) in temp.iter().enumerate() {
                match lowered_types.get_mut(start + i) {
                    Some(prev) => *prev = Self::join_types(*prev, ty),
                    None => {
                        if !lowered_types.push(ty) {
                            return false;
                        }
                    }
                }
            }
        }

        true
    }

    fn join_types(a: ValType, b: ValType) -> ValType {
        use ValType::*;

        match (a, b) {
            (I32, I32) | (I64, I64) | (F32, F32) | (F64, F64) => a,
            (I32, F32) | (F32, I32) => I32,
            (_, I64 | F64) | (I64 | F64, _) => I64,
            _ => panic!("unexpected wasm type for canonical ABI"),
        }
    }

    fn desc(&self) -> &'static str {
        match self {
            ComponentDefinedType::Record(_) => "record",
            ComponentDefinedType::Primitive(_) => "primitive",
            ComponentDefinedType::Variant(_) => "variant",
            ComponentDefinedType::Tuple(_) => "tuple",
            ComponentDefinedType::Enum(_) => "enum",
            ComponentDefinedType::Flags(_) => "flags",
            ComponentDefinedType::Option(_) => "option",
            ComponentDefinedType::List(_) => "list",
            ComponentDefinedType::Result { .. } => "result",
            ComponentDefinedType::Own(_) => "own",
            ComponentDefinedType::Borrow(_) => "borrow",
            ComponentDefinedType::Future(_) => "future",
            ComponentDefinedType::Stream(_) => "stream",
<<<<<<< HEAD
            ComponentDefinedType::Error => "error",
=======
            ComponentDefinedType::ErrorContext => "error-context",
>>>>>>> 27bb59a1
        }
    }
}

/// An opaque identifier intended to be used to distinguish whether two
/// resource types are equivalent or not.
#[derive(Debug, Clone, PartialEq, Eq, Hash, Ord, PartialOrd, Copy)]
#[repr(packed(4))] // try to not waste 4 bytes in padding
pub struct ResourceId {
    // This is a globally unique identifier which is assigned once per
    // `TypeAlloc`. This ensures that resource identifiers from different
    // instances of `Types`, for example, are considered unique.
    //
    // Technically 64-bits should be enough for all resource ids ever, but
    // they're allocated so often it's predicted that an atomic increment
    // per resource id is probably too expensive. To amortize that cost each
    // top-level wasm component gets a single globally unique identifier, and
    // then within a component contextually unique identifiers are handed out.
    globally_unique_id: usize,

    // A contextually unique id within the globally unique id above. This is
    // allocated within a `TypeAlloc` with its own counter, and allocations of
    // this are cheap as nothing atomic is required.
    //
    // The 32-bit storage here should ideally be enough for any component
    // containing resources. If memory usage becomes an issue (this struct is
    // 12 bytes instead of 8 or 4) then this could get folded into the globally
    // unique id with everything using an atomic increment perhaps.
    contextually_unique_id: u32,
}

impl<'a> TypesRef<'a> {
    /// Gets a core WebAssembly type id from a type index.
    ///
    /// Note that this is not to be confused with
    /// [`TypesRef::component_type_at`] which gets a component type from its
    /// index, nor [`TypesRef::core_type_count_in_module`] which does not work
    /// for components.
    ///
    /// # Panics
    ///
    /// This will panic if the `index` provided is out of bounds.
    pub fn core_type_at_in_component(&self, index: u32) -> ComponentCoreTypeId {
        match &self.kind {
            TypesRefKind::Module(_) => panic!("use `component_type_at_in_module` instead"),
            TypesRefKind::Component(component) => component.core_types[index as usize],
        }
    }

    /// Returns the number of core types defined so far within a component.
    ///
    /// This should only be used for components. For modules see
    /// [`TypesRef::core_type_count_in_module`].
    pub fn core_type_count_in_component(&self) -> u32 {
        match &self.kind {
            TypesRefKind::Module(_) => 0,
            TypesRefKind::Component(component) => component.core_types.len() as u32,
        }
    }

    /// Gets a type id from a type index.
    ///
    /// # Panics
    ///
    /// Panics if `index` is not a valid type index or if this type information
    /// represents a core module.
    pub fn component_any_type_at(&self, index: u32) -> ComponentAnyTypeId {
        match &self.kind {
            TypesRefKind::Module(_) => panic!("not a component"),
            TypesRefKind::Component(component) => component.types[index as usize],
        }
    }

    /// Gets a component type id from a type index.
    ///
    /// # Panics
    ///
    /// Panics if `index` is not a valid component type index or if this type
    /// information represents a core module.
    pub fn component_type_at(&self, index: u32) -> ComponentTypeId {
        match self.component_any_type_at(index) {
            ComponentAnyTypeId::Component(id) => id,
            _ => panic!("not a component type"),
        }
    }

    /// Gets a type id from a type index.
    ///
    /// # Panics
    ///
    /// Panics if `index` is not a valid function index or if this type
    /// information represents a core module.
    pub fn component_defined_type_at(&self, index: u32) -> ComponentDefinedTypeId {
        match self.component_any_type_at(index) {
            ComponentAnyTypeId::Defined(id) => id,
            _ => panic!("not a defined type"),
        }
    }

    /// Returns the number of component types defined so far.
    pub fn component_type_count(&self) -> u32 {
        match &self.kind {
            TypesRefKind::Module(_module) => 0,
            TypesRefKind::Component(component) => component.types.len() as u32,
        }
    }

    /// Gets the type of a component function at the given function index.
    ///
    /// # Panics
    ///
    /// This will panic if the `index` provided is out of bounds or if this type
    /// information represents a core module.
    pub fn component_function_at(&self, index: u32) -> ComponentFuncTypeId {
        match &self.kind {
            TypesRefKind::Module(_) => panic!("not a component"),
            TypesRefKind::Component(component) => component.funcs[index as usize],
        }
    }

    /// Returns the number of component functions defined so far.
    pub fn component_function_count(&self) -> u32 {
        match &self.kind {
            TypesRefKind::Module(_module) => 0,
            TypesRefKind::Component(component) => component.funcs.len() as u32,
        }
    }

    /// Gets the type of a module at the given module index.
    ///
    /// # Panics
    ///
    /// This will panic if the `index` provided is out of bounds or if this type
    /// information represents a core module.
    pub fn module_at(&self, index: u32) -> ComponentCoreModuleTypeId {
        match &self.kind {
            TypesRefKind::Module(_) => panic!("not a component"),
            TypesRefKind::Component(component) => component.core_modules[index as usize],
        }
    }

    /// Returns the number of core wasm modules defined so far.
    pub fn module_count(&self) -> u32 {
        match &self.kind {
            TypesRefKind::Module(_module) => 0,
            TypesRefKind::Component(component) => component.core_modules.len() as u32,
        }
    }

    /// Gets the type of a module instance at the given module instance index.
    ///
    /// # Panics
    ///
    /// This will panic if the `index` provided is out of bounds or if this type
    /// information represents a core module.
    pub fn core_instance_at(&self, index: u32) -> ComponentCoreInstanceTypeId {
        match &self.kind {
            TypesRefKind::Module(_) => panic!("not a component"),
            TypesRefKind::Component(component) => component.core_instances[index as usize],
        }
    }

    /// Returns the number of core wasm instances defined so far.
    pub fn core_instance_count(&self) -> u32 {
        match &self.kind {
            TypesRefKind::Module(_module) => 0,
            TypesRefKind::Component(component) => component.core_instances.len() as u32,
        }
    }

    /// Gets the type of a component at the given component index.
    ///
    /// # Panics
    ///
    /// This will panic if the `index` provided is out of bounds or if this type
    /// information represents a core module.
    pub fn component_at(&self, index: u32) -> ComponentTypeId {
        match &self.kind {
            TypesRefKind::Module(_) => panic!("not a component"),
            TypesRefKind::Component(component) => component.components[index as usize],
        }
    }

    /// Returns the number of components defined so far.
    pub fn component_count(&self) -> u32 {
        match &self.kind {
            TypesRefKind::Module(_module) => 0,
            TypesRefKind::Component(component) => component.components.len() as u32,
        }
    }

    /// Gets the type of an component instance at the given component instance index.
    ///
    /// # Panics
    ///
    /// This will panic if the `index` provided is out of bounds or if this type
    /// information represents a core module.
    pub fn component_instance_at(&self, index: u32) -> ComponentInstanceTypeId {
        match &self.kind {
            TypesRefKind::Module(_) => panic!("not a component"),
            TypesRefKind::Component(component) => component.instances[index as usize],
        }
    }

    /// Returns the number of component instances defined so far.
    pub fn component_instance_count(&self) -> u32 {
        match &self.kind {
            TypesRefKind::Module(_module) => 0,
            TypesRefKind::Component(component) => component.instances.len() as u32,
        }
    }

    /// Gets the type of a value at the given value index.
    ///
    /// # Panics
    ///
    /// This will panic if the `index` provided is out of bounds or if this type
    /// information represents a core module.
    pub fn value_at(&self, index: u32) -> ComponentValType {
        match &self.kind {
            TypesRefKind::Module(_) => panic!("not a component"),
            TypesRefKind::Component(component) => component.values[index as usize].0,
        }
    }

    /// Returns the number of component values defined so far.
    pub fn value_count(&self) -> u32 {
        match &self.kind {
            TypesRefKind::Module(_module) => 0,
            TypesRefKind::Component(component) => component.values.len() as u32,
        }
    }

    /// Gets the component entity type for the given component import.
    pub fn component_entity_type_of_import(&self, name: &str) -> Option<ComponentEntityType> {
        match &self.kind {
            TypesRefKind::Module(_) => None,
            TypesRefKind::Component(component) => Some(*component.imports.get(name)?),
        }
    }

    /// Gets the component entity type for the given component export.
    pub fn component_entity_type_of_export(&self, name: &str) -> Option<ComponentEntityType> {
        match &self.kind {
            TypesRefKind::Module(_) => None,
            TypesRefKind::Component(component) => Some(*component.exports.get(name)?),
        }
    }

    /// Attempts to lookup the type id that `ty` is an alias of.
    ///
    /// Returns `None` if `ty` wasn't listed as aliasing a prior type.
    pub fn peel_alias<T>(&self, ty: T) -> Option<T>
    where
        T: Aliasable,
    {
        self.list.peel_alias(ty)
    }
}

impl Types {
    /// Gets a component WebAssembly type at the given type index.
    ///
    /// Note that this is in contrast to [`TypesRef::core_type_at_in_component`]
    /// which gets a core type from its index.
    ///
    /// # Panics
    ///
    /// Panics if `index` is not a valid type index.
    pub fn component_any_type_at(&self, index: u32) -> ComponentAnyTypeId {
        self.as_ref().component_any_type_at(index)
    }

    /// Gets a component type at the given type index.
    ///
    /// # Panics
    ///
    /// Panics if `index` is not a valid component type index.
    pub fn component_type_at(&self, index: u32) -> ComponentTypeId {
        self.as_ref().component_type_at(index)
    }

    /// Gets a component type from the given component type index.
    ///
    /// # Panics
    ///
    /// Panics if `index` is not a valid defined type index or if this type
    /// information represents a core module.
    pub fn component_defined_type_at(&self, index: u32) -> ComponentDefinedTypeId {
        self.as_ref().component_defined_type_at(index)
    }

    /// Gets the type of a component function at the given function index.
    ///
    /// # Panics
    ///
    /// This will panic if the `index` provided is out of bounds or if this type
    /// information represents a core module.
    pub fn component_function_at(&self, index: u32) -> ComponentFuncTypeId {
        self.as_ref().component_function_at(index)
    }

    /// Gets the count of imported, exported, or aliased component functions.
    pub fn component_function_count(&self) -> u32 {
        self.as_ref().component_function_count()
    }

    /// Gets the type of a module at the given module index.
    ///
    /// # Panics
    ///
    /// This will panic if the `index` provided is out of bounds or if this type
    /// information represents a core module.
    pub fn module_at(&self, index: u32) -> ComponentCoreModuleTypeId {
        self.as_ref().module_at(index)
    }

    /// Gets the count of imported, exported, or aliased modules.
    pub fn module_count(&self) -> usize {
        match &self.kind {
            TypesKind::Module(_) => 0,
            TypesKind::Component(component) => component.core_modules.len(),
        }
    }

    /// Gets the type of a module instance at the given module instance index.
    ///
    /// # Panics
    ///
    /// This will panic if the `index` provided is out of bounds or if this type
    /// information represents a core module.
    pub fn core_instance_at(&self, index: u32) -> ComponentCoreInstanceTypeId {
        self.as_ref().core_instance_at(index)
    }

    /// Gets the count of imported, exported, or aliased core module instances.
    pub fn core_instance_count(&self) -> usize {
        match &self.kind {
            TypesKind::Module(_) => 0,
            TypesKind::Component(component) => component.core_instances.len(),
        }
    }

    /// Gets the type of a component at the given component index.
    ///
    /// # Panics
    ///
    /// This will panic if the `index` provided is out of bounds or if this type
    /// information represents a core module.
    pub fn component_at(&self, index: u32) -> ComponentTypeId {
        self.as_ref().component_at(index)
    }

    /// Gets the count of imported, exported, or aliased components.
    pub fn component_count(&self) -> usize {
        match &self.kind {
            TypesKind::Module(_) => 0,
            TypesKind::Component(component) => component.components.len(),
        }
    }

    /// Gets the type of an component instance at the given component instance index.
    ///
    /// # Panics
    ///
    /// This will panic if the `index` provided is out of bounds or if this type
    /// information represents a core module.
    pub fn component_instance_at(&self, index: u32) -> ComponentInstanceTypeId {
        self.as_ref().component_instance_at(index)
    }

    /// Gets the count of imported, exported, or aliased component instances.
    pub fn component_instance_count(&self) -> usize {
        match &self.kind {
            TypesKind::Module(_) => 0,
            TypesKind::Component(component) => component.instances.len(),
        }
    }

    /// Gets the type of a value at the given value index.
    ///
    /// # Panics
    ///
    /// This will panic if the `index` provided is out of bounds or if this type
    /// information represents a core module.
    pub fn value_at(&self, index: u32) -> ComponentValType {
        self.as_ref().value_at(index)
    }

    /// Gets the count of imported, exported, or aliased values.
    pub fn value_count(&self) -> usize {
        match &self.kind {
            TypesKind::Module(_) => 0,
            TypesKind::Component(component) => component.values.len(),
        }
    }

    /// Gets the component entity type for the given component import name.
    pub fn component_entity_type_of_import(&self, name: &str) -> Option<ComponentEntityType> {
        self.as_ref().component_entity_type_of_import(name)
    }

    /// Gets the component entity type for the given component export name.
    pub fn component_entity_type_of_export(&self, name: &str) -> Option<ComponentEntityType> {
        self.as_ref().component_entity_type_of_export(name)
    }

    /// Attempts to lookup the type id that `ty` is an alias of.
    ///
    /// Returns `None` if `ty` wasn't listed as aliasing a prior type.
    pub fn peel_alias<T>(&self, ty: T) -> Option<T>
    where
        T: Aliasable,
    {
        self.list.peel_alias(ty)
    }
}

/// A snapshot list of types.
#[derive(Debug, Default)]
pub(crate) struct ComponentTypeList {
    // Keeps track of which `alias_id` is an alias of which other `alias_id`.
    alias_mappings: Map<u32, u32>,
    // Counter for generating new `alias_id`s.
    alias_counter: u32,
    // Snapshots of previously committed `TypeList`s' aliases.
    alias_snapshots: Vec<TypeListAliasSnapshot>,

    // Component model types.
    components: SnapshotList<ComponentType>,
    component_defined_types: SnapshotList<ComponentDefinedType>,
    component_values: SnapshotList<ComponentValType>,
    component_instances: SnapshotList<ComponentInstanceType>,
    component_funcs: SnapshotList<ComponentFuncType>,
    core_modules: SnapshotList<ModuleType>,
    core_instances: SnapshotList<InstanceType>,
}

#[derive(Clone, Debug)]
struct TypeListAliasSnapshot {
    // The `alias_counter` at the time that this snapshot was taken.
    alias_counter: u32,

    // The alias mappings in this snapshot.
    alias_mappings: Map<u32, u32>,
}

struct TypeListCheckpoint {
    core_types: usize,
    components: usize,
    component_defined_types: usize,
    component_values: usize,
    component_instances: usize,
    component_funcs: usize,
    core_modules: usize,
    core_instances: usize,
    core_type_to_rec_group: usize,
    core_type_to_supertype: usize,
    core_type_to_depth: usize,
    rec_group_elements: usize,
    canonical_rec_groups: usize,
}

impl TypeList {
    fn checkpoint(&self) -> TypeListCheckpoint {
        let TypeList {
            component:
                ComponentTypeList {
                    alias_mappings: _,
                    alias_counter: _,
                    alias_snapshots: _,
                    components,
                    component_defined_types,
                    component_values,
                    component_instances,
                    component_funcs,
                    core_modules,
                    core_instances,
                },
            core_types,
            core_type_to_rec_group,
            core_type_to_supertype,
            core_type_to_depth,
            rec_group_elements,
            canonical_rec_groups,
        } = self;

        TypeListCheckpoint {
            core_types: core_types.len(),
            components: components.len(),
            component_defined_types: component_defined_types.len(),
            component_values: component_values.len(),
            component_instances: component_instances.len(),
            component_funcs: component_funcs.len(),
            core_modules: core_modules.len(),
            core_instances: core_instances.len(),
            core_type_to_rec_group: core_type_to_rec_group.len(),
            core_type_to_supertype: core_type_to_supertype.len(),
            core_type_to_depth: core_type_to_depth.as_ref().map(|m| m.len()).unwrap_or(0),
            rec_group_elements: rec_group_elements.len(),
            canonical_rec_groups: canonical_rec_groups.as_ref().map(|m| m.len()).unwrap_or(0),
        }
    }

    fn reset_to_checkpoint(&mut self, checkpoint: TypeListCheckpoint) {
        let TypeList {
            component:
                ComponentTypeList {
                    alias_mappings: _,
                    alias_counter: _,
                    alias_snapshots: _,
                    components,
                    component_defined_types,
                    component_values,
                    component_instances,
                    component_funcs,
                    core_modules,
                    core_instances,
                },
            core_types,
            core_type_to_rec_group,
            core_type_to_supertype,
            core_type_to_depth,
            rec_group_elements,
            canonical_rec_groups,
        } = self;

        core_types.truncate(checkpoint.core_types);
        components.truncate(checkpoint.components);
        component_defined_types.truncate(checkpoint.component_defined_types);
        component_values.truncate(checkpoint.component_values);
        component_instances.truncate(checkpoint.component_instances);
        component_funcs.truncate(checkpoint.component_funcs);
        core_modules.truncate(checkpoint.core_modules);
        core_instances.truncate(checkpoint.core_instances);
        core_type_to_rec_group.truncate(checkpoint.core_type_to_rec_group);
        core_type_to_supertype.truncate(checkpoint.core_type_to_supertype);
        rec_group_elements.truncate(checkpoint.rec_group_elements);

        if let Some(core_type_to_depth) = core_type_to_depth {
            assert_eq!(
                core_type_to_depth.len(),
                checkpoint.core_type_to_depth,
                "checkpointing does not support resetting `core_type_to_depth` (it would require a \
                 proper immutable and persistent hash map) so adding new groups is disallowed"
            );
        }
        if let Some(canonical_rec_groups) = canonical_rec_groups {
            assert_eq!(
                canonical_rec_groups.len(),
                checkpoint.canonical_rec_groups,
                "checkpointing does not support resetting `canonical_rec_groups` (it would require a \
                 proper immutable and persistent hash map) so adding new groups is disallowed"
            );
        }
    }

    /// See `SnapshotList::with_unique`.
    pub fn with_unique<T>(&mut self, mut ty: T) -> T
    where
        T: Aliasable,
    {
        self.component
            .alias_mappings
            .insert(self.component.alias_counter, ty.alias_id());
        ty.set_alias_id(self.component.alias_counter);
        self.component.alias_counter += 1;
        ty
    }

    /// Attempts to lookup the type id that `ty` is an alias of.
    ///
    /// Returns `None` if `ty` wasn't listed as aliasing a prior type.
    pub fn peel_alias<T>(&self, mut ty: T) -> Option<T>
    where
        T: Aliasable,
    {
        let alias_id = ty.alias_id();

        // The unique counter in each snapshot is the unique counter at the
        // time of the snapshot so it's guaranteed to never be used, meaning
        // that `Ok` should never show up here. With an `Err` it's where the
        // index would be placed meaning that the index in question is the
        // smallest value over the unique id's value, meaning that slot has the
        // mapping we're interested in.
        let i = match self
            .component
            .alias_snapshots
            .binary_search_by_key(&alias_id, |snapshot| snapshot.alias_counter)
        {
            Ok(_) => unreachable!(),
            Err(i) => i,
        };

        // If the `i` index is beyond the snapshot array then lookup in the
        // current mappings instead since it may refer to a type not snapshot
        // yet.
        ty.set_alias_id(match self.component.alias_snapshots.get(i) {
            Some(snapshot) => *snapshot.alias_mappings.get(&alias_id)?,
            None => *self.component.alias_mappings.get(&alias_id)?,
        });
        Some(ty)
    }
}

impl ComponentTypeList {
    pub fn commit(&mut self) -> ComponentTypeList {
        // Note that the `alias_counter` is bumped here to ensure that the
        // previous value of the unique counter is never used for an actual type
        // so it's suitable for lookup via a binary search.
        let alias_counter = self.alias_counter;
        self.alias_counter += 1;

        self.alias_snapshots.push(TypeListAliasSnapshot {
            alias_counter,
            alias_mappings: mem::take(&mut self.alias_mappings),
        });

        ComponentTypeList {
            alias_mappings: Map::default(),
            alias_counter: self.alias_counter,
            alias_snapshots: self.alias_snapshots.clone(),
            components: self.components.commit(),
            component_defined_types: self.component_defined_types.commit(),
            component_values: self.component_values.commit(),
            component_instances: self.component_instances.commit(),
            component_funcs: self.component_funcs.commit(),
            core_modules: self.core_modules.commit(),
            core_instances: self.core_instances.commit(),
        }
    }
}

pub(crate) struct ComponentTypeAlloc {
    // This is assigned at creation of a `TypeAlloc` and then never changed.
    // It's used in one entry for all `ResourceId`s contained within.
    globally_unique_id: usize,

    // This is a counter that's incremeneted each time `alloc_resource_id` is
    // called.
    next_resource_id: u32,
}

impl Default for ComponentTypeAlloc {
    fn default() -> ComponentTypeAlloc {
        static NEXT_GLOBAL_ID: AtomicUsize = AtomicUsize::new(0);
        ComponentTypeAlloc {
            globally_unique_id: {
                let id = NEXT_GLOBAL_ID.fetch_add(1, Ordering::Relaxed);
                if id > usize::MAX - 10_000 {
                    NEXT_GLOBAL_ID.store(usize::MAX - 10_000, Ordering::Relaxed);
                    panic!("overflow on the global id counter");
                }
                id
            },
            next_resource_id: 0,
        }
    }
}

impl TypeAlloc {
    /// Allocates a new unique resource identifier.
    ///
    /// Note that uniqueness is only a property within this `TypeAlloc`.
    pub fn alloc_resource_id(&mut self) -> AliasableResourceId {
        let contextually_unique_id = self.component_alloc.next_resource_id;
        self.component_alloc.next_resource_id = self
            .component_alloc
            .next_resource_id
            .checked_add(1)
            .unwrap();
        AliasableResourceId {
            id: ResourceId {
                globally_unique_id: self.component_alloc.globally_unique_id,
                contextually_unique_id,
            },
            alias_id: NO_ALIAS,
        }
    }

    /// Adds the set of "free variables" of the `id` provided to the `set`
    /// provided.
    ///
    /// Free variables are defined as resources. Any resource, perhaps
    /// transitively, referred to but not defined by `id` is added to the `set`
    /// and returned.
    pub fn free_variables_any_type_id(
        &self,
        id: ComponentAnyTypeId,
        set: &mut IndexSet<ResourceId>,
    ) {
        match id {
            ComponentAnyTypeId::Resource(r) => {
                set.insert(r.resource());
            }
            ComponentAnyTypeId::Defined(id) => {
                self.free_variables_component_defined_type_id(id, set)
            }
            ComponentAnyTypeId::Func(id) => self.free_variables_component_func_type_id(id, set),
            ComponentAnyTypeId::Instance(id) => {
                self.free_variables_component_instance_type_id(id, set)
            }
            ComponentAnyTypeId::Component(id) => self.free_variables_component_type_id(id, set),
        }
    }

    pub fn free_variables_component_defined_type_id(
        &self,
        id: ComponentDefinedTypeId,
        set: &mut IndexSet<ResourceId>,
    ) {
        match &self[id] {
            ComponentDefinedType::Primitive(_)
            | ComponentDefinedType::Flags(_)
            | ComponentDefinedType::Enum(_)
<<<<<<< HEAD
            | ComponentDefinedType::Error => {}
=======
            | ComponentDefinedType::ErrorContext => {}
>>>>>>> 27bb59a1
            ComponentDefinedType::Record(r) => {
                for ty in r.fields.values() {
                    self.free_variables_valtype(ty, set);
                }
            }
            ComponentDefinedType::Tuple(r) => {
                for ty in r.types.iter() {
                    self.free_variables_valtype(ty, set);
                }
            }
            ComponentDefinedType::Variant(r) => {
                for ty in r.cases.values() {
                    if let Some(ty) = &ty.ty {
                        self.free_variables_valtype(ty, set);
                    }
                }
            }
            ComponentDefinedType::List(ty)
            | ComponentDefinedType::Option(ty)
            | ComponentDefinedType::Stream(ty) => {
                self.free_variables_valtype(ty, set);
            }
            ComponentDefinedType::Result { ok, err } => {
                if let Some(ok) = ok {
                    self.free_variables_valtype(ok, set);
                }
                if let Some(err) = err {
                    self.free_variables_valtype(err, set);
                }
            }
            ComponentDefinedType::Own(id) | ComponentDefinedType::Borrow(id) => {
                set.insert(id.resource());
            }
            ComponentDefinedType::Future(ty) => {
                if let Some(ty) = ty {
                    self.free_variables_valtype(ty, set);
                }
            }
        }
    }

    pub fn free_variables_component_type_id(
        &self,
        id: ComponentTypeId,
        set: &mut IndexSet<ResourceId>,
    ) {
        let i = &self[id];
        // Recurse on the imports/exports of components, but remove the
        // imported and defined resources within the component itself.
        //
        // Technically this needs to add all the free variables of the
        // exports, remove the defined resources, then add the free
        // variables of imports, then remove the imported resources. Given
        // prior validation of component types, however, the defined
        // and imported resources are disjoint and imports can't refer to
        // defined resources, so doing this all in one go should be
        // equivalent.
        for ty in i.imports.values().chain(i.exports.values()) {
            self.free_variables_component_entity(ty, set);
        }
        for (id, _path) in i.imported_resources.iter().chain(&i.defined_resources) {
            set.swap_remove(id);
        }
    }

    pub fn free_variables_component_instance_type_id(
        &self,
        id: ComponentInstanceTypeId,
        set: &mut IndexSet<ResourceId>,
    ) {
        let i = &self[id];
        // Like components, add in all the free variables of referenced
        // types but then remove those defined by this component instance
        // itself.
        for ty in i.exports.values() {
            self.free_variables_component_entity(ty, set);
        }
        for id in i.defined_resources.iter() {
            set.swap_remove(id);
        }
    }

    pub fn free_variables_component_func_type_id(
        &self,
        id: ComponentFuncTypeId,
        set: &mut IndexSet<ResourceId>,
    ) {
        let i = &self[id];
        for ty in i
            .params
            .iter()
            .map(|(_, ty)| ty)
            .chain(i.results.iter().map(|(_, ty)| ty))
        {
            self.free_variables_valtype(ty, set);
        }
    }

    /// Same as `free_variables_type_id`, but for `ComponentEntityType`.
    pub fn free_variables_component_entity(
        &self,
        ty: &ComponentEntityType,
        set: &mut IndexSet<ResourceId>,
    ) {
        match ty {
            ComponentEntityType::Module(_) => {}
            ComponentEntityType::Func(id) => self.free_variables_component_func_type_id(*id, set),
            ComponentEntityType::Instance(id) => {
                self.free_variables_component_instance_type_id(*id, set)
            }
            ComponentEntityType::Component(id) => self.free_variables_component_type_id(*id, set),
            ComponentEntityType::Type { created, .. } => {
                self.free_variables_any_type_id(*created, set);
            }
            ComponentEntityType::Value(ty) => self.free_variables_valtype(ty, set),
        }
    }

    /// Same as `free_variables_type_id`, but for `ComponentValType`.
    fn free_variables_valtype(&self, ty: &ComponentValType, set: &mut IndexSet<ResourceId>) {
        match ty {
            ComponentValType::Primitive(_) => {}
            ComponentValType::Type(id) => self.free_variables_component_defined_type_id(*id, set),
        }
    }

    /// Returns whether the type `id` is "named" where named types are presented
    /// via the provided `set`.
    ///
    /// This requires that `id` is a `Defined` type.
    pub(crate) fn type_named_type_id(
        &self,
        id: ComponentDefinedTypeId,
        set: &Set<ComponentAnyTypeId>,
    ) -> bool {
        let ty = &self[id];
        match ty {
            // Primitives are always considered named
<<<<<<< HEAD
            ComponentDefinedType::Primitive(_) | ComponentDefinedType::Error => true,
=======
            ComponentDefinedType::Primitive(_) | ComponentDefinedType::ErrorContext => true,
>>>>>>> 27bb59a1

            // These structures are never allowed to be anonymous, so they
            // themselves must be named.
            ComponentDefinedType::Flags(_)
            | ComponentDefinedType::Enum(_)
            | ComponentDefinedType::Record(_)
            | ComponentDefinedType::Variant(_) => set.contains(&ComponentAnyTypeId::from(id)),

            // All types below here are allowed to be anonymous, but their
            // own components must be appropriately named.
            ComponentDefinedType::Tuple(r) => {
                r.types.iter().all(|t| self.type_named_valtype(t, set))
            }
            ComponentDefinedType::Result { ok, err } => {
                ok.as_ref()
                    .map(|t| self.type_named_valtype(t, set))
                    .unwrap_or(true)
                    && err
                        .as_ref()
                        .map(|t| self.type_named_valtype(t, set))
                        .unwrap_or(true)
            }
            ComponentDefinedType::List(ty)
            | ComponentDefinedType::Option(ty)
            | ComponentDefinedType::Stream(ty) => self.type_named_valtype(ty, set),

            // own/borrow themselves don't have to be named, but the resource
            // they refer to must be named.
            ComponentDefinedType::Own(id) | ComponentDefinedType::Borrow(id) => {
                set.contains(&ComponentAnyTypeId::from(*id))
            }

            ComponentDefinedType::Future(ty) => ty
                .as_ref()
                .map(|ty| self.type_named_valtype(ty, set))
                .unwrap_or(true),
        }
    }

    pub(crate) fn type_named_valtype(
        &self,
        ty: &ComponentValType,
        set: &Set<ComponentAnyTypeId>,
    ) -> bool {
        match ty {
            ComponentValType::Primitive(_) => true,
            ComponentValType::Type(id) => self.type_named_type_id(*id, set),
        }
    }
}

/// A helper trait to provide the functionality necessary to resources within a
/// type.
///
/// This currently exists to abstract over `TypeAlloc` and `SubtypeArena` which
/// both need to perform remapping operations.
pub trait Remap
where
    Self: Index<ComponentTypeId, Output = ComponentType>,
    Self: Index<ComponentDefinedTypeId, Output = ComponentDefinedType>,
    Self: Index<ComponentInstanceTypeId, Output = ComponentInstanceType>,
    Self: Index<ComponentFuncTypeId, Output = ComponentFuncType>,
{
    /// Pushes a new anonymous type within this object, returning an identifier
    /// which can be used to refer to it.
    fn push_ty<T>(&mut self, ty: T) -> T::Id
    where
        T: TypeData;

    /// Apply `map` to the keys of `tmp`, setting `*any_changed = true` if any
    /// keys were remapped.
    fn map_map(
        tmp: &mut IndexMap<ResourceId, Vec<usize>>,
        any_changed: &mut bool,
        map: &Remapping,
    ) {
        for (id, path) in mem::take(tmp) {
            let id = match map.resources.get(&id) {
                Some(id) => {
                    *any_changed = true;
                    *id
                }
                None => id,
            };
            tmp.insert(id, path);
        }
    }

    /// If `any_changed` is true, push `ty`, update `map` to point `id` to the
    /// new type ID, set `id` equal to the new type ID, and return `true`.
    /// Otherwise, update `map` to point `id` to itself and return `false`.
    fn insert_if_any_changed<T>(
        &mut self,
        map: &mut Remapping,
        any_changed: bool,
        id: &mut T::Id,
        ty: T,
    ) -> bool
    where
        T: TypeData,
        T::Id: Into<ComponentAnyTypeId>,
    {
        let new = if any_changed { self.push_ty(ty) } else { *id };
        map.types.insert((*id).into(), new.into());
        let changed = *id != new;
        *id = new;
        changed
    }

    /// Recursively search for any resource types reachable from `id`, updating
    /// it and `map` if any are found and remapped, returning `true` iff at last
    /// one is remapped.
    fn remap_component_any_type_id(
        &mut self,
        id: &mut ComponentAnyTypeId,
        map: &mut Remapping,
    ) -> bool {
        match id {
            ComponentAnyTypeId::Resource(id) => self.remap_resource_id(id, map),
            ComponentAnyTypeId::Defined(id) => self.remap_component_defined_type_id(id, map),
            ComponentAnyTypeId::Func(id) => self.remap_component_func_type_id(id, map),
            ComponentAnyTypeId::Instance(id) => self.remap_component_instance_type_id(id, map),
            ComponentAnyTypeId::Component(id) => self.remap_component_type_id(id, map),
        }
    }

    /// If `map` indicates `id` should be remapped, update it and return `true`.
    /// Otherwise, do nothing and return `false`.
    fn remap_resource_id(&mut self, id: &mut AliasableResourceId, map: &Remapping) -> bool {
        if let Some(changed) = map.remap_id(id) {
            return changed;
        }

        match map.resources.get(&id.resource()) {
            None => false,
            Some(new_id) => {
                *id.resource_mut() = *new_id;
                true
            }
        }
    }

    /// Recursively search for any resource types reachable from `id`, updating
    /// it and `map` if any are found and remapped, returning `true` iff at last
    /// one is remapped.
    fn remap_component_type_id(&mut self, id: &mut ComponentTypeId, map: &mut Remapping) -> bool {
        if let Some(changed) = map.remap_id(id) {
            return changed;
        }

        let mut any_changed = false;
        let mut ty = self[*id].clone();
        for ty in ty.imports.values_mut().chain(ty.exports.values_mut()) {
            any_changed |= self.remap_component_entity(ty, map);
        }
        for (id, _) in ty
            .imported_resources
            .iter_mut()
            .chain(&mut ty.defined_resources)
        {
            if let Some(new) = map.resources.get(id) {
                *id = *new;
                any_changed = true;
            }
        }
        Self::map_map(&mut ty.explicit_resources, &mut any_changed, map);
        self.insert_if_any_changed(map, any_changed, id, ty)
    }

    /// Recursively search for any resource types reachable from `id`, updating
    /// it and `map` if any are found and remapped, returning `true` iff at last
    /// one is remapped.
    fn remap_component_defined_type_id(
        &mut self,
        id: &mut ComponentDefinedTypeId,
        map: &mut Remapping,
    ) -> bool {
        if let Some(changed) = map.remap_id(id) {
            return changed;
        }

        let mut any_changed = false;
        let mut tmp = self[*id].clone();
        match &mut tmp {
            ComponentDefinedType::Primitive(_)
            | ComponentDefinedType::Flags(_)
            | ComponentDefinedType::Enum(_)
<<<<<<< HEAD
            | ComponentDefinedType::Error => {}
=======
            | ComponentDefinedType::ErrorContext => {}
>>>>>>> 27bb59a1
            ComponentDefinedType::Record(r) => {
                for ty in r.fields.values_mut() {
                    any_changed |= self.remap_valtype(ty, map);
                }
            }
            ComponentDefinedType::Tuple(r) => {
                for ty in r.types.iter_mut() {
                    any_changed |= self.remap_valtype(ty, map);
                }
            }
            ComponentDefinedType::Variant(r) => {
                for ty in r.cases.values_mut() {
                    if let Some(ty) = &mut ty.ty {
                        any_changed |= self.remap_valtype(ty, map);
                    }
                }
            }
            ComponentDefinedType::List(ty)
            | ComponentDefinedType::Option(ty)
            | ComponentDefinedType::Stream(ty) => {
                any_changed |= self.remap_valtype(ty, map);
            }
            ComponentDefinedType::Result { ok, err } => {
                if let Some(ok) = ok {
                    any_changed |= self.remap_valtype(ok, map);
                }
                if let Some(err) = err {
                    any_changed |= self.remap_valtype(err, map);
                }
            }
            ComponentDefinedType::Own(id) | ComponentDefinedType::Borrow(id) => {
                any_changed |= self.remap_resource_id(id, map);
            }
            ComponentDefinedType::Future(ty) => {
                if let Some(ty) = ty {
                    any_changed |= self.remap_valtype(ty, map);
                }
            }
        }
        self.insert_if_any_changed(map, any_changed, id, tmp)
    }

    /// Recursively search for any resource types reachable from `id`, updating
    /// it and `map` if any are found and remapped, returning `true` iff at last
    /// one is remapped.
    fn remap_component_instance_type_id(
        &mut self,
        id: &mut ComponentInstanceTypeId,
        map: &mut Remapping,
    ) -> bool {
        if let Some(changed) = map.remap_id(id) {
            return changed;
        }

        let mut any_changed = false;
        let mut tmp = self[*id].clone();
        for ty in tmp.exports.values_mut() {
            any_changed |= self.remap_component_entity(ty, map);
        }
        for id in tmp.defined_resources.iter_mut() {
            if let Some(new) = map.resources.get(id) {
                *id = *new;
                any_changed = true;
            }
        }
        Self::map_map(&mut tmp.explicit_resources, &mut any_changed, map);
        self.insert_if_any_changed(map, any_changed, id, tmp)
    }

    /// Recursively search for any resource types reachable from `id`, updating
    /// it and `map` if any are found and remapped, returning `true` iff at last
    /// one is remapped.
    fn remap_component_func_type_id(
        &mut self,
        id: &mut ComponentFuncTypeId,
        map: &mut Remapping,
    ) -> bool {
        if let Some(changed) = map.remap_id(id) {
            return changed;
        }

        let mut any_changed = false;
        let mut tmp = self[*id].clone();
        for ty in tmp
            .params
            .iter_mut()
            .map(|(_, ty)| ty)
            .chain(tmp.results.iter_mut().map(|(_, ty)| ty))
        {
            any_changed |= self.remap_valtype(ty, map);
        }
        self.insert_if_any_changed(map, any_changed, id, tmp)
    }

    /// Same as `remap_type_id`, but works with `ComponentEntityType`.
    fn remap_component_entity(
        &mut self,
        ty: &mut ComponentEntityType,
        map: &mut Remapping,
    ) -> bool {
        match ty {
            ComponentEntityType::Module(_) => {
                // Can't reference resources.
                false
            }
            ComponentEntityType::Func(id) => self.remap_component_func_type_id(id, map),
            ComponentEntityType::Instance(id) => self.remap_component_instance_type_id(id, map),
            ComponentEntityType::Component(id) => self.remap_component_type_id(id, map),
            ComponentEntityType::Type {
                referenced,
                created,
            } => {
                let mut changed = self.remap_component_any_type_id(referenced, map);
                if *referenced == *created {
                    *created = *referenced;
                } else {
                    changed |= self.remap_component_any_type_id(created, map);
                }
                changed
            }
            ComponentEntityType::Value(ty) => self.remap_valtype(ty, map),
        }
    }

    /// Same as `remap_type_id`, but works with `ComponentValType`.
    fn remap_valtype(&mut self, ty: &mut ComponentValType, map: &mut Remapping) -> bool {
        match ty {
            ComponentValType::Primitive(_) => false,
            ComponentValType::Type(id) => self.remap_component_defined_type_id(id, map),
        }
    }
}

/// Utility for mapping equivalent `ResourceId`s to each other and (when paired with the `Remap` trait)
/// non-destructively edit type lists to reflect those mappings.
#[derive(Debug, Default)]
pub struct Remapping {
    /// A mapping from old resource ID to new resource ID.
    pub(crate) resources: Map<ResourceId, ResourceId>,

    /// A mapping filled in during the remapping process which records how a
    /// type was remapped, if applicable. This avoids remapping multiple
    /// references to the same type and instead only processing it once.
    types: Map<ComponentAnyTypeId, ComponentAnyTypeId>,
}

impl Remap for TypeAlloc {
    fn push_ty<T>(&mut self, ty: T) -> T::Id
    where
        T: TypeData,
    {
        <TypeList>::push(self, ty)
    }
}

impl Remapping {
    /// Add a mapping from the specified old resource ID to the new resource ID
    pub fn add(&mut self, old: ResourceId, new: ResourceId) {
        self.resources.insert(old, new);
    }

    /// Clear the type cache while leaving the resource mappings intact.
    pub fn reset_type_cache(&mut self) {
        self.types.clear()
    }

    fn remap_id<T>(&self, id: &mut T) -> Option<bool>
    where
        T: Copy + Into<ComponentAnyTypeId> + TryFrom<ComponentAnyTypeId>,
        T::Error: core::fmt::Debug,
    {
        let old: ComponentAnyTypeId = (*id).into();
        let new = self.types.get(&old)?;
        if *new == old {
            Some(false)
        } else {
            *id = T::try_from(*new).expect("should never remap across different kinds");
            Some(true)
        }
    }
}

/// Helper structure used to perform subtyping computations.
///
/// This type is used whenever a subtype needs to be tested in one direction or
/// the other. The methods of this type are the various entry points for
/// subtyping.
///
/// Internally this contains arenas for two lists of types. The `a` arena is
/// intended to be used for lookup of the first argument to all of the methods
/// below, and the `b` arena is used for lookup of the second argument.
///
/// Arenas here are used specifically for component-based subtyping queries. In
/// these situations new types must be created based on substitution mappings,
/// but the types all have temporary lifetimes. Everything in these arenas is
/// thrown away once the subtyping computation has finished.
///
/// Note that this subtyping context also explicitly supports being created
/// from to different lists `a` and `b` originally, for testing subtyping
/// between two different components for example.
pub struct SubtypeCx<'a> {
    /// Lookup arena for first type argument
    pub a: SubtypeArena<'a>,
    /// Lookup arena for second type argument
    pub b: SubtypeArena<'a>,
}

impl<'a> SubtypeCx<'a> {
    /// Create a new instance with the specified type lists
    pub fn new_with_refs(a: TypesRef<'a>, b: TypesRef<'a>) -> SubtypeCx<'a> {
        Self::new(a.list, b.list)
    }

    pub(crate) fn new(a: &'a TypeList, b: &'a TypeList) -> SubtypeCx<'a> {
        SubtypeCx {
            a: SubtypeArena::new(a),
            b: SubtypeArena::new(b),
        }
    }

    /// Swap the type lists
    pub fn swap(&mut self) {
        mem::swap(&mut self.a, &mut self.b);
    }

    /// Executes the closure `f`, resetting the internal arenas to their
    /// original size after the closure finishes.
    ///
    /// This enables `f` to modify the internal arenas while relying on all
    /// changes being discarded after the closure finishes.
    fn with_checkpoint<T>(&mut self, f: impl FnOnce(&mut Self) -> T) -> T {
        let a = self.a.list.checkpoint();
        let b = self.b.list.checkpoint();
        let result = f(self);
        self.a.list.reset_to_checkpoint(a);
        self.b.list.reset_to_checkpoint(b);
        result
    }

    /// Tests whether `a` is a subtype of `b`.
    ///
    /// Errors are reported at the `offset` specified.
    pub fn component_entity_type(
        &mut self,
        a: &ComponentEntityType,
        b: &ComponentEntityType,
        offset: usize,
    ) -> Result<()> {
        use ComponentEntityType::*;

        match (a, b) {
            (Module(a), Module(b)) => self.module_type(*a, *b, offset),
            (Module(_), b) => bail!(offset, "expected {}, found module", b.desc()),

            (Func(a), Func(b)) => self.component_func_type(*a, *b, offset),
            (Func(_), b) => bail!(offset, "expected {}, found func", b.desc()),

            (Value(a), Value(b)) => self.component_val_type(a, b, offset),
            (Value(_), b) => bail!(offset, "expected {}, found value", b.desc()),

            (Type { referenced: a, .. }, Type { referenced: b, .. }) => {
                self.component_any_type_id(*a, *b, offset)
            }
            (Type { .. }, b) => bail!(offset, "expected {}, found type", b.desc()),

            (Instance(a), Instance(b)) => self.component_instance_type(*a, *b, offset),
            (Instance(_), b) => bail!(offset, "expected {}, found instance", b.desc()),

            (Component(a), Component(b)) => self.component_type(*a, *b, offset),
            (Component(_), b) => bail!(offset, "expected {}, found component", b.desc()),
        }
    }

    /// Tests whether `a` is a subtype of `b`.
    ///
    /// Errors are reported at the `offset` specified.
    pub fn component_type(
        &mut self,
        a: ComponentTypeId,
        b: ComponentTypeId,
        offset: usize,
    ) -> Result<()> {
        // Components are ... tricky. They follow the same basic
        // structure as core wasm modules, but they also have extra
        // logic to handle resource types. Resources are effectively
        // abstract types so this is sort of where an ML module system
        // in the component model becomes a reality.
        //
        // This also leverages the `open_instance_type` method below
        // heavily which internally has its own quite large suite of
        // logic. More-or-less what's happening here is:
        //
        // 1. Pretend that the imports of B are given as values to the
        //    imports of A. If A didn't import anything, for example,
        //    that's great and the subtyping definitely passes there.
        //    This operation produces a mapping of all the resources of
        //    A's imports to resources in B's imports.
        //
        // 2. This mapping is applied to all of A's exports. This means
        //    that all exports of A referring to A's imported resources
        //    now instead refer to B's. Note, though that A's exports
        //    still refer to its own defined resources.
        //
        // 3. The same `open_instance_type` method used during the
        //    first step is used again, but this time on the exports
        //    in the reverse direction. This performs a similar
        //    operation, though, by creating a mapping from B's
        //    defined resources to A's defined resources. The map
        //    itself is discarded as it's not needed.
        //
        // The order that everything passed here is intentional, but
        // also subtle. I personally think of it as
        // `open_instance_type` takes a list of things to satisfy a
        // signature and produces a mapping of resources in the
        // signature to those provided in the list of things. The
        // order of operations then goes:
        //
        // * Someone thinks they have a component of type B, but they
        //   actually have a component of type A (e.g. due to this
        //   subtype check passing).
        // * This person provides the imports of B and that must be
        //   sufficient to satisfy the imports of A. This is the first
        //   `open_instance_type` check.
        // * Now though the resources provided by B are substituted
        //   into A's exports since that's what was provided.
        // * A's exports are then handed back to the original person,
        //   and these exports must satisfy the signature required by B
        //   since that's what they're expecting.
        // * This is the second `open_instance_type` which, to get
        //   resource types to line up, will map from A's defined
        //   resources to B's defined resources.
        //
        // If all that passes then the resources should all line up
        // perfectly. Any misalignment is reported as a subtyping
        // error.
        let b_imports = self.b[b]
            .imports
            .iter()
            .map(|(name, ty)| (name.clone(), *ty))
            .collect();
        self.swap();
        let mut import_mapping =
            self.open_instance_type(&b_imports, a, ExternKind::Import, offset)?;
        self.swap();
        self.with_checkpoint(|this| {
            let mut a_exports = this.a[a]
                .exports
                .iter()
                .map(|(name, ty)| (name.clone(), *ty))
                .collect::<IndexMap<_, _>>();
            for ty in a_exports.values_mut() {
                this.a.remap_component_entity(ty, &mut import_mapping);
            }
            this.open_instance_type(&a_exports, b, ExternKind::Export, offset)?;
            Ok(())
        })
    }

    /// Tests whether `a` is a subtype of `b`.
    ///
    /// Errors are reported at the `offset` specified.
    pub fn component_instance_type(
        &mut self,
        a_id: ComponentInstanceTypeId,
        b_id: ComponentInstanceTypeId,
        offset: usize,
    ) -> Result<()> {
        // For instance type subtyping, all exports in the other
        // instance type must be present in this instance type's
        // exports (i.e. it can export *more* than what this instance
        // type needs).
        let a = &self.a[a_id];
        let b = &self.b[b_id];

        let mut exports = Vec::with_capacity(b.exports.len());
        for (k, b) in b.exports.iter() {
            match a.exports.get(k) {
                Some(a) => exports.push((*a, *b)),
                None => bail!(offset, "missing expected export `{k}`"),
            }
        }
        for (i, (a, b)) in exports.iter().enumerate() {
            let err = match self.component_entity_type(a, b, offset) {
                Ok(()) => continue,
                Err(e) => e,
            };
            // On failure attach the name of this export as context to
            // the error message to leave a breadcrumb trail.
            let (name, _) = self.b[b_id].exports.get_index(i).unwrap();
            return Err(err.with_context(|| format!("type mismatch in instance export `{name}`")));
        }
        Ok(())
    }

    /// Tests whether `a` is a subtype of `b`.
    ///
    /// Errors are reported at the `offset` specified.
    pub fn component_func_type(
        &mut self,
        a: ComponentFuncTypeId,
        b: ComponentFuncTypeId,
        offset: usize,
    ) -> Result<()> {
        let a = &self.a[a];
        let b = &self.b[b];

        // Note that this intentionally diverges from the upstream
        // specification in terms of subtyping. This is a full
        // type-equality check which ensures that the structure of `a`
        // exactly matches the structure of `b`. The rationale for this
        // is:
        //
        // * Primarily in Wasmtime subtyping based on function types is
        //   not implemented. This includes both subtyping a host
        //   import and additionally handling subtyping as functions
        //   cross component boundaries. The host import subtyping (or
        //   component export subtyping) is not clear how to handle at
        //   all at this time. The subtyping of functions between
        //   components can more easily be handled by extending the
        //   `fact` compiler, but that hasn't been done yet.
        //
        // * The upstream specification is currently pretty
        //   intentionally vague precisely what subtyping is allowed.
        //   Implementing a strict check here is intended to be a
        //   conservative starting point for the component model which
        //   can be extended in the future if necessary.
        //
        // * The interaction with subtyping on bindings generation, for
        //   example, is a tricky problem that doesn't have a clear
        //   answer at this time.  Effectively this is more rationale
        //   for being conservative in the first pass of the component
        //   model.
        //
        // So, in conclusion, the test here (and other places that
        // reference this comment) is for exact type equality with no
        // differences.
        if a.params.len() != b.params.len() {
            bail!(
                offset,
                "expected {} parameters, found {}",
                b.params.len(),
                a.params.len(),
            );
        }
        if a.results.len() != b.results.len() {
            bail!(
                offset,
                "expected {} results, found {}",
                b.results.len(),
                a.results.len(),
            );
        }
        for ((an, a), (bn, b)) in a.params.iter().zip(b.params.iter()) {
            if an != bn {
                bail!(offset, "expected parameter named `{bn}`, found `{an}`");
            }
            self.component_val_type(a, b, offset)
                .with_context(|| format!("type mismatch in function parameter `{an}`"))?;
        }
        for ((an, a), (bn, b)) in a.results.iter().zip(b.results.iter()) {
            if an != bn {
                bail!(offset, "mismatched result names");
            }
            self.component_val_type(a, b, offset)
                .with_context(|| "type mismatch with result type")?;
        }
        Ok(())
    }

    /// Tests whether `a` is a subtype of `b`.
    ///
    /// Errors are reported at the `offset` specified.
    pub fn module_type(
        &mut self,
        a: ComponentCoreModuleTypeId,
        b: ComponentCoreModuleTypeId,
        offset: usize,
    ) -> Result<()> {
        // For module type subtyping, all exports in the other module
        // type must be present in this module type's exports (i.e. it
        // can export *more* than what this module type needs).
        // However, for imports, the check is reversed (i.e. it is okay
        // to import *less* than what this module type needs).
        self.swap();
        let a_imports = &self.b[a].imports;
        let b_imports = &self.a[b].imports;
        for (k, a) in a_imports {
            match b_imports.get(k) {
                Some(b) => self
                    .entity_type(b, a, offset)
                    .with_context(|| format!("type mismatch in import `{}::{}`", k.0, k.1))?,
                None => bail!(offset, "missing expected import `{}::{}`", k.0, k.1),
            }
        }
        self.swap();
        let a = &self.a[a];
        let b = &self.b[b];
        for (k, b) in b.exports.iter() {
            match a.exports.get(k) {
                Some(a) => self
                    .entity_type(a, b, offset)
                    .with_context(|| format!("type mismatch in export `{k}`"))?,
                None => bail!(offset, "missing expected export `{k}`"),
            }
        }
        Ok(())
    }

    /// Tests whether `a` is a subtype of `b`.
    ///
    /// Errors are reported at the `offset` specified.
    pub fn component_any_type_id(
        &mut self,
        a: ComponentAnyTypeId,
        b: ComponentAnyTypeId,
        offset: usize,
    ) -> Result<()> {
        match (a, b) {
            (ComponentAnyTypeId::Resource(a), ComponentAnyTypeId::Resource(b)) => {
                if a.resource() == b.resource() {
                    Ok(())
                } else {
                    bail!(
                        offset,
                        "resource types are not the same ({:?} vs. {:?})",
                        a.resource(),
                        b.resource()
                    )
                }
            }
            (ComponentAnyTypeId::Resource(_), b) => {
                bail!(offset, "expected {}, found resource", b.desc())
            }
            (ComponentAnyTypeId::Defined(a), ComponentAnyTypeId::Defined(b)) => {
                self.component_defined_type(a, b, offset)
            }
            (ComponentAnyTypeId::Defined(_), b) => {
                bail!(offset, "expected {}, found defined type", b.desc())
            }

            (ComponentAnyTypeId::Func(a), ComponentAnyTypeId::Func(b)) => {
                self.component_func_type(a, b, offset)
            }
            (ComponentAnyTypeId::Func(_), b) => {
                bail!(offset, "expected {}, found func type", b.desc())
            }

            (ComponentAnyTypeId::Instance(a), ComponentAnyTypeId::Instance(b)) => {
                self.component_instance_type(a, b, offset)
            }
            (ComponentAnyTypeId::Instance(_), b) => {
                bail!(offset, "expected {}, found instance type", b.desc())
            }

            (ComponentAnyTypeId::Component(a), ComponentAnyTypeId::Component(b)) => {
                self.component_type(a, b, offset)
            }
            (ComponentAnyTypeId::Component(_), b) => {
                bail!(offset, "expected {}, found component type", b.desc())
            }
        }
    }

    /// The building block for subtyping checks when components are
    /// instantiated and when components are tested if they're subtypes of each
    /// other.
    ///
    /// This method takes a number of arguments:
    ///
    /// * `a` - this is a list of typed items which can be thought of as
    ///   concrete values to test against `b`.
    /// * `b` - this `TypeId` must point to `Type::Component`.
    /// * `kind` - indicates whether the `imports` or `exports` of `b` are
    ///   being tested against for the values in `a`.
    /// * `offset` - the binary offset at which to report errors if one happens.
    ///
    /// This will attempt to determine if the items in `a` satisfy the
    /// signature required by the `kind` items of `b`. For example component
    /// instantiation will have `a` as the list of arguments provided to
    /// instantiation, `b` is the component being instantiated, and `kind` is
    /// `ExternKind::Import`.
    ///
    /// This function, if successful, will return a mapping of the resources in
    /// `b` to the resources in `a` provided. This mapping is guaranteed to
    /// contain all the resources for `b` (all imported resources for
    /// `ExternKind::Import` or all defined resources for `ExternKind::Export`).
    pub fn open_instance_type(
        &mut self,
        a: &IndexMap<String, ComponentEntityType>,
        b: ComponentTypeId,
        kind: ExternKind,
        offset: usize,
    ) -> Result<Remapping> {
        // First, determine the mapping from resources in `b` to those supplied
        // by arguments in `a`.
        //
        // This loop will iterate over all the appropriate resources in `b`
        // and find the corresponding resource in `args`. The exact lists
        // in use here depend on the `kind` provided. This necessarily requires
        // a sequence of string lookups to find the corresponding items in each
        // list.
        //
        // The path to each resource in `resources` is precomputed as a list of
        // indexes. The first index is into `b`'s list of `entities`, and gives
        // the name that `b` assigns to the resource.  Each subsequent index,
        // if present, means that this resource was present through a layer of
        // an instance type, and the index is into the instance type's exports.
        // More information about this can be found on
        // `ComponentState::imported_resources`.
        //
        // This loop will follow the list of indices for each resource and, at
        // the same time, walk through the arguments supplied to instantiating
        // the `component_type`. This means that within `component_type`
        // index-based lookups are performed while in `args` name-based
        // lookups are performed.
        //
        // Note that here it's possible that `args` doesn't actually supply the
        // correct type of import for each item since argument checking has
        // not proceeded yet. These type errors, however, aren't handled by
        // this loop and are deferred below to the main subtyping check. That
        // means that `mapping` won't necessarily have a mapping for all
        // imported resources into `component_type`, but that should be ok.
        let component_type = &self.b[b];
        let entities = match kind {
            ExternKind::Import => &component_type.imports,
            ExternKind::Export => &component_type.exports,
        };
        let resources = match kind {
            ExternKind::Import => &component_type.imported_resources,
            ExternKind::Export => &component_type.defined_resources,
        };
        let mut mapping = Remapping::default();
        'outer: for (resource, path) in resources.iter() {
            // Lookup the first path item in `imports` and the corresponding
            // entry in `args` by name.
            let (name, ty) = entities.get_index(path[0]).unwrap();
            let mut ty = *ty;
            let mut arg = a.get(name);

            // Lookup all the subsequent `path` entries, if any, by index in
            // `ty` and by name in `arg`. Type errors in `arg` are skipped over
            // entirely.
            for i in path.iter().skip(1).copied() {
                let id = match ty {
                    ComponentEntityType::Instance(id) => id,
                    _ => unreachable!(),
                };
                let (name, next_ty) = self.b[id].exports.get_index(i).unwrap();
                ty = *next_ty;
                arg = match arg {
                    Some(ComponentEntityType::Instance(id)) => self.a[*id].exports.get(name),
                    _ => continue 'outer,
                };
            }

            // Double-check that `ty`, the leaf type of `component_type`, is
            // indeed the expected resource.
            if cfg!(debug_assertions) {
                let id = match ty {
                    ComponentEntityType::Type { created, .. } => match created {
                        ComponentAnyTypeId::Resource(id) => id.resource(),
                        _ => unreachable!(),
                    },
                    _ => unreachable!(),
                };
                assert_eq!(id, *resource);
            }

            // The leaf of `arg` should be a type which is a resource. If not
            // it's skipped and this'll wind up generating an error later on in
            // subtype checking below.
            if let Some(ComponentEntityType::Type { created, .. }) = arg {
                if let ComponentAnyTypeId::Resource(r) = created {
                    mapping.resources.insert(*resource, r.resource());
                }
            }
        }

        // Now that a mapping from the resources in `b` to the resources in `a`
        // has been determined it's possible to perform the actual subtype
        // check.
        //
        // This subtype check notably needs to ensure that all resource types
        // line up. To achieve this the `mapping` previously calculated is used
        // to perform a substitution on each component entity type.
        //
        // The first loop here performs a name lookup to create a list of
        // values from `a` to expected items in `b`. Once the list is created
        // the substitution check is performed on each element.
        let mut to_typecheck = Vec::new();
        for (name, expected) in entities.iter() {
            match a.get(name) {
                Some(arg) => to_typecheck.push((*arg, *expected)),
                None => bail!(offset, "missing {} named `{name}`", kind.desc()),
            }
        }
        let mut type_map = Map::default();
        for (i, (actual, expected)) in to_typecheck.into_iter().enumerate() {
            let result = self.with_checkpoint(|this| {
                let mut expected = expected;
                this.b.remap_component_entity(&mut expected, &mut mapping);
                mapping.types.clear();
                this.component_entity_type(&actual, &expected, offset)
            });
            let err = match result {
                Ok(()) => {
                    // On a successful type-check record a mapping of
                    // type-to-type in `type_map` for any type imports that were
                    // satisfied. This is then used afterwards when performing
                    // type substitution to remap all component-local types to
                    // those that were provided in the imports.
                    self.register_type_renamings(actual, expected, &mut type_map);
                    continue;
                }
                Err(e) => e,
            };

            // If an error happens then attach the name of the entity to the
            // error message using the `i` iteration counter.
            let component_type = &self.b[b];
            let entities = match kind {
                ExternKind::Import => &component_type.imports,
                ExternKind::Export => &component_type.exports,
            };
            let (name, _) = entities.get_index(i).unwrap();
            return Err(err.with_context(|| format!("type mismatch for {} `{name}`", kind.desc())));
        }
        mapping.types = type_map;
        Ok(mapping)
    }

    pub(crate) fn entity_type(&self, a: &EntityType, b: &EntityType, offset: usize) -> Result<()> {
        macro_rules! limits_match {
            ($a:expr, $b:expr) => {{
                let a = $a;
                let b = $b;
                a.initial >= b.initial
                    && match b.maximum {
                        Some(b_max) => match a.maximum {
                            Some(a_max) => a_max <= b_max,
                            None => false,
                        },
                        None => true,
                    }
            }};
        }

        match (a, b) {
            (EntityType::Func(a), EntityType::Func(b)) => {
                self.core_func_type(self.a[*a].unwrap_func(), self.b[*b].unwrap_func(), offset)
            }
            (EntityType::Func(_), b) => bail!(offset, "expected {}, found func", b.desc()),
            (EntityType::Table(a), EntityType::Table(b)) => {
                if a.element_type != b.element_type {
                    bail!(
                        offset,
                        "expected table element type {}, found {}",
                        b.element_type,
                        a.element_type,
                    )
                }
                if limits_match!(a, b) {
                    Ok(())
                } else {
                    bail!(offset, "mismatch in table limits")
                }
            }
            (EntityType::Table(_), b) => bail!(offset, "expected {}, found table", b.desc()),
            (EntityType::Memory(a), EntityType::Memory(b)) => {
                if a.shared != b.shared {
                    bail!(offset, "mismatch in the shared flag for memories")
                }
                if a.memory64 != b.memory64 {
                    bail!(offset, "mismatch in index type used for memories")
                }
                if limits_match!(a, b) {
                    Ok(())
                } else {
                    bail!(offset, "mismatch in memory limits")
                }
            }
            (EntityType::Memory(_), b) => bail!(offset, "expected {}, found memory", b.desc()),
            (EntityType::Global(a), EntityType::Global(b)) => {
                if a.mutable != b.mutable {
                    bail!(offset, "global types differ in mutability")
                }
                if a.content_type == b.content_type {
                    Ok(())
                } else {
                    bail!(
                        offset,
                        "expected global type {}, found {}",
                        b.content_type,
                        a.content_type,
                    )
                }
            }
            (EntityType::Global(_), b) => bail!(offset, "expected {}, found global", b.desc()),
            (EntityType::Tag(a), EntityType::Tag(b)) => {
                self.core_func_type(self.a[*a].unwrap_func(), self.b[*b].unwrap_func(), offset)
            }
            (EntityType::Tag(_), b) => bail!(offset, "expected {}, found tag", b.desc()),
        }
    }

    fn core_func_type(&self, a: &FuncType, b: &FuncType, offset: usize) -> Result<()> {
        if a == b {
            Ok(())
        } else {
            bail!(
                offset,
                "expected: {}\n\
                 found:    {}",
                b.desc(),
                a.desc(),
            )
        }
    }

    pub(crate) fn component_val_type(
        &self,
        a: &ComponentValType,
        b: &ComponentValType,
        offset: usize,
    ) -> Result<()> {
        match (a, b) {
            (ComponentValType::Primitive(a), ComponentValType::Primitive(b)) => {
                self.primitive_val_type(*a, *b, offset)
            }
            (ComponentValType::Type(a), ComponentValType::Type(b)) => {
                self.component_defined_type(*a, *b, offset)
            }
            (ComponentValType::Primitive(a), ComponentValType::Type(b)) => match &self.b[*b] {
                ComponentDefinedType::Primitive(b) => self.primitive_val_type(*a, *b, offset),
                b => bail!(offset, "expected {}, found {a}", b.desc()),
            },
            (ComponentValType::Type(a), ComponentValType::Primitive(b)) => match &self.a[*a] {
                ComponentDefinedType::Primitive(a) => self.primitive_val_type(*a, *b, offset),
                a => bail!(offset, "expected {b}, found {}", a.desc()),
            },
        }
    }

    fn component_defined_type(
        &self,
        a: ComponentDefinedTypeId,
        b: ComponentDefinedTypeId,
        offset: usize,
    ) -> Result<()> {
        use ComponentDefinedType::*;

        // Note that the implementation of subtyping here diverges from the
        // upstream specification intentionally, see the documentation on
        // function subtyping for more information.
        match (&self.a[a], &self.b[b]) {
            (Primitive(a), Primitive(b)) => self.primitive_val_type(*a, *b, offset),
            (Primitive(a), b) => bail!(offset, "expected {}, found {a}", b.desc()),
            (Record(a), Record(b)) => {
                if a.fields.len() != b.fields.len() {
                    bail!(
                        offset,
                        "expected {} fields, found {}",
                        b.fields.len(),
                        a.fields.len(),
                    );
                }

                for ((aname, a), (bname, b)) in a.fields.iter().zip(b.fields.iter()) {
                    if aname != bname {
                        bail!(offset, "expected field name `{bname}`, found `{aname}`");
                    }
                    self.component_val_type(a, b, offset)
                        .with_context(|| format!("type mismatch in record field `{aname}`"))?;
                }
                Ok(())
            }
            (Record(_), b) => bail!(offset, "expected {}, found record", b.desc()),
            (Variant(a), Variant(b)) => {
                if a.cases.len() != b.cases.len() {
                    bail!(
                        offset,
                        "expected {} cases, found {}",
                        b.cases.len(),
                        a.cases.len(),
                    );
                }
                for ((aname, a), (bname, b)) in a.cases.iter().zip(b.cases.iter()) {
                    if aname != bname {
                        bail!(offset, "expected case named `{bname}`, found `{aname}`");
                    }
                    match (&a.ty, &b.ty) {
                        (Some(a), Some(b)) => self
                            .component_val_type(a, b, offset)
                            .with_context(|| format!("type mismatch in variant case `{aname}`"))?,
                        (None, None) => {}
                        (None, Some(_)) => {
                            bail!(offset, "expected case `{aname}` to have a type, found none")
                        }
                        (Some(_), None) => bail!(offset, "expected case `{aname}` to have no type"),
                    }
                }
                Ok(())
            }
            (Variant(_), b) => bail!(offset, "expected {}, found variant", b.desc()),
            (List(a), List(b)) | (Option(a), Option(b)) => self.component_val_type(a, b, offset),
            (List(_), b) => bail!(offset, "expected {}, found list", b.desc()),
            (Option(_), b) => bail!(offset, "expected {}, found option", b.desc()),
            (Tuple(a), Tuple(b)) => {
                if a.types.len() != b.types.len() {
                    bail!(
                        offset,
                        "expected {} types, found {}",
                        b.types.len(),
                        a.types.len(),
                    );
                }
                for (i, (a, b)) in a.types.iter().zip(b.types.iter()).enumerate() {
                    self.component_val_type(a, b, offset)
                        .with_context(|| format!("type mismatch in tuple field {i}"))?;
                }
                Ok(())
            }
            (Tuple(_), b) => bail!(offset, "expected {}, found tuple", b.desc()),
            (at @ Flags(a), Flags(b)) | (at @ Enum(a), Enum(b)) => {
                let desc = match at {
                    Flags(_) => "flags",
                    _ => "enum",
                };
                if a.len() == b.len() && a.iter().eq(b.iter()) {
                    Ok(())
                } else {
                    bail!(offset, "mismatch in {desc} elements")
                }
            }
            (Flags(_), b) => bail!(offset, "expected {}, found flags", b.desc()),
            (Enum(_), b) => bail!(offset, "expected {}, found enum", b.desc()),
            (Result { ok: ao, err: ae }, Result { ok: bo, err: be }) => {
                match (ao, bo) {
                    (None, None) => {}
                    (Some(a), Some(b)) => self
                        .component_val_type(a, b, offset)
                        .with_context(|| "type mismatch in ok variant")?,
                    (None, Some(_)) => bail!(offset, "expected ok type, but found none"),
                    (Some(_), None) => bail!(offset, "expected ok type to not be present"),
                }
                match (ae, be) {
                    (None, None) => {}
                    (Some(a), Some(b)) => self
                        .component_val_type(a, b, offset)
                        .with_context(|| "type mismatch in err variant")?,
                    (None, Some(_)) => bail!(offset, "expected err type, but found none"),
                    (Some(_), None) => bail!(offset, "expected err type to not be present"),
                }
                Ok(())
            }
            (Result { .. }, b) => bail!(offset, "expected {}, found result", b.desc()),
            (Own(a), Own(b)) | (Borrow(a), Borrow(b)) => {
                if a.resource() == b.resource() {
                    Ok(())
                } else {
                    bail!(offset, "resource types are not the same")
                }
            }
            (Own(_), b) => bail!(offset, "expected {}, found own", b.desc()),
            (Borrow(_), b) => bail!(offset, "expected {}, found borrow", b.desc()),
            (Future(a), Future(b)) => match (a, b) {
                (None, None) => Ok(()),
                (Some(a), Some(b)) => self
                    .component_val_type(a, b, offset)
                    .with_context(|| "type mismatch in future"),
                (None, Some(_)) => bail!(offset, "expected future type, but found none"),
                (Some(_), None) => bail!(offset, "expected future type to not be present"),
            },
            (Future(_), b) => bail!(offset, "expected {}, found future", b.desc()),
            (Stream(a), Stream(b)) => self
                .component_val_type(a, b, offset)
                .with_context(|| "type mismatch in stream"),
            (Stream(_), b) => bail!(offset, "expected {}, found stream", b.desc()),
<<<<<<< HEAD
            (Error, Error) => Ok(()),
            (Error, b) => bail!(offset, "expected {}, found error", b.desc()),
=======
            (ErrorContext, ErrorContext) => Ok(()),
            (ErrorContext, b) => bail!(offset, "expected {}, found error-context", b.desc()),
>>>>>>> 27bb59a1
        }
    }

    fn primitive_val_type(
        &self,
        a: PrimitiveValType,
        b: PrimitiveValType,
        offset: usize,
    ) -> Result<()> {
        // Note that this intentionally diverges from the upstream specification
        // at this time and only considers exact equality for subtyping
        // relationships.
        //
        // More information can be found in the subtyping implementation for
        // component functions.
        if a == b {
            Ok(())
        } else {
            bail!(offset, "expected primitive `{b}` found primitive `{a}`")
        }
    }

    fn register_type_renamings(
        &self,
        actual: ComponentEntityType,
        expected: ComponentEntityType,
        type_map: &mut Map<ComponentAnyTypeId, ComponentAnyTypeId>,
    ) {
        match (expected, actual) {
            (
                ComponentEntityType::Type {
                    created: expected, ..
                },
                ComponentEntityType::Type {
                    created: actual, ..
                },
            ) => {
                let prev = type_map.insert(expected, actual);
                assert!(prev.is_none());
            }
            (ComponentEntityType::Instance(expected), ComponentEntityType::Instance(actual)) => {
                let actual = &self.a[actual];
                for (name, expected) in self.b[expected].exports.iter() {
                    let actual = actual.exports[name];
                    self.register_type_renamings(actual, *expected, type_map);
                }
            }
            _ => {}
        }
    }
}

/// A helper typed used purely during subtyping as part of `SubtypeCx`.
///
/// This takes a `types` list as input which is the "base" of the ids that can
/// be indexed through this arena. All future types pushed into this, if any,
/// are stored in `self.list`.
///
/// This is intended to have arena-like behavior where everything pushed onto
/// `self.list` is thrown away after a subtyping computation is performed. All
/// new types pushed into this arena are purely temporary.
pub struct SubtypeArena<'a> {
    types: &'a TypeList,
    list: TypeList,
}

impl<'a> SubtypeArena<'a> {
    fn new(types: &'a TypeList) -> SubtypeArena<'a> {
        SubtypeArena {
            types,
            list: TypeList::default(),
        }
    }
}

impl<T> Index<T> for SubtypeArena<'_>
where
    T: TypeIdentifier,
{
    type Output = T::Data;

    fn index(&self, id: T) -> &T::Data {
        let index = id.index();
        if index < T::list(self.types).len() {
            &self.types[id]
        } else {
            let temp_index = index - T::list(self.types).len();
            let temp_index = u32::try_from(temp_index).unwrap();
            let temp_id = T::from_index(temp_index);
            &self.list[temp_id]
        }
    }
}

impl Remap for SubtypeArena<'_> {
    fn push_ty<T>(&mut self, ty: T) -> T::Id
    where
        T: TypeData,
    {
        let index = T::Id::list(&self.list).len() + T::Id::list(self.types).len();
        let index = u32::try_from(index).unwrap();
        self.list.push(ty);
        T::Id::from_index(index)
    }
}

/// Helper trait for adding contextual information to an error, modeled after
/// `anyhow::Context`.
pub(crate) trait Context {
    fn with_context<S>(self, context: impl FnOnce() -> S) -> Self
    where
        S: Into<String>;
}

impl<T> Context for Result<T> {
    fn with_context<S>(self, context: impl FnOnce() -> S) -> Self
    where
        S: Into<String>,
    {
        match self {
            Ok(val) => Ok(val),
            Err(e) => Err(e.with_context(context)),
        }
    }
}

impl Context for BinaryReaderError {
    fn with_context<S>(mut self, context: impl FnOnce() -> S) -> Self
    where
        S: Into<String>,
    {
        self.add_context(context().into());
        self
    }
}<|MERGE_RESOLUTION|>--- conflicted
+++ resolved
@@ -1041,21 +1041,12 @@
     Own(AliasableResourceId),
     /// The type is a borrowed handle to the specified resource.
     Borrow(AliasableResourceId),
-<<<<<<< HEAD
-    /// TODO: docs
-    Future(Option<ComponentValType>),
-    /// TODO: docs
-    Stream(ComponentValType),
-    /// TODO: docs
-    Error,
-=======
     /// A future type with the specified payload type.
     Future(Option<ComponentValType>),
     /// A stream type with the specified payload type.
     Stream(ComponentValType),
     /// The error-context type.
     ErrorContext,
->>>>>>> 27bb59a1
 }
 
 impl TypeData for ComponentDefinedType {
@@ -1069,11 +1060,7 @@
             | Self::Own(_)
             | Self::Future(_)
             | Self::Stream(_)
-<<<<<<< HEAD
-            | Self::Error => TypeInfo::new(),
-=======
             | Self::ErrorContext => TypeInfo::new(),
->>>>>>> 27bb59a1
             Self::Borrow(_) => TypeInfo::borrow(),
             Self::Record(r) => r.info,
             Self::Variant(v) => v.info,
@@ -1107,11 +1094,7 @@
             | Self::Borrow(_)
             | Self::Future(_)
             | Self::Stream(_)
-<<<<<<< HEAD
-            | Self::Error => false,
-=======
             | Self::ErrorContext => false,
->>>>>>> 27bb59a1
             Self::Option(ty) => ty.contains_ptr(types),
             Self::Result { ok, err } => {
                 ok.map(|ty| ty.contains_ptr(types)).unwrap_or(false)
@@ -1145,11 +1128,7 @@
             | Self::Borrow(_)
             | Self::Future(_)
             | Self::Stream(_)
-<<<<<<< HEAD
-            | Self::Error => lowered_types.push(ValType::I32),
-=======
             | Self::ErrorContext => lowered_types.push(ValType::I32),
->>>>>>> 27bb59a1
             Self::Option(ty) => {
                 Self::push_variant_wasm_types([ty].into_iter(), types, lowered_types)
             }
@@ -1219,11 +1198,7 @@
             ComponentDefinedType::Borrow(_) => "borrow",
             ComponentDefinedType::Future(_) => "future",
             ComponentDefinedType::Stream(_) => "stream",
-<<<<<<< HEAD
-            ComponentDefinedType::Error => "error",
-=======
             ComponentDefinedType::ErrorContext => "error-context",
->>>>>>> 27bb59a1
         }
     }
 }
@@ -1939,11 +1914,7 @@
             ComponentDefinedType::Primitive(_)
             | ComponentDefinedType::Flags(_)
             | ComponentDefinedType::Enum(_)
-<<<<<<< HEAD
-            | ComponentDefinedType::Error => {}
-=======
             | ComponentDefinedType::ErrorContext => {}
->>>>>>> 27bb59a1
             ComponentDefinedType::Record(r) => {
                 for ty in r.fields.values() {
                     self.free_variables_valtype(ty, set);
@@ -2082,11 +2053,7 @@
         let ty = &self[id];
         match ty {
             // Primitives are always considered named
-<<<<<<< HEAD
-            ComponentDefinedType::Primitive(_) | ComponentDefinedType::Error => true,
-=======
             ComponentDefinedType::Primitive(_) | ComponentDefinedType::ErrorContext => true,
->>>>>>> 27bb59a1
 
             // These structures are never allowed to be anonymous, so they
             // themselves must be named.
@@ -2274,11 +2241,7 @@
             ComponentDefinedType::Primitive(_)
             | ComponentDefinedType::Flags(_)
             | ComponentDefinedType::Enum(_)
-<<<<<<< HEAD
-            | ComponentDefinedType::Error => {}
-=======
             | ComponentDefinedType::ErrorContext => {}
->>>>>>> 27bb59a1
             ComponentDefinedType::Record(r) => {
                 for ty in r.fields.values_mut() {
                     any_changed |= self.remap_valtype(ty, map);
@@ -3257,13 +3220,8 @@
                 .component_val_type(a, b, offset)
                 .with_context(|| "type mismatch in stream"),
             (Stream(_), b) => bail!(offset, "expected {}, found stream", b.desc()),
-<<<<<<< HEAD
-            (Error, Error) => Ok(()),
-            (Error, b) => bail!(offset, "expected {}, found error", b.desc()),
-=======
             (ErrorContext, ErrorContext) => Ok(()),
             (ErrorContext, b) => bail!(offset, "expected {}, found error-context", b.desc()),
->>>>>>> 27bb59a1
         }
     }
 
