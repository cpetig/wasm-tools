//! Module for WebAssembly composition graphs.
use crate::encoding::{CompositionGraphEncoder, TypeEncoder};
use anyhow::{anyhow, bail, Context, Result};
use indexmap::{IndexMap, IndexSet};
use petgraph::{algo::toposort, graphmap::DiGraphMap, EdgeDirection};
use std::{
    borrow::Cow,
    cell::RefCell,
    collections::{hash_map::Entry, HashMap, HashSet},
    path::{Path, PathBuf},
    sync::atomic::{AtomicUsize, Ordering},
};
use wasmparser::{
    component_types::{
        ComponentAnyTypeId, ComponentEntityType, ComponentInstanceTypeId, Remap, Remapping,
        ResourceId, SubtypeCx,
    },
    names::ComponentName,
    types::{Types, TypesRef},
    Chunk, ComponentExternalKind, ComponentTypeRef, Encoding, Parser, Payload, ValidPayload,
    Validator, WasmFeatures,
};

pub(crate) fn type_desc(item: ComponentEntityType) -> &'static str {
    match item {
        ComponentEntityType::Instance(_) => "instance",
        ComponentEntityType::Module(_) => "module",
        ComponentEntityType::Func(_) => "function",
        ComponentEntityType::Value(_) => "value",
        ComponentEntityType::Type { .. } => "type",
        ComponentEntityType::Component(_) => "component",
    }
}

/// Represents a component in a composition graph.
pub struct Component<'a> {
    /// The name of the component.
    pub(crate) name: String,
    /// The path to the component file if parsed via `Component::from_file`.
    pub(crate) path: Option<PathBuf>,
    /// The raw bytes of the component.
    pub(crate) bytes: Cow<'a, [u8]>,
    /// The type information of the component.
    pub(crate) types: Types,
    /// The import map of the component.
    pub(crate) imports: IndexMap<String, ComponentTypeRef>,
    /// The export map of the component.
    pub(crate) exports: IndexMap<String, (ComponentExternalKind, u32)>,
}

impl<'a> Component<'a> {
    /// Constructs a new component from reading the given file.
    pub fn from_file(name: &str, path: impl AsRef<Path>, features: WasmFeatures) -> Result<Self> {
        let path = path.as_ref();
        log::info!("parsing WebAssembly component file `{}`", path.display());
        let component = Self::parse(
            ComponentName::new(name, 0)?.to_string(),
            Some(path.to_owned()),
            wat::parse_file(path)
                .with_context(|| {
                    format!("failed to parse component `{path}`", path = path.display())
                })?
                .into(),
            features,
        )
        .with_context(|| format!("failed to parse component `{path}`", path = path.display()))?;

        log::debug!(
            "WebAssembly component `{path}` parsed:\n{component:#?}",
            path = path.display()
        );

        Ok(component)
    }

    /// Constructs a new component from the given bytes.
    pub fn from_bytes(
        name: impl Into<String>,
        bytes: impl Into<Cow<'a, [u8]>>,
        features: WasmFeatures,
    ) -> Result<Self> {
        let mut bytes = bytes.into();

        match wat::parse_bytes(bytes.as_ref()).context("failed to parse component")? {
            Cow::Borrowed(_) => {
                // Original bytes were not modified
            }
            Cow::Owned(v) => bytes = v.into(),
        }

        log::info!("parsing WebAssembly component from bytes");
        let component = Self::parse(
            ComponentName::new(&name.into(), 0)?.to_string(),
            None,
            bytes,
            features,
        )
        .context("failed to parse component")?;

        log::debug!("WebAssembly component parsed:\n{component:#?}",);

        Ok(component)
    }

    fn parse(
        name: String,
        path: Option<PathBuf>,
        bytes: Cow<'a, [u8]>,
        features: WasmFeatures,
    ) -> Result<Self> {
        let mut parser = Parser::new(0);
        let mut parsers = Vec::new();
<<<<<<< HEAD
        let mut validator = Validator::new_with_features(features);
=======
        let mut validator = Validator::new_with_features(WasmFeatures::all());
>>>>>>> 57b1acee
        let mut imports = IndexMap::new();
        let mut exports = IndexMap::new();

        let mut cur = bytes.as_ref();
        loop {
            match parser.parse(cur, true)? {
                Chunk::Parsed { payload, consumed } => {
                    cur = &cur[consumed..];

                    match validator.payload(&payload)? {
                        ValidPayload::Ok => {
                            // Don't parse any sub-components or sub-modules
                            if !parsers.is_empty() {
                                continue;
                            }

                            match payload {
                                Payload::Version { encoding, .. } => {
                                    if encoding != Encoding::Component {
                                        bail!(
                                            "the {} is not a WebAssembly component",
                                            if path.is_none() { "given data" } else { "file" }
                                        );
                                    }
                                }
                                Payload::ComponentImportSection(s) => {
                                    for import in s {
                                        let import = import?;
                                        let name = import.name.0.to_string();
                                        imports.insert(name, import.ty);
                                    }
                                }
                                Payload::ComponentExportSection(s) => {
                                    for export in s {
                                        let export = export?;
                                        let name = export.name.0.to_string();
                                        exports.insert(name, (export.kind, export.index));
                                    }
                                }
                                _ => {}
                            }
                        }
                        ValidPayload::Func(_, _) => {}
                        ValidPayload::Parser(next) => {
                            parsers.push(parser);
                            parser = next;
                        }
                        ValidPayload::End(types) => match parsers.pop() {
                            Some(parent) => parser = parent,
                            None => {
                                return Ok(Component {
                                    name,
                                    path,
                                    bytes,
                                    types,
                                    imports,
                                    exports,
                                });
                            }
                        },
                    }
                }
                Chunk::NeedMoreData(_) => unreachable!(),
            }
        }
    }

    /// Gets the name of the component.
    ///
    /// Names must be unique within a composition graph.
    pub fn name(&self) -> &str {
        &self.name
    }

    /// Gets the path of the component.
    ///
    /// Returns `None` if the component was not loaded from a file.
    pub fn path(&self) -> Option<&Path> {
        self.path.as_deref()
    }

    /// Gets the bytes of the component.
    pub fn bytes(&self) -> &[u8] {
        self.bytes.as_ref()
    }

    /// Gets the type information of the component.
    pub fn types(&self) -> TypesRef {
        self.types.as_ref()
    }

    /// Gets an export from the component for the given export index.
    pub fn export(
        &self,
        index: impl Into<ExportIndex>,
    ) -> Option<(&str, ComponentExternalKind, u32)> {
        let index = index.into();
        self.exports
            .get_index(index.0)
            .map(|(name, (kind, index))| (name.as_str(), *kind, *index))
    }

    /// Gets an export from the component for the given export name.
    pub fn export_by_name(&self, name: &str) -> Option<(ExportIndex, ComponentExternalKind, u32)> {
        self.exports
            .get_full(name)
            .map(|(i, _, (kind, index))| (ExportIndex(i), *kind, *index))
    }

    /// Gets an iterator over the component's exports.
    pub fn exports(
        &self,
    ) -> impl ExactSizeIterator<Item = (ExportIndex, &str, ComponentExternalKind, u32)> {
        self.exports
            .iter()
            .enumerate()
            .map(|(i, (name, (kind, index)))| (ExportIndex(i), name.as_str(), *kind, *index))
    }

    /// Gets an import from the component for the given import index.
    pub fn import(&self, index: impl Into<ImportIndex>) -> Option<(&str, ComponentTypeRef)> {
        let index = index.into();
        self.imports
            .get_index(index.0)
            .map(|(name, ty)| (name.as_str(), *ty))
    }

    /// Gets an import from the component for the given import name.
    pub fn import_by_name(&self, name: &str) -> Option<(ImportIndex, ComponentTypeRef)> {
        self.imports
            .get_full(name)
            .map(|(i, _, ty)| (ImportIndex(i), *ty))
    }

    /// Gets an iterator over the component's imports.
    pub fn imports(&self) -> impl ExactSizeIterator<Item = (ImportIndex, &str, ComponentTypeRef)> {
        self.imports
            .iter()
            .enumerate()
            .map(|(i, (name, ty))| (ImportIndex(i), name.as_str(), *ty))
    }

    pub(crate) fn ty(&self) -> wasm_encoder::ComponentType {
        let encoder = TypeEncoder::new(self);

        encoder.component(
            &mut Default::default(),
            self.imports()
                .map(|(i, ..)| self.import_entity_type(i).unwrap()),
            self.exports()
                .map(|(i, ..)| self.export_entity_type(i).unwrap()),
        )
    }

    pub(crate) fn export_entity_type(
        &self,
        index: ExportIndex,
    ) -> Option<(&str, ComponentEntityType)> {
        let (name, _kind, _index) = self.export(index)?;
        Some((
            name,
            self.types.as_ref().component_entity_type_of_export(name)?,
        ))
    }

    pub(crate) fn import_entity_type(
        &self,
        index: ImportIndex,
    ) -> Option<(&str, ComponentEntityType)> {
        let (name, _ty) = self.import(index)?;
        Some((
            name,
            self.types.as_ref().component_entity_type_of_import(name)?,
        ))
    }

    /// Finds a compatible instance export on the component for the given instance type.
    pub(crate) fn find_compatible_export(
        &self,
        ty: ComponentInstanceTypeId,
        types: TypesRef,
        export_component_id: ComponentId,
        graph: &CompositionGraph,
    ) -> Option<ExportIndex> {
        self.exports
            .iter()
            .position(|(_, (kind, index))| {
                if *kind != ComponentExternalKind::Instance {
                    return false;
                }

                graph.try_connection(
                    export_component_id,
                    ComponentEntityType::Instance(
                        self.types.as_ref().component_instance_at(*index),
                    ),
                    self.types(),
                    ComponentEntityType::Instance(ty),
                    types,
                )
            })
            .map(ExportIndex)
    }

    /// Checks to see if an instance of this component would be a
    /// subtype of the given instance type.
    pub(crate) fn is_instance_subtype_of(
        &self,
        ty: ComponentInstanceTypeId,
        types: TypesRef,
    ) -> bool {
        let exports = types[ty].exports.iter();

        for (k, b) in exports {
            match self.exports.get_full(k.as_str()) {
                Some((ai, _, _)) => {
                    let (_, a) = self.export_entity_type(ExportIndex(ai)).unwrap();
                    if !ComponentEntityType::is_subtype_of(&a, self.types(), b, types) {
                        return false;
                    }
                }
                None => return false,
            }
        }

        true
    }
}

impl std::fmt::Debug for Component<'_> {
    fn fmt(&self, f: &mut std::fmt::Formatter) -> std::fmt::Result {
        f.debug_struct("Component")
            .field("imports", &self.imports)
            .field("exports", &self.exports)
            .finish_non_exhaustive()
    }
}

static NEXT_COMPONENT_ID: AtomicUsize = AtomicUsize::new(0);

/// Represents an identifier of a component in a composition graph.
#[derive(Debug, Copy, Clone, PartialEq, PartialOrd, Eq, Ord, Hash)]
pub struct ComponentId(pub usize);

impl ComponentId {
    fn next() -> Result<Self> {
        let next = NEXT_COMPONENT_ID.fetch_add(1, Ordering::SeqCst);
        if next == usize::MAX {
            bail!("component limit reached");
        }
        Ok(Self(next))
    }
}

impl std::fmt::Display for ComponentId {
    fn fmt(&self, f: &mut std::fmt::Formatter) -> std::fmt::Result {
        write!(f, "{}", self.0)
    }
}

impl From<usize> for ComponentId {
    fn from(id: usize) -> Self {
        Self(id)
    }
}

static NEXT_INSTANCE_ID: AtomicUsize = AtomicUsize::new(0);

/// Represents an identifier of an instance in a composition graph.
#[derive(Debug, Copy, Clone, PartialEq, PartialOrd, Eq, Ord, Hash)]
pub struct InstanceId(pub usize);

impl std::fmt::Display for InstanceId {
    fn fmt(&self, f: &mut std::fmt::Formatter) -> std::fmt::Result {
        write!(f, "{}", self.0)
    }
}

impl InstanceId {
    fn next() -> Result<Self> {
        let next = NEXT_INSTANCE_ID.fetch_add(1, Ordering::SeqCst);
        if next == usize::MAX {
            bail!("instance limit reached");
        }
        Ok(Self(next))
    }
}

impl From<usize> for InstanceId {
    fn from(id: usize) -> Self {
        Self(id)
    }
}

/// Represents an index into a component's import list.
#[derive(Debug, Clone, Copy, Eq, PartialEq, Ord, PartialOrd, Hash)]
pub struct ImportIndex(pub usize);

impl std::fmt::Display for ImportIndex {
    fn fmt(&self, f: &mut std::fmt::Formatter) -> std::fmt::Result {
        write!(f, "{}", self.0)
    }
}

impl From<usize> for ImportIndex {
    fn from(id: usize) -> Self {
        Self(id)
    }
}

/// Represents an index into a component's export list.
#[derive(Debug, Clone, Copy, Eq, PartialEq, Ord, PartialOrd, Hash)]
pub struct ExportIndex(pub usize);

impl std::fmt::Display for ExportIndex {
    fn fmt(&self, f: &mut std::fmt::Formatter) -> std::fmt::Result {
        write!(f, "{}", self.0)
    }
}

impl From<usize> for ExportIndex {
    fn from(id: usize) -> Self {
        Self(id)
    }
}

#[derive(Debug)]
pub(crate) struct ComponentEntry<'a> {
    pub(crate) component: Component<'a>,
    pub(crate) instances: HashSet<InstanceId>,
}

#[derive(Debug)]
pub(crate) struct Instance {
    pub(crate) component: ComponentId,
    pub(crate) connected: IndexSet<ImportIndex>,
}

/// The options for encoding a composition graph.
#[derive(Debug, Copy, Clone, Eq, PartialEq, Default)]
pub struct EncodeOptions {
    /// Whether or not to define instantiated components.
    ///
    /// If `false`, components will be imported instead.
    pub define_components: bool,

    /// The instance in the graph to export.
    ///
    /// If non-empty, the instance's exports will be aliased and
    /// exported from the resulting component.
    pub export: Option<InstanceId>,

    /// Whether or not to validate the encoded output.
    pub validate: bool,
}

#[derive(Clone, Debug, Default)]
pub(crate) struct ResourceMapping {
    map: im_rc::HashMap<ResourceId, (ComponentId, ResourceId)>,
}

impl ResourceMapping {
    fn add_pairs(
        mut self,
        export_component: ComponentId,
        export_type: ComponentEntityType,
        export_types: TypesRef,
        import_type: ComponentEntityType,
        import_types: TypesRef,
    ) -> Option<Self> {
        if let (
            ComponentEntityType::Instance(export_type),
            ComponentEntityType::Instance(import_type),
        ) = (export_type, import_type)
        {
            let mut exports = HashMap::new();
            for (export_name, ty) in &export_types[export_type].exports {
                // TODO: support nested instances
                if let ComponentEntityType::Type {
                    referenced: ComponentAnyTypeId::Resource(resource_id),
                    ..
                } = ty
                {
                    exports.insert(export_name, (export_component, resource_id.resource()));
                }
            }

            for (export_name, ty) in &import_types[import_type].exports {
                // TODO: support nested instances
                if let ComponentEntityType::Type {
                    referenced: ComponentAnyTypeId::Resource(resource_id),
                    ..
                } = ty
                {
                    let import_resource = resource_id.resource();
                    if let Some((export_component, export_resource)) =
                        exports.get(&export_name).copied()
                    {
                        let value = self
                            .map
                            .get(&export_resource)
                            .copied()
                            .or_else(|| self.map.get(&import_resource).copied())
                            .unwrap_or((export_component, export_resource));

                        if value.1 == export_resource {
                            self.map.insert(export_resource, value);
                            self.map.insert(import_resource, value);
                        }
                    } else {
                        // Couldn't find an export with a name that matches this
                        // import -- give up.
                        return None;
                    }
                }
            }
        }

        Some(self)
    }

    pub(crate) fn remapping(&self) -> Remapping {
        let mut remapping = Remapping::default();
        for (old, (_, new)) in &self.map {
            if old != new {
                remapping.add(*old, *new)
            }
        }
        remapping
    }
}

/// Represents a composition graph used to compose a new component
/// from other components.
#[derive(Debug, Default)]
pub struct CompositionGraph<'a> {
    names: HashMap<String, ComponentId>,
    pub(crate) components: IndexMap<ComponentId, ComponentEntry<'a>>,
    pub(crate) instances: IndexMap<InstanceId, Instance>,
    // Map where each node is an instance in the graph.
    // An edge between nodes stores a map of target import index to source export index.
    // A source export index of `None` means that the source instance itself is being used.
    pub(crate) graph: DiGraphMap<InstanceId, IndexMap<ImportIndex, Option<ExportIndex>>>,
    pub(crate) resource_mapping: RefCell<ResourceMapping>,
}

impl<'a> CompositionGraph<'a> {
    /// Constructs a new composition graph.
    pub fn new() -> Self {
        Self::default()
    }

    /// Gather any remaining resource imports which have not already been
    /// connected to exports, group them by name, and update the resource
    /// mapping to make all resources within each group equivalent.
    ///
    /// This ensures that each set of identical imports in the composed
    /// components can be merged into a single import in the output component.
    //
    // TODO: How do we balance the need to call this early (so we can match up
    // imports with exports which mutually import the same resources) with the
    // need to delay decisions about where resources are coming from (so that we
    // can match up imported resources with exported resources)?  Right now I
    // think we're erring on the side if the former at the expense of the
    // latter.
    pub(crate) fn unify_imported_resources(&self) {
        let mut resource_mapping = self.resource_mapping.borrow_mut();

        let mut resource_imports = IndexMap::<_, IndexSet<_>>::new();
        for (component_id, component) in &self.components {
            let component = &component.component;
            for import_name in component.imports.keys() {
                let ty = component
                    .types
                    .as_ref()
                    .component_entity_type_of_import(import_name)
                    .unwrap();

                if let ComponentEntityType::Instance(instance_id) = ty {
                    for (export_name, ty) in &component.types[instance_id].exports {
                        // TODO: support nested instances
                        if let ComponentEntityType::Type {
                            referenced: ComponentAnyTypeId::Resource(resource_id),
                            ..
                        } = ty
                        {
                            let set = resource_imports
                                .entry(vec![import_name.to_string(), export_name.to_string()])
                                .or_default();

                            if let Some(pair) = resource_mapping.map.get(&resource_id.resource()) {
                                set.insert(*pair);
                            }
                            set.insert((*component_id, resource_id.resource()));
                        }
                    }
                }
            }
        }

        for resources in resource_imports.values() {
            match &resources.iter().copied().collect::<Vec<_>>()[..] {
                [] => unreachable!(),
                [_] => {}
                [first, rest @ ..] => {
                    resource_mapping.map.insert(first.1, *first);
                    for resource in rest {
                        resource_mapping.map.insert(resource.1, *first);
                    }
                }
            }
        }
    }

    /// Attempt to connect the specified import to the specified export.
    ///
    /// This will attempt to match up any resource types by name by name and
    /// optimistically produce a remapping that sets identically-named pairs
    /// equal to each other, provided that remapping does not contradict any
    /// previous remappings.  If the import is not a subtype of the export
    /// (either because a consistent remapping could not be created or because
    /// the instances were incompatible for other reasons), we discard the
    /// remapping changes and return `false`.  Otherwise, we store the remapping
    /// changes and return `true`.
    ///
    /// Note that although this method takes a shared reference, it uses
    /// internal mutability to update the remapping.
    pub(crate) fn try_connection(
        &self,
        export_component: ComponentId,
        mut export_type: ComponentEntityType,
        export_types: TypesRef,
        mut import_type: ComponentEntityType,
        import_types: TypesRef,
    ) -> bool {
        let resource_mapping = self.resource_mapping.borrow().clone();

        if let Some(resource_mapping) = resource_mapping.add_pairs(
            export_component,
            export_type,
            export_types,
            import_type,
            import_types,
        ) {
            let remapping = &mut resource_mapping.remapping();
            let mut context = SubtypeCx::new_with_refs(export_types, import_types);

            context
                .a
                .remap_component_entity(&mut export_type, remapping);
            remapping.reset_type_cache();

            context
                .b
                .remap_component_entity(&mut import_type, remapping);
            remapping.reset_type_cache();

            let v = context.component_entity_type(&export_type, &import_type, 0);
            if v.is_ok() {
                *self.resource_mapping.borrow_mut() = resource_mapping;
                true
            } else {
                false
            }
        } else {
            false
        }
    }

    pub(crate) fn remapping_map<'b>(
        &'b self,
    ) -> HashMap<ResourceId, (&'b Component<'a>, ResourceId)> {
        let mut map = HashMap::new();
        for (old, (component, new)) in &self.resource_mapping.borrow().map {
            if old != new {
                let component = &self.components.get(component).unwrap().component;
                map.insert(*old, (component, *new));
            }
        }
        map
    }

    /// Adds a new component to the graph.
    ///
    /// The component name must be unique.
    pub fn add_component(&mut self, component: Component<'a>) -> Result<ComponentId> {
        let id = match self.names.entry(component.name.clone()) {
            Entry::Occupied(e) => {
                bail!(
                    "a component with name `{name}` already exists",
                    name = e.key()
                )
            }
            Entry::Vacant(e) => *e.insert(ComponentId::next()?),
        };

        log::info!(
            "adding WebAssembly component `{name}` ({id}) to the graph",
            name = component.name(),
        );

        let entry = ComponentEntry {
            component,
            instances: HashSet::new(),
        };

        assert!(self.components.insert(id, entry).is_none());

        if self.components.len() > 1 {
            self.unify_imported_resources();
        }

        Ok(id)
    }

    /// Gets a component from the graph.
    pub fn get_component(&self, id: impl Into<ComponentId>) -> Option<&Component<'a>> {
        self.components.get(&id.into()).map(|e| &e.component)
    }

    /// Gets a component from the graph by name.
    pub fn get_component_by_name(&self, name: &str) -> Option<(ComponentId, &Component<'a>)> {
        let id = self.names.get(name)?;
        let entry = &self.components[id];
        Some((*id, &entry.component))
    }

    /// Removes a component from the graph.
    ///
    /// All instances and connections relating to the component
    /// will also be removed.
    pub fn remove_component(&mut self, id: impl Into<ComponentId>) {
        let id = id.into();
        if let Some(entry) = self.components.swap_remove(&id) {
            log::info!(
                "removing WebAssembly component `{name}` ({id}) from the graph",
                name = entry.component.name(),
            );

            assert!(self.names.remove(&entry.component.name).is_some());

            for instance_id in entry.instances.iter().copied() {
                self.instances.swap_remove(&instance_id);

                // Remove any connected indexes from outward edges from the instance being removed
                for (_, target_id, map) in self
                    .graph
                    .edges_directed(instance_id, EdgeDirection::Outgoing)
                {
                    let target = self.instances.get_mut(&target_id).unwrap();
                    for index in map.keys() {
                        target.connected.swap_remove(index);
                    }
                }

                self.graph.remove_node(instance_id);
            }
        }
    }

    /// Creates a new instance of a component in the composition graph.
    pub fn instantiate(&mut self, id: impl Into<ComponentId>) -> Result<InstanceId> {
        let id = id.into();
        let entry = self
            .components
            .get_mut(&id)
            .ok_or_else(|| anyhow!("component does not exist in the graph"))?;

        let instance_id = InstanceId::next()?;

        log::info!(
            "instantiating WebAssembly component `{name}` ({id}) with instance identifier {instance_id}",
            name = entry.component.name(),
        );

        self.instances.insert(
            instance_id,
            Instance {
                component: id,
                connected: Default::default(),
            },
        );

        entry.instances.insert(instance_id);

        Ok(instance_id)
    }

    /// Gets the component of the given instance.
    pub fn get_component_of_instance(
        &self,
        id: impl Into<InstanceId>,
    ) -> Option<(ComponentId, &Component)> {
        let id = id.into();
        let instance = self.instances.get(&id)?;

        Some((
            instance.component,
            self.get_component(instance.component).unwrap(),
        ))
    }

    /// Removes an instance from the graph.
    ///
    /// All connections relating to the instance will also be removed.
    pub fn remove_instance(&mut self, id: impl Into<InstanceId>) {
        let id = id.into();
        if let Some(instance) = self.instances.swap_remove(&id) {
            let entry = self.components.get_mut(&instance.component).unwrap();

            log::info!(
                "removing instance ({id}) of component `{name}` ({cid}) from the graph",
                name = entry.component.name(),
                cid = instance.component.0,
            );

            entry.instances.remove(&id);

            // Remove any connected indexes from outward edges from this instance
            for (_, target, map) in self.graph.edges_directed(id, EdgeDirection::Outgoing) {
                let target = self.instances.get_mut(&target).unwrap();
                for index in map.keys() {
                    target.connected.swap_remove(index);
                }
            }

            self.graph.remove_node(id);
        }
    }

    /// Creates a connection (edge) between instances in the composition graph.
    ///
    /// A connection represents an instantiation argument.
    ///
    /// If `source_export` is `None`, the source instance itself
    /// is used as the instantiation argument.
    pub fn connect(
        &mut self,
        source: impl Into<InstanceId> + Copy,
        source_export: Option<impl Into<ExportIndex> + Copy>,
        target: impl Into<InstanceId> + Copy,
        target_import: impl Into<ImportIndex> + Copy,
    ) -> Result<()> {
        self.validate_connection(source, source_export, target, target_import)?;

        let source = source.into();
        let source_export = source_export.map(Into::into);
        let target = target.into();
        let target_import = target_import.into();

        match source_export {
            Some(export) => log::info!("connecting export {export} of instance {source} to import `{target_import}` of instance {target}"),
            None => log::info!("connecting instance {source} to import {target_import} of instance {target}"),
        }

        self.instances
            .get_mut(&target)
            .unwrap()
            .connected
            .insert(target_import);

        if let Some(map) = self.graph.edge_weight_mut(source, target) {
            assert!(map.insert(target_import, source_export).is_none());
        } else {
            let mut map = IndexMap::new();
            map.insert(target_import, source_export);
            self.graph.add_edge(source, target, map);
        }

        Ok(())
    }

    /// Disconnects a previous connection between instances.
    ///
    /// Requires that the source and target instances are valid.
    ///
    /// If the source and target are not connected via the target's import,
    /// then this is a no-op.
    pub fn disconnect(
        &mut self,
        source: impl Into<InstanceId>,
        target: impl Into<InstanceId>,
        target_import: impl Into<ImportIndex>,
    ) -> Result<()> {
        let source = source.into();
        let target = target.into();
        let target_import = target_import.into();

        log::info!("disconnecting import {target_import} of instance {target}");

        if !self.instances.contains_key(&source) {
            bail!("the source instance does not exist in the graph");
        }

        let target_instance = self
            .instances
            .get_mut(&target)
            .ok_or_else(|| anyhow!("the target instance does not exist in the graph"))?;

        target_instance.connected.swap_remove(&target_import);

        let remove_edge = if let Some(set) = self.graph.edge_weight_mut(source, target) {
            set.swap_remove(&target_import);
            set.is_empty()
        } else {
            false
        };

        if remove_edge {
            self.graph.remove_edge(source, target);
        }

        Ok(())
    }

    /// Validates a connection between two instances in the graph.
    ///
    /// Use `None` for `source_export` to signify that the instance
    /// itself should be the source for the connection.
    ///
    /// Returns `Err(_)` if the connection would not be valid.
    pub fn validate_connection(
        &self,
        source: impl Into<InstanceId>,
        source_export: Option<impl Into<ExportIndex>>,
        target: impl Into<InstanceId>,
        target_import: impl Into<ImportIndex>,
    ) -> Result<()> {
        let source = source.into();
        let source_export = source_export.map(Into::into);
        let target = target.into();
        let target_import = target_import.into();

        if source == target {
            bail!("an instance cannot be connected to itself");
        }

        let source_instance = self
            .instances
            .get(&source)
            .ok_or_else(|| anyhow!("the source instance does not exist in the graph"))?;

        let source_component = &self.components[&source_instance.component].component;

        let target_instance = self
            .instances
            .get(&target)
            .ok_or_else(|| anyhow!("the target instance does not exist in the graph"))?;

        let target_component = &self.components[&target_instance.component].component;
        let (import_name, import_ty) = target_component
            .import_entity_type(target_import)
            .ok_or_else(|| anyhow!("the target import index is invalid"))?;

        if target_instance.connected.contains(&target_import) {
            bail!(
                "{import_ty} import `{import_name}` is already connected",
                import_ty = type_desc(import_ty)
            );
        }

        if let Some(export_index) = source_export {
            let (export_name, export_ty) = source_component
                .export_entity_type(export_index)
                .ok_or_else(|| anyhow!("the source export index is invalid"))?;

            if !self.try_connection(
                source_instance.component,
                export_ty,
                source_component.types(),
                import_ty,
                target_component.types(),
            ) {
                bail!(
                    "source {export_ty} export `{export_name}` is not compatible with target \
                         {import_ty} import `{import_name}`",
                    export_ty = type_desc(export_ty),
                    import_ty = type_desc(import_ty),
                );
            }
        } else {
            let ty = match import_ty {
                ComponentEntityType::Instance(id) => id,
                _ => bail!(
                    "source instance is not compatible with target {import_ty} import `{import_name}`",
                    import_ty = type_desc(import_ty)
                ),
            };

            if !source_component.is_instance_subtype_of(ty, target_component.types()) {
                bail!(
                    "source instance is not compatible with target {import_ty} import `{import_name}`",
                    import_ty = type_desc(import_ty)
                );
            }
        };

        Ok(())
    }

    /// Encodes the current composition graph as a WebAssembly component.
    pub fn encode(&self, options: EncodeOptions) -> Result<Vec<u8>> {
        let bytes = CompositionGraphEncoder::new(options, self).encode()?;

        if options.validate {
            Validator::new()
                .validate_all(&bytes)
                .context("failed to validate encoded graph bytes")?;
        }

        Ok(bytes)
    }

    /// Gets the topological instantiation order based on the composition graph.
    ///
    /// If an instance is not in the returned set, it is considered to be
    /// "independent" (i.e it has no dependencies on other instances).
    pub(crate) fn instantiation_order(&self) -> Result<Vec<InstanceId>> {
        toposort(&self.graph, None).map_err(|e| {
            let id = e.node_id();
            let instance = &self.instances[&id];
            anyhow!(
                "an instantiation of component `{name}` and its dependencies form a cycle in the instantiation graph",
                name = self.components[&instance.component].component.name,
            )
        })
    }
}

#[cfg(test)]
mod test {
    use super::*;
    use pretty_assertions::assert_eq;

    #[test]
    fn it_rejects_modules() -> Result<()> {
        match Component::from_bytes("a", b"(module)".as_ref(), WasmFeatures::default()) {
            Ok(_) => panic!("expected a failure to parse"),
            Err(e) => assert_eq!(
                format!("{e:#}"),
                "failed to parse component: the given data is not a WebAssembly component"
            ),
        }

        Ok(())
    }

    #[test]
    fn it_rejects_invalid_components() -> Result<()> {
        match Component::from_bytes("a", b"(component (export \"x\" (func 0)))".as_ref(), WasmFeatures::default()) {
            Ok(_) => panic!("expected a failure to parse"),
            Err(e) => assert_eq!(format!("{e:#}"), "failed to parse component: unknown function 0: function index out of bounds (at offset 0xb)"),
        }

        Ok(())
    }

    #[test]
    fn it_ensures_unique_component_names() -> Result<()> {
        let mut graph = CompositionGraph::new();
        graph.add_component(Component::from_bytes(
            "a",
            b"(component)".as_ref(),
            WasmFeatures::default(),
        )?)?;

        match graph.add_component(Component::from_bytes(
            "a",
            b"(component)".as_ref(),
            WasmFeatures::default(),
        )?) {
            Ok(_) => panic!("expected a failure to add component"),
            Err(e) => assert_eq!(format!("{e:#}"), "a component with name `a` already exists"),
        }

        Ok(())
    }

    #[test]
    fn it_fails_to_instantiate_a_missing_component() -> Result<()> {
        let mut graph = CompositionGraph::new();
        match graph.instantiate(ComponentId(0)) {
            Ok(_) => panic!("expected a failure to instantiate"),
            Err(e) => assert_eq!(format!("{e:#}"), "component does not exist in the graph"),
        }

        Ok(())
    }

    #[test]
    fn it_instantiates_a_component() -> Result<()> {
        let mut graph = CompositionGraph::new();
        let id = graph.add_component(Component::from_bytes(
            "a",
            b"(component)".as_ref(),
            WasmFeatures::default(),
        )?)?;
        let id = graph.instantiate(id)?;
        assert_eq!(graph.get_component_of_instance(id).unwrap().1.name(), "a");
        Ok(())
    }

    #[test]
    fn it_cannot_get_a_component_of_missing_instance() -> Result<()> {
        let graph = CompositionGraph::new();
        assert!(graph.get_component_of_instance(InstanceId(0)).is_none());
        Ok(())
    }

    #[test]
    fn it_gets_a_component() -> Result<()> {
        let mut graph = CompositionGraph::new();
        let id = graph.add_component(Component::from_bytes(
            "a",
            b"(component)".as_ref(),
            WasmFeatures::default(),
        )?)?;
        assert_eq!(graph.get_component(id).unwrap().name(), "a");
        assert_eq!(graph.get_component_by_name("a").unwrap().1.name(), "a");
        Ok(())
    }

    #[test]
    fn it_removes_a_component() -> Result<()> {
        let mut graph = CompositionGraph::new();
        let a = graph.add_component(Component::from_bytes(
            "a",
            b"(component (import \"x\" (func)))".as_ref(),
            WasmFeatures::default(),
        )?)?;
        let b = graph.add_component(Component::from_bytes(
            "b",
            b"(component (import \"x\" (func)) (export \"y\" (func 0)))".as_ref(),
            WasmFeatures::default(),
        )?)?;
        let ai = graph.instantiate(a)?;
        let bi = graph.instantiate(b)?;
        graph.connect(bi, Some(0), ai, 0)?;

        assert!(graph.get_component(a).is_some());
        assert!(graph.get_component(b).is_some());
        assert_eq!(graph.components.len(), 2);
        assert_eq!(graph.instances.len(), 2);
        assert_eq!(graph.graph.node_count(), 2);
        assert_eq!(graph.graph.edge_count(), 1);

        graph.remove_component(b);

        assert!(graph.get_component(a).is_some());
        assert!(graph.get_component(b).is_none());
        assert_eq!(graph.components.len(), 1);
        assert_eq!(graph.instances.len(), 1);
        assert_eq!(graph.graph.node_count(), 1);
        assert_eq!(graph.graph.edge_count(), 0);
        Ok(())
    }

    #[test]
    fn it_removes_a_connection() -> Result<()> {
        let mut graph = CompositionGraph::new();
        let a = graph.add_component(Component::from_bytes(
            "a",
            b"(component (import \"x\" (func)))".as_ref(),
            WasmFeatures::default(),
        )?)?;
        let b = graph.add_component(Component::from_bytes(
            "b",
            b"(component (import \"x\" (func)) (export \"y\" (func 0)))".as_ref(),
            WasmFeatures::default(),
        )?)?;
        let ai = graph.instantiate(a)?;
        let bi = graph.instantiate(b)?;
        graph.connect(bi, Some(0), ai, 0)?;

        assert_eq!(graph.graph.node_count(), 2);
        assert_eq!(graph.graph.edge_count(), 1);

        graph.disconnect(bi, ai, 0)?;

        assert_eq!(graph.graph.node_count(), 2);
        assert_eq!(graph.graph.edge_count(), 0);
        Ok(())
    }

    #[test]
    fn it_requires_source_to_disconnect() -> Result<()> {
        let mut graph = CompositionGraph::new();
        let a = graph.add_component(Component::from_bytes(
            "a",
            b"(component (import \"x\" (func)))".as_ref(),
            WasmFeatures::default(),
        )?)?;
        let b = graph.add_component(Component::from_bytes(
            "b",
            b"(component (import \"x\" (func)) (export \"y\" (func 0)))".as_ref(),
            WasmFeatures::default(),
        )?)?;
        let ai = graph.instantiate(a)?;
        let bi = graph.instantiate(b)?;
        graph.connect(bi, Some(0), ai, 0)?;

        match graph.disconnect(101, ai, 0) {
            Ok(_) => panic!("expected a failure to disconnect"),
            Err(e) => assert_eq!(
                format!("{e:#}"),
                "the source instance does not exist in the graph"
            ),
        }

        Ok(())
    }

    #[test]
    fn it_requires_a_target_to_disconnect() -> Result<()> {
        let mut graph = CompositionGraph::new();
        let a = graph.add_component(Component::from_bytes(
            "a",
            b"(component (import \"x\" (func)))".as_ref(),
            WasmFeatures::default(),
        )?)?;
        let b = graph.add_component(Component::from_bytes(
            "b",
            b"(component (import \"x\" (func)) (export \"y\" (func 0)))".as_ref(),
            WasmFeatures::default(),
        )?)?;
        let ai = graph.instantiate(a)?;
        let bi = graph.instantiate(b)?;
        graph.connect(bi, Some(0), ai, 0)?;

        match graph.disconnect(bi, 101, 0) {
            Ok(_) => panic!("expected a failure to disconnect"),
            Err(e) => assert_eq!(
                format!("{e:#}"),
                "the target instance does not exist in the graph"
            ),
        }

        Ok(())
    }

    #[test]
    fn it_validates_connections() -> Result<()> {
        let mut graph = CompositionGraph::new();
        let a = graph.add_component(Component::from_bytes(
            "a",
            b"(component (import \"i1\" (func)) (import \"i2\" (instance (export \"no\" (func)))))"
                .as_ref(),
            WasmFeatures::default(),
        )?)?;
        let b = graph.add_component(Component::from_bytes(
            "b",
            b"(component (import \"i1\" (func)) (import \"i2\" (core module)) (export \"e1\" (func 0)) (export \"e2\" (core module 0)))".as_ref(), WasmFeatures::default(),
        )?)?;
        let ai = graph.instantiate(a)?;
        let bi = graph.instantiate(b)?;

        match graph.connect(ai, None::<ExportIndex>, ai, 0) {
            Ok(_) => panic!("expected a failure to connect"),
            Err(e) => assert_eq!(
                format!("{e:#}"),
                "an instance cannot be connected to itself"
            ),
        }

        match graph.connect(ai, Some(0), bi, 0) {
            Ok(_) => panic!("expected a failure to connect"),
            Err(e) => assert_eq!(format!("{e:#}"), "the source export index is invalid"),
        }

        match graph.connect(101, Some(0), ai, 0) {
            Ok(_) => panic!("expected a failure to connect"),
            Err(e) => assert_eq!(
                format!("{e:#}"),
                "the source instance does not exist in the graph"
            ),
        }

        match graph.connect(bi, Some(0), 101, 0) {
            Ok(_) => panic!("expected a failure to connect"),
            Err(e) => assert_eq!(
                format!("{e:#}"),
                "the target instance does not exist in the graph"
            ),
        }

        match graph.connect(bi, Some(101), ai, 0) {
            Ok(_) => panic!("expected a failure to connect"),
            Err(e) => assert_eq!(format!("{e:#}"), "the source export index is invalid"),
        }

        match graph.connect(bi, Some(0), ai, 101) {
            Ok(_) => panic!("expected a failure to connect"),
            Err(e) => assert_eq!(format!("{e:#}"), "the target import index is invalid"),
        }

        match graph.connect(bi, Some(1), ai, 0) {
            Ok(_) => panic!("expected a failure to connect"),
            Err(e) => assert_eq!(
                format!("{e:#}"),
                "source module export `e2` is not compatible with target function import `i1`"
            ),
        }

        match graph.connect(bi, None::<ExportIndex>, ai, 0) {
            Ok(_) => panic!("expected a failure to connect"),
            Err(e) => assert_eq!(
                format!("{e:#}"),
                "source instance is not compatible with target function import `i1`"
            ),
        }

        match graph.connect(bi, None::<ExportIndex>, ai, 1) {
            Ok(_) => panic!("expected a failure to connect"),
            Err(e) => assert_eq!(
                format!("{e:#}"),
                "source instance is not compatible with target instance import `i2`"
            ),
        }

        Ok(())
    }

    #[test]
    fn it_cannot_encode_a_cycle() -> Result<()> {
        let mut graph = CompositionGraph::new();
        let a = graph.add_component(Component::from_bytes(
            "a",
            b"(component (import \"i1\" (func)) (export \"e1\" (func 0)))".as_ref(),
            WasmFeatures::default(),
        )?)?;
        let b = graph.add_component(Component::from_bytes(
            "b",
            b"(component (import \"i1\" (func)) (export \"e1\" (func 0)))".as_ref(),
            WasmFeatures::default(),
        )?)?;
        let ai = graph.instantiate(a)?;
        let bi = graph.instantiate(b)?;

        graph.connect(ai, Some(0), bi, 0)?;
        graph.connect(bi, Some(0), ai, 0)?;

        match graph.encode(EncodeOptions {
            define_components: false,
            export: None,
            validate: true,
        }) {
            Ok(_) => panic!("graph should not encode"),
            Err(e) => assert_eq!(format!("{e:#}"), "an instantiation of component `b` and its dependencies form a cycle in the instantiation graph"),
        }

        Ok(())
    }

    #[test]
    fn it_encodes_an_empty_component() -> Result<()> {
        let mut graph = CompositionGraph::new();
        graph.add_component(Component::from_bytes(
            "a",
            b"(component)".as_ref(),
            WasmFeatures::default(),
        )?)?;
        graph.add_component(Component::from_bytes(
            "b",
            b"(component)".as_ref(),
            WasmFeatures::default(),
        )?)?;

        let encoded = graph.encode(EncodeOptions {
            define_components: false,
            export: None,
            validate: true,
        })?;

        let wat = wasmprinter::print_bytes(encoded)?;
        assert_eq!(
            r#"(component)
"#,
            wat
        );

        Ok(())
    }

    #[test]
    fn it_encodes_component_imports() -> Result<()> {
        let mut graph = CompositionGraph::new();
        // Add a component that doesn't get instantiated (shouldn't be imported)
        graph.add_component(Component::from_bytes(
            "a",
            b"(component)".as_ref(),
            WasmFeatures::default(),
        )?)?;
        let b = graph.add_component(Component::from_bytes(
            "b",
            b"(component)".as_ref(),
            WasmFeatures::default(),
        )?)?;
        graph.instantiate(b)?;

        let encoded = graph.encode(EncodeOptions {
            define_components: false,
            export: None,
            validate: true,
        })?;

        let wat = wasmprinter::print_bytes(encoded)?.replace("\r\n", "\n");
        assert_eq!(
            r#"(component
  (type (;0;)
    (component)
  )
  (import "b" (component (;0;) (type 0)))
  (instance (;0;) (instantiate 0))
)
"#,
            wat
        );

        Ok(())
    }

    #[test]
    fn it_encodes_defined_components() -> Result<()> {
        let mut graph = CompositionGraph::new();
        // Add a component that doesn't get instantiated (shouldn't be imported)
        graph.add_component(Component::from_bytes(
            "a",
            b"(component)".as_ref(),
            WasmFeatures::default(),
        )?)?;
        let b = graph.add_component(Component::from_bytes(
            "b",
            b"(component)".as_ref(),
            WasmFeatures::default(),
        )?)?;
        graph.instantiate(b)?;

        let encoded = graph.encode(EncodeOptions {
            define_components: true,
            export: None,
            validate: true,
        })?;

        let wat = wasmprinter::print_bytes(encoded)?.replace("\r\n", "\n");
        assert_eq!(
            r#"(component
  (component (;0;))
  (instance (;0;) (instantiate 0))
)
"#,
            wat
        );

        Ok(())
    }

    #[test]
    fn it_encodes_a_simple_composition() -> Result<()> {
        let mut graph = CompositionGraph::new();
        let a = graph.add_component(Component::from_bytes(
            "a",
            b"(component
  (type (tuple u32 u32))
  (import \"i1\" (instance (export \"e1\" (func)) (export \"e3\" (func (param \"a\" u32)))))
  (import \"i2\" (func))
  (import \"i3\" (component))
  (import \"i4\" (core module))
  (import \"i5\" (type (eq 0)))
  (export \"e1\" (instance 0))
  (export \"e2\" (func 0))
  (export \"e3\" (component 0))
  (export \"e4\" (core module 0))
  (export \"e5\" (type 1))
)"
            .as_ref(),
            WasmFeatures::default(),
        )?)?;
        let b = graph.add_component(Component::from_bytes(
            "b",
            b"(component
  (type (tuple u32 u32))
  (import \"i1\" (instance (export \"e2\" (func)) (export \"e3\" (func (param \"a\" u32)))))
  (import \"i2\" (func))
  (import \"i3\" (component))
  (import \"i4\" (core module))
  (import \"i5\" (type (eq 0)))
)"
            .as_ref(),
            WasmFeatures::default(),
        )?)?;

        let ai = graph.instantiate(a)?;
        let bi1 = graph.instantiate(b)?;
        let bi2 = graph.instantiate(b)?;
        let bi3 = graph.instantiate(b)?;

        // Skip the instance arguments so a merged instance is imported
        for i in 1..=3 {
            graph.connect(ai, Some(i), bi1, i)?;
            graph.connect(ai, Some(i), bi2, i)?;
            graph.connect(ai, Some(i), bi3, i)?;
        }

        let encoded = graph.encode(EncodeOptions {
            define_components: true,
            export: None,
            validate: true,
        })?;

        let wat = wasmprinter::print_bytes(encoded)?.replace("\r\n", "\n");
        assert_eq!(
            r#"(component
  (type (;0;)
    (instance
      (type (;0;) (func))
      (export (;0;) "e1" (func (type 0)))
      (type (;1;) (func (param "a" u32)))
      (export (;1;) "e3" (func (type 1)))
      (type (;2;) (func))
      (export (;2;) "e2" (func (type 2)))
    )
  )
  (import "i1" (instance (;0;) (type 0)))
  (type (;1;) (func))
  (import "i2" (func (;0;) (type 1)))
  (type (;2;)
    (component)
  )
  (import "i3" (component (;0;) (type 2)))
  (core type (;0;)
    (module)
  )
  (import "i4" (core module (;0;) (type 0)))
  (type (;3;) (tuple u32 u32))
  (import "i5" (type (;4;) (eq 3)))
  (component (;1;)
    (type (;0;) (tuple u32 u32))
    (type (;1;)
      (instance
        (type (;0;) (func))
        (export (;0;) "e1" (func (type 0)))
        (type (;1;) (func (param "a" u32)))
        (export (;1;) "e3" (func (type 1)))
      )
    )
    (import "i1" (instance (;0;) (type 1)))
    (type (;2;) (func))
    (import "i2" (func (;0;) (type 2)))
    (type (;3;)
      (component)
    )
    (import "i3" (component (;0;) (type 3)))
    (core type (;0;)
      (module)
    )
    (import "i4" (core module (;0;) (type 0)))
    (import "i5" (type (;4;) (eq 0)))
    (export (;1;) "e1" (instance 0))
    (export (;1;) "e2" (func 0))
    (export (;1;) "e3" (component 0))
    (export (;1;) "e4" (core module 0))
    (export (;5;) "e5" (type 1))
  )
  (component (;2;)
    (type (;0;) (tuple u32 u32))
    (type (;1;)
      (instance
        (type (;0;) (func))
        (export (;0;) "e2" (func (type 0)))
        (type (;1;) (func (param "a" u32)))
        (export (;1;) "e3" (func (type 1)))
      )
    )
    (import "i1" (instance (;0;) (type 1)))
    (type (;2;) (func))
    (import "i2" (func (;0;) (type 2)))
    (type (;3;)
      (component)
    )
    (import "i3" (component (;0;) (type 3)))
    (core type (;0;)
      (module)
    )
    (import "i4" (core module (;0;) (type 0)))
    (import "i5" (type (;4;) (eq 0)))
  )
  (instance (;1;) (instantiate 1
      (with "i1" (instance 0))
      (with "i2" (func 0))
      (with "i3" (component 0))
      (with "i4" (core module 0))
      (with "i5" (type 4))
    )
  )
  (alias export 1 "e2" (func (;1;)))
  (alias export 1 "e3" (component (;3;)))
  (alias export 1 "e4" (core module (;1;)))
  (instance (;2;) (instantiate 2
      (with "i2" (func 1))
      (with "i3" (component 3))
      (with "i4" (core module 1))
      (with "i1" (instance 0))
      (with "i5" (type 4))
    )
  )
  (instance (;3;) (instantiate 2
      (with "i2" (func 1))
      (with "i3" (component 3))
      (with "i4" (core module 1))
      (with "i1" (instance 0))
      (with "i5" (type 4))
    )
  )
  (instance (;4;) (instantiate 2
      (with "i2" (func 1))
      (with "i3" (component 3))
      (with "i4" (core module 1))
      (with "i1" (instance 0))
      (with "i5" (type 4))
    )
  )
)
"#,
            wat
        );

        Ok(())
    }
}<|MERGE_RESOLUTION|>--- conflicted
+++ resolved
@@ -110,11 +110,7 @@
     ) -> Result<Self> {
         let mut parser = Parser::new(0);
         let mut parsers = Vec::new();
-<<<<<<< HEAD
-        let mut validator = Validator::new_with_features(features);
-=======
         let mut validator = Validator::new_with_features(WasmFeatures::all());
->>>>>>> 57b1acee
         let mut imports = IndexMap::new();
         let mut exports = IndexMap::new();
 
