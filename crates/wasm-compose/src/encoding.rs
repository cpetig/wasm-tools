--- conflicted
+++ resolved
@@ -682,11 +682,7 @@
             }
             ComponentDefinedType::Future(ty) => self.future(state, *ty),
             ComponentDefinedType::Stream(ty) => self.stream(state, *ty),
-<<<<<<< HEAD
-            ComponentDefinedType::Error => self.error(state),
-=======
             ComponentDefinedType::ErrorContext => self.error_context(state),
->>>>>>> 27bb59a1
         }
     }
 
@@ -825,15 +821,9 @@
         index
     }
 
-<<<<<<< HEAD
-    fn error(&self, state: &mut TypeState<'a>) -> u32 {
-        let index = state.cur.encodable.type_count();
-        state.cur.encodable.ty().defined_type().error();
-=======
     fn error_context(&self, state: &mut TypeState<'a>) -> u32 {
         let index = state.cur.encodable.type_count();
         state.cur.encodable.ty().defined_type().error_context();
->>>>>>> 27bb59a1
         index
     }
 }
@@ -1264,11 +1254,7 @@
             ComponentDefinedType::Primitive(_)
             | ComponentDefinedType::Enum(_)
             | ComponentDefinedType::Flags(_)
-<<<<<<< HEAD
-            | ComponentDefinedType::Error => {}
-=======
             | ComponentDefinedType::ErrorContext => {}
->>>>>>> 27bb59a1
             ComponentDefinedType::List(t)
             | ComponentDefinedType::Option(t)
             | ComponentDefinedType::Stream(t) => self.val_type(*t),
