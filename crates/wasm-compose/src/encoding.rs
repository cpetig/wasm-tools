use crate::graph::{
    type_desc, CompositionGraph, EncodeOptions, ExportIndex, ImportIndex, InstanceId,
};
use anyhow::{anyhow, bail, Result};
use indexmap::{IndexMap, IndexSet};
use petgraph::EdgeDirection;
use smallvec::SmallVec;
use std::collections::{hash_map::Entry, HashMap};
use std::mem;
use wasm_encoder::*;
use wasmparser::{
    component_types::{
        self as ct, AnyTypeId, ComponentAnyTypeId, ComponentCoreModuleTypeId, ComponentCoreTypeId,
        ComponentDefinedType, ComponentDefinedTypeId, ComponentEntityType, ComponentFuncTypeId,
        ComponentInstanceTypeId, ComponentTypeId, RecordType, Remap, Remapping, ResourceId,
        SubtypeCx, TupleType, VariantType,
    },
    names::KebabString,
    types, ComponentExternalKind,
};

fn type_ref_to_export_kind(ty: wasmparser::ComponentTypeRef) -> ComponentExportKind {
    match ty {
        wasmparser::ComponentTypeRef::Module(_) => ComponentExportKind::Module,
        wasmparser::ComponentTypeRef::Func(_) => ComponentExportKind::Func,
        wasmparser::ComponentTypeRef::Value(_) => ComponentExportKind::Value,
        wasmparser::ComponentTypeRef::Type { .. } => ComponentExportKind::Type,
        wasmparser::ComponentTypeRef::Instance(_) => ComponentExportKind::Instance,
        wasmparser::ComponentTypeRef::Component(_) => ComponentExportKind::Component,
    }
}

enum Encodable {
    Component(ComponentType),
    Instance(InstanceType),
    Builder(ComponentBuilder),
}

impl Encodable {
    fn type_count(&self) -> u32 {
        match self {
            Encodable::Component(t) => t.type_count(),
            Encodable::Instance(t) => t.type_count(),
            Encodable::Builder(t) => t.type_count(),
        }
    }

    fn instance_count(&self) -> u32 {
        match self {
            Encodable::Component(t) => t.instance_count(),
            Encodable::Instance(t) => t.instance_count(),
            Encodable::Builder(t) => t.instance_count(),
        }
    }

    fn core_type_count(&self) -> u32 {
        match self {
            Encodable::Component(t) => t.core_type_count(),
            Encodable::Instance(t) => t.core_type_count(),
            Encodable::Builder(t) => t.core_type_count(),
        }
    }

    fn ty(&mut self) -> ComponentTypeEncoder {
        match self {
            Encodable::Component(t) => t.ty(),
            Encodable::Instance(t) => t.ty(),
            Encodable::Builder(t) => t.ty().1,
        }
    }

    fn core_type(&mut self) -> ComponentCoreTypeEncoder {
        match self {
            Encodable::Component(t) => t.core_type(),
            Encodable::Instance(t) => t.core_type(),
            Encodable::Builder(t) => t.core_type().1,
        }
    }

    fn alias(&mut self, alias: Alias<'_>) {
        match self {
            Encodable::Component(t) => {
                t.alias(alias);
            }
            Encodable::Instance(t) => {
                t.alias(alias);
            }
            Encodable::Builder(t) => {
                t.alias(alias);
            }
        }
    }
}

/// Metadata necessary to track type definitions across both instances and also
/// across unioning components.
///
/// This state is used when assembling the imports into a composed component.
/// The imported instances will have types that are intended to mirror the
/// original source components which means that the type structure, such as
/// aliases, additionally needs to be mirrored. This structure keeps track of
/// type scopes and is used throughout type translation to facilitate this.
pub(crate) struct TypeState<'a> {
    // Current outer scopes of this state which can be referred to with
    // `alias outer`
    scopes: Vec<TypeScope<'a>>,

    // Current type scope that's being translated into.
    cur: TypeScope<'a>,

    remapping: HashMap<ResourceId, (&'a crate::graph::Component<'a>, ResourceId)>,
}

/// A unique key identifying a type.
///
/// Note that this has two components: the first is the component that a type
/// comes from and the second is the wasmparser-unique id for within that
/// component.
type TypeKey<'a> = (PtrKey<'a, crate::graph::Component<'a>>, AnyTypeId);

/// A scope that types can be defined into.
///
/// This is stored within `TypeState` and contains all the relevant information
/// for mirroring a preexisting wasmparser-defined structure of types into a
/// new component type (such as an instance for an instance import).
struct TypeScope<'a> {
    /// Types defined in this current scope.
    ///
    /// Contains the type index that the type is defined at.
    type_defs: HashMap<TypeKey<'a>, u32>,

    /// Types exported in the current scope.
    ///
    /// This is filled out during `export` and indicates that a particular type
    /// is exported with the specified name.
    type_exports: HashMap<TypeKey<'a>, &'a str>,

    /// Reverse of the `type_exports` map, indicating which name exports which
    /// types.
    ///
    /// Note that this can export a "list" of types which represents that
    /// multiple components may be "unioned" together to create a single
    /// instance import, so exporting a type can have different names as each
    /// original component may have ID for the same export name.
    ///
    /// This enables translating type-use situations where one component
    /// translates the base type and then a second component refers to that.
    type_exports_rev: HashMap<&'a str, Vec<TypeKey<'a>>>,

    /// Instances that are available to alias from in this scope.
    ///
    /// This map is keyed by the types that are available to be referred to.
    /// The value here is the instance index that the type is defined in along
    /// with its export name. This is used to generate `alias export` items.
    instance_exports: HashMap<TypeKey<'a>, (u32, &'a str)>,

    /// Encoded representation of this type scope, a `wasm-encoder` structure.
    encodable: Encodable,
}

impl<'a> TypeState<'a> {
    fn new() -> TypeState<'a> {
        Self::new_with_remapping(HashMap::new())
    }

    fn new_with_remapping(
        remapping: HashMap<ResourceId, (&'a crate::graph::Component<'a>, ResourceId)>,
    ) -> TypeState<'a> {
        TypeState {
            scopes: Vec::new(),
            cur: TypeScope {
                type_exports: HashMap::new(),
                type_exports_rev: HashMap::new(),
                instance_exports: HashMap::new(),
                type_defs: HashMap::new(),
                encodable: Encodable::Builder(Default::default()),
            },
            remapping,
        }
    }

    /// Pushes a new scope which will be written to the `encodable` provided.
    fn push(&mut self, encodable: Encodable) {
        let prev = mem::replace(
            &mut self.cur,
            TypeScope {
                type_exports: HashMap::new(),
                type_exports_rev: HashMap::new(),
                instance_exports: HashMap::new(),
                type_defs: HashMap::new(),
                encodable,
            },
        );
        self.scopes.push(prev);
    }

    /// Pops a previously pushed scope and returns the encoding.
    fn pop(&mut self) -> Encodable {
        let prev = mem::replace(&mut self.cur, self.scopes.pop().unwrap());

        // If the previous scope was an instance then assume that the instance
        // type is about to be used as an import or export which defines a new
        // instance that this previously-outer-now-current scope has access to.
        //
        // This scope then takes all of the type exports of the created instance
        // and registers them as available at this next instance index.
        if let Encodable::Instance(_) = &prev.encodable {
            let idx = self.cur.encodable.instance_count();
            for (id, name) in prev.type_exports {
                let prev = self.cur.instance_exports.insert(id, (idx, name));
                assert!(prev.is_none());
            }
        }

        prev.encodable
    }
}

impl Default for TypeState<'_> {
    fn default() -> Self {
        Self::new()
    }
}

impl<'a> TypeScope<'a> {
    /// Registers that `ty` is exported as `name`, filling in both type export
    /// maps at the same time.
    fn add_type_export(&mut self, ty: TypeKey<'a>, name: &'a str) {
        let prev = self.type_exports.insert(ty, name);
        assert!(prev.is_none());
        self.type_exports_rev.entry(name).or_default().push(ty);
    }
}

pub struct PtrKey<'a, T>(&'a T);

impl<T> PartialEq for PtrKey<'_, T> {
    fn eq(&self, other: &Self) -> bool {
        std::ptr::eq(self.0, other.0)
    }
}

impl<T> Eq for PtrKey<'_, T> {}

impl<T> Copy for PtrKey<'_, T> {}

impl<T> Clone for PtrKey<'_, T> {
    fn clone(&self) -> Self {
        *self
    }
}

impl<T> std::hash::Hash for PtrKey<'_, T> {
    fn hash<H: std::hash::Hasher>(&self, state: &mut H) {
        std::ptr::hash(self.0, state);
    }
}

pub(crate) struct TypeEncoder<'a>(&'a crate::graph::Component<'a>);

impl<'a> TypeEncoder<'a> {
    pub fn new(component: &'a crate::graph::Component) -> Self {
        Self(component)
    }

    pub fn component<I, E>(
        &self,
        state: &mut TypeState<'a>,
        imports: I,
        exports: E,
    ) -> ComponentType
    where
        I: IntoIterator<Item = (&'a str, ComponentEntityType)>,
        E: IntoIterator<Item = (&'a str, ComponentEntityType)>,
    {
        state.push(Encodable::Component(ComponentType::new()));

        for (name, ty) in imports {
            let ty = self.component_entity_type(state, ty);
            let c = match &mut state.cur.encodable {
                Encodable::Component(c) => c,
                _ => unreachable!(),
            };
            c.import(name, ty);
        }

        for (name, ty) in exports {
            let export = self.export(name, ty, state);
            let c = match &mut state.cur.encodable {
                Encodable::Component(c) => c,
                _ => unreachable!(),
            };
            c.export(name, export);
        }

        match state.pop() {
            Encodable::Component(c) => c,
            _ => unreachable!(),
        }
    }

    pub fn instance<E>(&self, state: &mut TypeState<'a>, exports: E) -> InstanceType
    where
        E: IntoIterator<Item = (&'a str, ComponentEntityType)>,
    {
        state.push(Encodable::Instance(InstanceType::new()));

        for (name, ty) in exports {
            let export = self.export(name, ty, state);
            let c = match &mut state.cur.encodable {
                Encodable::Instance(c) => c,
                _ => unreachable!(),
            };
            c.export(name, export);
        }

        match state.pop() {
            Encodable::Instance(c) => c,
            _ => unreachable!(),
        }
    }

    pub fn module<I, E>(&self, imports: I, exports: E) -> ModuleType
    where
        I: IntoIterator<Item = (&'a str, &'a str, wasmparser::types::EntityType)>,
        E: IntoIterator<Item = (&'a str, wasmparser::types::EntityType)>,
    {
        let mut encoded = ModuleType::new();
        let mut types = HashMap::default();

        for (module, name, ty) in imports {
            let ty = self.entity_type(&mut encoded, &mut types, ty);
            encoded.import(module, name, ty);
        }

        for (name, ty) in exports {
            let ty = self.entity_type(&mut encoded, &mut types, ty);
            encoded.export(name, ty);
        }

        encoded
    }

    fn entity_type(
        &self,
        encodable: &mut ModuleType,
        types: &mut HashMap<AnyTypeId, u32>,
        ty: wasmparser::types::EntityType,
    ) -> EntityType {
        match ty {
            wasmparser::types::EntityType::Func(id) => {
                let ty = &self.0.types[id].unwrap_func();
                let idx = match types.entry(ComponentCoreTypeId::Sub(id).into()) {
                    Entry::Occupied(e) => *e.get(),
                    Entry::Vacant(e) => {
                        let index = encodable.type_count();
                        encodable.ty().function(
                            ty.params().iter().copied().map(Self::val_type),
                            ty.results().iter().copied().map(Self::val_type),
                        );
                        *e.insert(index)
                    }
                };
                EntityType::Function(idx)
            }
            wasmparser::types::EntityType::Table(ty) => EntityType::Table(ty.try_into().unwrap()),
            wasmparser::types::EntityType::Memory(ty) => EntityType::Memory(ty.try_into().unwrap()),
            wasmparser::types::EntityType::Global(ty) => EntityType::Global(ty.try_into().unwrap()),
            wasmparser::types::EntityType::Tag(id) => {
                let ty = &self.0.types[id];
                let idx = match types.entry(ComponentCoreTypeId::Sub(id).into()) {
                    Entry::Occupied(e) => *e.get(),
                    Entry::Vacant(e) => {
                        let ty = ty.unwrap_func();
                        let index = encodable.type_count();
                        encodable.ty().function(
                            ty.params().iter().copied().map(Self::val_type),
                            ty.results().iter().copied().map(Self::val_type),
                        );
                        *e.insert(index)
                    }
                };
                EntityType::Tag(TagType {
                    kind: TagKind::Exception,
                    func_type_idx: idx,
                })
            }
        }
    }

    fn component_entity_type(
        &self,
        state: &mut TypeState<'a>,
        ty: ComponentEntityType,
    ) -> ComponentTypeRef {
        match ty {
            ComponentEntityType::Module(id) => ComponentTypeRef::Module(self.ty(state, id.into())),
            ComponentEntityType::Func(id) => ComponentTypeRef::Func(self.ty(state, id.into())),
            ComponentEntityType::Value(ty) => {
                ComponentTypeRef::Value(self.component_val_type(state, ty))
            }
            ComponentEntityType::Type {
                created: created @ ComponentAnyTypeId::Resource(_),
                referenced,
            } => {
                if created == referenced {
                    log::trace!("creation of a new resource");
                    ComponentTypeRef::Type(TypeBounds::SubResource)
                } else {
                    log::trace!("alias of an existing resource");
                    ComponentTypeRef::Type(TypeBounds::Eq(self.ty(state, referenced.into())))
                }
            }
            ComponentEntityType::Type { referenced, .. } => {
                ComponentTypeRef::Type(TypeBounds::Eq(self.ty(state, referenced.into())))
            }
            ComponentEntityType::Instance(id) => {
                ComponentTypeRef::Instance(self.ty(state, id.into()))
            }
            ComponentEntityType::Component(id) => {
                ComponentTypeRef::Component(self.ty(state, id.into()))
            }
        }
    }

    fn val_type(ty: wasmparser::ValType) -> ValType {
        ty.try_into().unwrap()
    }

    fn module_type(&self, state: &mut TypeState<'a>, id: ComponentCoreModuleTypeId) -> u32 {
        let ty = &self.0.types[id];

        let module = self.module(
            ty.imports
                .iter()
                .map(|((m, n), t)| (m.as_str(), n.as_str(), *t)),
            ty.exports.iter().map(|(n, t)| (n.as_str(), *t)),
        );

        let index = state.cur.encodable.core_type_count();
        state.cur.encodable.core_type().module(&module);
        index
    }

    fn component_instance_type(
        &self,
        state: &mut TypeState<'a>,
        id: ComponentInstanceTypeId,
    ) -> u32 {
        let ty = &self.0.types[id];
        let instance = self.instance(state, ty.exports.iter().map(|(n, t)| (n.as_str(), *t)));
        let index = state.cur.encodable.type_count();
        state.cur.encodable.ty().instance(&instance);
        index
    }

    fn component_type(&self, state: &mut TypeState<'a>, id: ComponentTypeId) -> u32 {
        let ty = &self.0.types[id];

        let component = self.component(
            state,
            ty.imports.iter().map(|(n, t)| (n.as_str(), *t)),
            ty.exports.iter().map(|(n, t)| (n.as_str(), *t)),
        );

        let index = state.cur.encodable.type_count();
        state.cur.encodable.ty().component(&component);
        index
    }

    fn component_func_type(&self, state: &mut TypeState<'a>, id: ComponentFuncTypeId) -> u32 {
        let ty = &self.0.types[id];
        let params = ty
            .params
            .iter()
            .map(|(name, ty)| (name.as_str(), self.component_val_type(state, *ty)))
            .collect::<Vec<_>>();

        let results = ty
            .results
            .iter()
            .map(|(name, ty)| (name.as_deref(), self.component_val_type(state, *ty)))
            .collect::<Vec<_>>();

        let index = state.cur.encodable.type_count();
        let mut f = state.cur.encodable.ty().function();

        f.params(params);

        if results.len() == 1 && results[0].0.is_none() {
            f.result(results[0].1);
        } else {
            f.results(
                results
                    .into_iter()
                    .map(|(name, ty)| (name.unwrap().as_str(), ty)),
            );
        }

        index
    }

    /// Translates a type `id` provided, returning the index that it is defined
    /// at.
    ///
    /// This is the main point at which type translation flows through. This
    /// performs everything necessary such as:
    ///
    /// * Each type is translated only once
    /// * If `id` comes from a different instance it's aliased
    /// * Dispatching to the correct translation internally.
    fn ty(&self, state: &mut TypeState<'a>, id: AnyTypeId) -> u32 {
        // Consult our scope's `type_defs` map, and if it's not present then
        // generate the type and fill it in.
        let key = (PtrKey(self.0), id);
        if let Some(ret) = state.cur.type_defs.get(&key) {
            return *ret;
        }

        // If it's a resource that has been remapped, check one more time using
        // the remapped version.
        if let AnyTypeId::Component(ComponentAnyTypeId::Resource(resource)) = id {
            if let Some((component, id)) = state.remapping.get(&resource.resource()) {
                let key = (
                    PtrKey(*component),
                    AnyTypeId::Component(ComponentAnyTypeId::Resource(
                        resource.with_resource_id(*id),
                    )),
                );
                if let Some(ret) = state.cur.type_defs.get(&key) {
                    return *ret;
                }
            }
        }

        let idx = self._ty(state, id);
        let prev = state.cur.type_defs.insert(key, idx);
        assert!(prev.is_none());
        idx
    }

    // Inner version of `ty` above which is a separate method to make it easier
    // to use `return` and not thwart the caching above.
    fn _ty(&self, state: &mut TypeState<'a>, mut id: AnyTypeId) -> u32 {
        // This loop will walk the "alias chain" starting at `id` which will
        // eventually reach the definition of `id`.
        loop {
            let key = (PtrKey(self.0), id);

            // First see if this `id` has already been defined under a different
            // name. This can happen where one component's view of an imported
            // instance may be partial and then unioned with another component's
            // view of an imported instance. The second instance should reuse
            // all the types defined/exported by the first.
            //
            // Here the reverse-export map is consulted where if `key` as an
            // exported type from this instance (which is registered in
            // "parallel" when one of those is encountered for all components)
            // then search with the exported name if any other component has a
            // type definition for their own version of our `id`.
            if let Some(name) = state.cur.type_exports.get(&key) {
                for key in state.cur.type_exports_rev[name].iter() {
                    if let Some(ret) = state.cur.type_defs.get(key) {
                        log::trace!("id already defined through a different component");
                        return *ret;
                    }
                }
            }

            // Otherwise see if this type is defined elsewhere and if an alias
            // hasn't previously been created then one is done so here. This
            // will search all outer scopes for an instance that exports `id`.
            for (i, scope) in state.scopes.iter_mut().rev().enumerate() {
                let (instance, name) = match scope.instance_exports.get(&key) {
                    Some(pair) => *pair,
                    None => continue,
                };
                let scope_idx = scope.encodable.type_count();
                scope.encodable.alias(Alias::InstanceExport {
                    instance,
                    name,
                    kind: ComponentExportKind::Type,
                });
                match &scope.encodable {
                    Encodable::Instance(_) => log::trace!("instance"),
                    Encodable::Component(_) => log::trace!("component"),
                    Encodable::Builder(_) => log::trace!("builder"),
                }
                let ret = state.cur.encodable.type_count();
                state.cur.encodable.alias(Alias::Outer {
                    count: i as u32 + 1,
                    index: scope_idx,
                    kind: ComponentOuterAliasKind::Type,
                });
                log::trace!("id defined in a different instance");
                return ret;
            }

            if let Some((instance, name)) = state.cur.instance_exports.get(&key) {
                let ret = state.cur.encodable.type_count();
                state.cur.encodable.alias(Alias::InstanceExport {
                    instance: *instance,
                    name,
                    kind: ComponentExportKind::Type,
                });
                log::trace!("id defined in current instance");
                return ret;
            }

            match id.peel_alias(&self.0.types) {
                Some(next) => id = next,
                // If there's no more aliases then fall through to the
                // definition of the type below.
                None => break,
            }
        }

        // This type wasn't previously defined, so define it here.
        return match id {
            AnyTypeId::Core(ComponentCoreTypeId::Sub(_)) => unreachable!(),
            AnyTypeId::Core(ComponentCoreTypeId::Module(id)) => self.module_type(state, id),
            AnyTypeId::Component(id) => {
                match id {
                    ComponentAnyTypeId::Resource(r) => {
                        unreachable!("should have been handled in `TypeEncoder::component_entity_type`: {r:?}")
                    }
                    ComponentAnyTypeId::Defined(id) => self.defined_type(state, id),
                    ComponentAnyTypeId::Func(id) => self.component_func_type(state, id),
                    ComponentAnyTypeId::Instance(id) => self.component_instance_type(state, id),
                    ComponentAnyTypeId::Component(id) => self.component_type(state, id),
                }
            }
        };
    }

    fn component_val_type(
        &self,
        state: &mut TypeState<'a>,
        ty: ct::ComponentValType,
    ) -> ComponentValType {
        match ty {
            ct::ComponentValType::Primitive(ty) => ComponentValType::Primitive(ty.into()),
            ct::ComponentValType::Type(id) => {
                ComponentValType::Type(self.ty(state, ComponentAnyTypeId::from(id).into()))
            }
        }
    }

    fn defined_type(&self, state: &mut TypeState<'a>, id: ComponentDefinedTypeId) -> u32 {
        let ty = &self.0.types[id];

        match ty {
            ComponentDefinedType::Primitive(ty) => {
                let index = state.cur.encodable.type_count();
                state
                    .cur
                    .encodable
                    .ty()
                    .defined_type()
                    .primitive((*ty).into());
                index
            }
            ComponentDefinedType::Record(r) => self.record(state, r),
            ComponentDefinedType::Variant(v) => self.variant(state, v),
            ComponentDefinedType::List(ty) => self.list(state, *ty),
            ComponentDefinedType::Tuple(t) => self.tuple(state, t),
            ComponentDefinedType::Flags(names) => Self::flags(&mut state.cur.encodable, names),
            ComponentDefinedType::Enum(cases) => Self::enum_type(&mut state.cur.encodable, cases),
            ComponentDefinedType::Option(ty) => self.option(state, *ty),
            ComponentDefinedType::Result { ok, err } => self.result(state, *ok, *err),
            ComponentDefinedType::Own(r) => {
                let ty = self.ty(state, (*r).into());
                let index = state.cur.encodable.type_count();
                state.cur.encodable.ty().defined_type().own(ty);
                index
            }
            ComponentDefinedType::Borrow(r) => {
                let ty = self.ty(state, (*r).into());
                let index = state.cur.encodable.type_count();
                state.cur.encodable.ty().defined_type().borrow(ty);
                index
            }
<<<<<<< HEAD
            wasmparser::types::ComponentDefinedType::Future(ty) => self.future(state, *ty),
            wasmparser::types::ComponentDefinedType::Stream(ty) => self.stream(state, *ty),
            wasmparser::types::ComponentDefinedType::Error => self.error(state),
=======
            ComponentDefinedType::Future(ty) => self.future(state, *ty),
            ComponentDefinedType::Stream(ty) => self.stream(state, *ty),
            ComponentDefinedType::Error => self.error(state),
>>>>>>> 1da8e36d
        }
    }

    fn record(&self, state: &mut TypeState<'a>, record: &RecordType) -> u32 {
        let fields = record
            .fields
            .iter()
            .map(|(n, ty)| (n.as_str(), self.component_val_type(state, *ty)))
            .collect::<Vec<_>>();

        let index = state.cur.encodable.type_count();
        state.cur.encodable.ty().defined_type().record(fields);
        index
    }

    fn variant(&self, state: &mut TypeState<'a>, variant: &VariantType) -> u32 {
        let cases = variant
            .cases
            .iter()
            .map(|(n, c)| {
                (
                    n.as_str(),
                    c.ty.map(|ty| self.component_val_type(state, ty)),
                    c.refines
                        .as_deref()
                        .map(|r| variant.cases.iter().position(|(n, _)| n == r).unwrap() as u32),
                )
            })
            .collect::<Vec<_>>();
        let index = state.cur.encodable.type_count();
        state.cur.encodable.ty().defined_type().variant(cases);
        index
    }

    fn list(&self, state: &mut TypeState<'a>, ty: ct::ComponentValType) -> u32 {
        let ty = self.component_val_type(state, ty);
        let index = state.cur.encodable.type_count();
        state.cur.encodable.ty().defined_type().list(ty);
        index
    }

    fn tuple(&self, state: &mut TypeState<'a>, tuple: &TupleType) -> u32 {
        let types = tuple
            .types
            .iter()
            .map(|ty| self.component_val_type(state, *ty))
            .collect::<Vec<_>>();
        let index = state.cur.encodable.type_count();
        state.cur.encodable.ty().defined_type().tuple(types);
        index
    }

    fn flags(
        encodable: &mut Encodable,
        names: &wasmparser::collections::IndexSet<KebabString>,
    ) -> u32 {
        let index = encodable.type_count();
        encodable
            .ty()
            .defined_type()
            .flags(names.iter().map(|n| n.as_str()));
        index
    }

    fn enum_type(
        encodable: &mut Encodable,
        cases: &wasmparser::collections::IndexSet<KebabString>,
    ) -> u32 {
        let index = encodable.type_count();
        encodable
            .ty()
            .defined_type()
            .enum_type(cases.iter().map(|c| c.as_str()));
        index
    }

    fn option(&self, state: &mut TypeState<'a>, ty: ct::ComponentValType) -> u32 {
        let ty = self.component_val_type(state, ty);

        let index = state.cur.encodable.type_count();
        state.cur.encodable.ty().defined_type().option(ty);
        index
    }

    fn result(
        &self,
        state: &mut TypeState<'a>,
        ok: Option<ct::ComponentValType>,
        err: Option<ct::ComponentValType>,
    ) -> u32 {
        let ok = ok.map(|ty| self.component_val_type(state, ty));
        let err = err.map(|ty| self.component_val_type(state, ty));

        let index = state.cur.encodable.type_count();
        state.cur.encodable.ty().defined_type().result(ok, err);
        index
    }

    fn export(
        &self,
        name: &'a str,
        export: ComponentEntityType,
        state: &mut TypeState<'a>,
    ) -> ComponentTypeRef {
        // Check if the export is a type; if so, we need to update the index of the
        // type to point to the export instead of the original definition
        let id = match export {
            ComponentEntityType::Type { created: id, .. } => Some(id),
            _ => None,
        };
        let export = self.component_entity_type(state, export);
        if let Some(id) = id {
            // Update the index in the type map to point to this export
            let key = (PtrKey(self.0), id.into());
            let value = state.cur.encodable.type_count();
            let prev = state.cur.type_defs.insert(key, value);
            assert!(prev.is_none());
            state.cur.add_type_export(key, name);
        }
        export
    }

<<<<<<< HEAD
    fn future(
        &self,
        state: &mut TypeState<'a>,
        ty: Option<wasmparser::types::ComponentValType>,
    ) -> u32 {
=======
    fn future(&self, state: &mut TypeState<'a>, ty: Option<ct::ComponentValType>) -> u32 {
>>>>>>> 1da8e36d
        let ty = ty.map(|ty| self.component_val_type(state, ty));

        let index = state.cur.encodable.type_count();
        state.cur.encodable.ty().defined_type().future(ty);
        index
    }

<<<<<<< HEAD
    fn stream(&self, state: &mut TypeState<'a>, ty: wasmparser::types::ComponentValType) -> u32 {
=======
    fn stream(&self, state: &mut TypeState<'a>, ty: ct::ComponentValType) -> u32 {
>>>>>>> 1da8e36d
        let ty = self.component_val_type(state, ty);

        let index = state.cur.encodable.type_count();
        state.cur.encodable.ty().defined_type().stream(ty);
        index
    }

    fn error(&self, state: &mut TypeState<'a>) -> u32 {
        let index = state.cur.encodable.type_count();
        state.cur.encodable.ty().defined_type().error();
        index
    }
}

/// Represents an instance index in a composition graph.
#[derive(Debug, Clone, Copy, Eq, PartialEq, Ord, PartialOrd, Hash)]
struct InstanceIndex(usize);

enum ArgumentImportKind<'a> {
    /// An item is being imported.
    ///
    /// The item may be an instance that does not need to be merged.
    Item(&'a crate::graph::Component<'a>, ComponentEntityType),
    /// A merged instance is being imported.
    ///
    /// Instances are unioned together to form a single instance to
    /// import that will satisfy all instantiation arguments that
    /// reference the import.
    Instance(IndexMap<&'a str, Vec<(&'a crate::graph::Component<'a>, ComponentEntityType)>>),
}

/// Represents an import for an instantiation argument.
struct ArgumentImport<'a> {
    // The name of the import.
    name: &'a str,
    /// The kind of import.
    kind: ArgumentImportKind<'a>,
    /// The instances that will use the import for an argument.
    instances: SmallVec<[(InstanceIndex, ImportIndex); 1]>,
}

impl ArgumentImport<'_> {
    fn merge(&mut self, arg: Self, remapping: &mut Remapping) -> Result<()> {
        assert_eq!(self.name, arg.name);
        self.instances.extend(arg.instances);

        // If the existing import is an instance, convert this argument import to
        // a merged instance import.
        if let ArgumentImportKind::Item(component, ComponentEntityType::Instance(id)) = &self.kind {
            let exports = component.types[*id].exports.iter();

            let mut map = IndexMap::with_capacity(exports.len());
            for (name, ty) in exports {
                map.insert(name.as_str(), vec![(*component, *ty)]);
            }

            self.kind = ArgumentImportKind::Instance(map);
        }

        match (&mut self.kind, arg.kind) {
            // The new item should never be a merged instance
            (_, ArgumentImportKind::Instance(..)) => {
                unreachable!("expected an item import to merge with")
            }
            // If the existing import is a merged instance, merge with an instance item import
            (
                ArgumentImportKind::Instance(exports),
                ArgumentImportKind::Item(new_component, ComponentEntityType::Instance(id)),
            ) => {
                for (name, new_type) in new_component.types[id].exports.iter() {
                    let dst = exports.entry(name.as_str()).or_default();
                    for (existing_component, existing_type) in dst.iter_mut() {
                        if Self::types_compatible(
                            existing_component,
                            *existing_type,
                            new_component,
                            *new_type,
                            remapping,
                        ) {
                            continue;
                        }
                        bail!(
                            "cannot import instance with name `{name}` for \
                             an instantiation argument of component \
                             `{cname}` because it conflicts with an \
                             imported instantiation argument of component \
                             `{ecname}`",
                            name = self.name,
                            cname = new_component.name,
                            ecname = existing_component.name,
                        )
                    }
                    dst.push((new_component, *new_type));
                }
            }
            // Otherwise, an attempt to merge an instance with a non-instance is an error
            (ArgumentImportKind::Instance(_), ArgumentImportKind::Item(component, ty)) => {
                bail!(
                    "cannot import {ty} with name `{name}` for an instantiation \
                     argument of component `{cname}` because it conflicts with \
                     an instance imported with the same name",
                    name = self.name,
                    ty = type_desc(ty),
                    cname = component.name,
                );
            }
            // Finally, merge two item imports together by finding the most-compatible type
            (
                ArgumentImportKind::Item(existing_component, existing_type),
                ArgumentImportKind::Item(new_component, new_type),
            ) => {
                if !Self::types_compatible(
                    existing_component,
                    *existing_type,
                    new_component,
                    new_type,
                    remapping,
                ) {
                    bail!(
                        "cannot import {ty} with name `{name}` for an \
                         instantiation argument of component `{cname}` \
                         because it conflicts with an imported instantiation \
                         argument of component `{ecname}`",
                        ty = type_desc(new_type),
                        name = self.name,
                        cname = new_component.name,
                        ecname = existing_component.name,
                    )
                }
            }
        }

        Ok(())
    }

    /// Tests whether two types from different components are compatible with
    /// one another.
    ///
    /// For now this performs a subtype check in both directions, only
    /// considering them compatible if both checks are "true". This means
    /// that it effectively requires the types to be structured the same way.
    fn types_compatible<'a>(
        existing_component: &'a crate::graph::Component<'a>,
        existing_type: ComponentEntityType,
        new_component: &'a crate::graph::Component<'a>,
        new_type: ComponentEntityType,
        remapping: &mut Remapping,
    ) -> bool {
        let mut context =
            SubtypeCx::new_with_refs(existing_component.types(), new_component.types());
        let mut a_ty = existing_type;
        context.a.remap_component_entity(&mut a_ty, remapping);
        remapping.reset_type_cache();

        let mut b_ty = new_type;
        context.b.remap_component_entity(&mut b_ty, remapping);
        remapping.reset_type_cache();

        if context.component_entity_type(&a_ty, &b_ty, 0).is_err() {
            return false;
        }

        context.swap();

        context.component_entity_type(&b_ty, &a_ty, 0).is_ok()
    }
}

/// Represents an entry in the import map built up during
/// the encoding of a composition graph.
///
/// A map entry is either an import of a component or
/// an import of an item to satisfy an instantiation argument.
enum ImportMapEntry<'a> {
    /// An import of a component.
    Component(&'a crate::graph::Component<'a>),
    /// An import to satisfy one or more instantiation arguments.
    Argument(ArgumentImport<'a>),
}

/// Represents the import map built during the encoding
/// of a composition graph.
#[derive(Default)]
struct ImportMap<'a>(IndexMap<&'a str, ImportMapEntry<'a>>);

impl<'a> ImportMap<'a> {
    fn new(import_components: bool, graph: &'a CompositionGraph) -> Result<Self> {
        let mut imports = Self::default();

        if import_components {
            imports.add_component_imports(graph);
        }

        imports.add_instantiation_imports(graph)?;

        Ok(imports)
    }

    fn add_component_imports(&mut self, graph: &'a CompositionGraph) {
        for entry in graph
            .components
            .values()
            .filter(|e| !e.instances.is_empty())
        {
            assert!(self
                .0
                .insert(
                    &entry.component.name,
                    ImportMapEntry::Component(&entry.component),
                )
                .is_none());
        }
    }

    fn add_instantiation_imports(&mut self, graph: &'a CompositionGraph) -> Result<()> {
        let remapping = &mut graph.resource_mapping.borrow().remapping();
        let mut imported = HashMap::new();

        // Metadata about dependency edges used below during sorting (see
        // below).
        let mut component_defining_instance = HashMap::new();
        let mut deps = HashMap::new();

        for (instance_index, instance) in graph.instances.values().enumerate() {
            let (component_index, _, entry) =
                graph.components.get_full(&instance.component).unwrap();
            let defining_instances = component_defining_instance
                .entry(component_index)
                .or_insert(HashMap::new());

            let instance_index = InstanceIndex(instance_index);

            // Import any unconnected instantiation arguments for the instance
            for (import_index, name, _) in entry.component.imports() {
                if instance.connected.contains(&import_index) {
                    continue;
                }

                let (_, ty) = entry.component.import_entity_type(import_index).unwrap();

                let arg = ArgumentImport {
                    name,
                    kind: ArgumentImportKind::Item(&entry.component, ty),
                    instances: smallvec::smallvec![(instance_index, import_index)],
                };

                // Check to see if we've seen this import before; if so, don't bother with
                // type checking, just add the instance to the list of instances
                match imported.entry((component_index, import_index)) {
                    Entry::Occupied(e) => match self.0.get_index_mut(*e.get()).unwrap().1 {
                        ImportMapEntry::Component(_) => {
                            unreachable!("import should not be for a component")
                        }
                        ImportMapEntry::Argument(arg) => {
                            arg.instances.push((instance_index, import_index));
                        }
                    },
                    Entry::Vacant(e) => {
                        // If this is the first time an instance import is seen
                        // then register all of its dependencies on other
                        // imports.
                        //
                        // (see more below on this)
                        DependencyRegistrar {
                            types: &entry.component.types,
                            defining_instances,
                            cur: name,
                            deps: &mut deps,
                        }
                        .entity(ty);
                        let index = match self.0.entry(name.into()) {
                            indexmap::map::Entry::Occupied(mut e) => match e.get_mut() {
                                ImportMapEntry::Component(_) => {
                                    bail!(
                                            "cannot import {ty} `{name}` for an instantiation argument of component `{cname}` because it conflicts with a component imported with the same name",
                                            ty = type_desc(ty),
                                            cname = entry.component.name,
                                        );
                                }
                                ImportMapEntry::Argument(existing) => {
                                    existing.merge(arg, remapping)?;
                                    e.index()
                                }
                            },
                            indexmap::map::Entry::Vacant(e) => {
                                let index = e.index();
                                e.insert(ImportMapEntry::Argument(arg));
                                index
                            }
                        };
                        e.insert(index);
                    }
                }
            }
        }

        // Before returning perform a topological sort of all dependencies to
        // ensure that they're translated in the correct order for types to be
        // connected.
        //
        // Why, might you be asking, is this necessary? Each component
        // individually already has topologically sorted dependencies and
        // they're all iterated through above, so what's the problem?
        //
        // The reason this loop arises is for when two different components
        // are unioned together and a topological ordering between the union
        // of the imports is required. While each component is sorted that's
        // not enough to ensure everything is sorted.
        //
        // For example let's say there's three interfaces A, B, and C. C
        // depends on both A and B. Then let's have one component import both A
        // and C and a second component imports B and C. This can be valid where
        // C can be "sliced up" where only the portions that depend on A can be
        // separated from the portions that depend on B.
        // When walking over the instances above we'll first generate imports
        // of A and C. Next though the next instance will add and import for B,
        // meaning that the import list is A, C, B. This is not a correct
        // topological ordering, which is what this sort is solving.
        let mut order = IndexSet::new();
        for (name, _) in self.0.iter() {
            toposort(&name[..], &deps, &mut order);
        }
        let order = order
            .into_iter()
            .map(|s| s.to_string())
            .collect::<IndexSet<_>>();
        self.0
            .sort_by_cached_key(|name, _| order.get_full(&name[..]).unwrap().0);

        Ok(())
    }
}

/// Helper structure used to fill out the `deps` and `defining_instances` maps
/// when building the imports to a component.
///
/// The goal of this structure is to take types defined within `self.cur` and
/// draw edges in the `deps` map from `cur` to those names in
/// `defining_instances`.
///
/// For example if a type refers to a name defined in a different instance then
/// that previous instance will already be registered in `defining_instances`
/// and that'll draw a dependency from `self.cur` to that name.
struct DependencyRegistrar<'a, 'b> {
    types: &'a types::Types,
    defining_instances: &'b mut HashMap<ComponentAnyTypeId, &'a str>,
    cur: &'a str,
    deps: &'b mut HashMap<&'a str, Vec<&'a str>>,
}

impl DependencyRegistrar<'_, '_> {
    fn entity(&mut self, ty: ComponentEntityType) {
        match ty {
            ComponentEntityType::Type {
                created,
                referenced,
            } => {
                let prev = self.defining_instances.insert(created, self.cur);
                assert!(prev.is_none());
                self.ty(referenced);
            }
            ComponentEntityType::Module(_) => {}
            ComponentEntityType::Value(v) => self.val_type(v),
            ComponentEntityType::Instance(e) => self.instance(e),
            ComponentEntityType::Component(e) => self.component(e),
            ComponentEntityType::Func(e) => self.func(e),
        }
    }

    fn ty(&mut self, ty: ComponentAnyTypeId) {
        match self.defining_instances.entry(ty) {
            // If it's known where `ty` is defined then there's nothing else to
            // do here beyond drawing a new dependency edge. Note though that
            // "edges to self" are skipped explicitly here.
            Entry::Occupied(e) => {
                if *e.get() != self.cur {
                    self.deps.entry(self.cur).or_default().push(*e.get());
                }
                return;
            }

            // Otherwise `ty` is now registered as defined by `self.cur` and we
            // continue below.
            Entry::Vacant(e) => {
                e.insert(self.cur);
            }
        }

        // Recurse for aliases to see edges across components, and otherwise
        // recurse on the structure of the type below.
        if let Some(ty) = self.types.as_ref().peel_alias(ty) {
            return self.ty(ty);
        }

        match ty {
            ComponentAnyTypeId::Resource(_) => {}
            ComponentAnyTypeId::Defined(id) => self.defined(id),
            ComponentAnyTypeId::Func(id) => self.func(id),
            ComponentAnyTypeId::Instance(id) => self.instance(id),
            ComponentAnyTypeId::Component(id) => self.component(id),
        }
    }

    fn val_type(&mut self, ty: ct::ComponentValType) {
        match ty {
            ct::ComponentValType::Type(t) => self.ty(t.into()),
            ct::ComponentValType::Primitive(_) => {}
        }
    }

    fn component(&mut self, ty: ComponentTypeId) {
        let ty = &self.types[ty];
        for (_, ty) in ty.imports.iter().chain(&ty.exports) {
            self.entity(*ty);
        }
    }

    fn instance(&mut self, ty: ComponentInstanceTypeId) {
        for (_, ty) in self.types[ty].exports.iter() {
            self.entity(*ty);
        }
    }

    fn func(&mut self, ty: ComponentFuncTypeId) {
        let ty = &self.types[ty];
        for ty in ty
            .params
            .iter()
            .map(|p| p.1)
            .chain(ty.results.iter().map(|p| p.1))
        {
            self.val_type(ty);
        }
    }

    fn defined(&mut self, ty: ComponentDefinedTypeId) {
        match &self.types[ty] {
<<<<<<< HEAD
            types::ComponentDefinedType::Primitive(_)
            | types::ComponentDefinedType::Enum(_)
            | types::ComponentDefinedType::Flags(_)
            | types::ComponentDefinedType::Error => {}
            types::ComponentDefinedType::List(t)
            | types::ComponentDefinedType::Option(t)
            | types::ComponentDefinedType::Stream(t) => self.val_type(*t),
            types::ComponentDefinedType::Own(r) | types::ComponentDefinedType::Borrow(r) => {
=======
            ComponentDefinedType::Primitive(_)
            | ComponentDefinedType::Enum(_)
            | ComponentDefinedType::Flags(_)
            | ComponentDefinedType::Error => {}
            ComponentDefinedType::List(t)
            | ComponentDefinedType::Option(t)
            | ComponentDefinedType::Stream(t) => self.val_type(*t),
            ComponentDefinedType::Own(r) | ComponentDefinedType::Borrow(r) => {
>>>>>>> 1da8e36d
                self.ty(ComponentAnyTypeId::Resource(*r))
            }
            ComponentDefinedType::Record(r) => {
                for (_, ty) in r.fields.iter() {
                    self.val_type(*ty);
                }
            }
            ComponentDefinedType::Tuple(r) => {
                for ty in r.types.iter() {
                    self.val_type(*ty);
                }
            }
            ComponentDefinedType::Variant(r) => {
                for (_, case) in r.cases.iter() {
                    if let Some(ty) = case.ty {
                        self.val_type(ty);
                    }
                }
            }
            ComponentDefinedType::Result { ok, err } => {
                if let Some(ok) = ok {
                    self.val_type(*ok);
                }
                if let Some(err) = err {
                    self.val_type(*err);
                }
            }
<<<<<<< HEAD
            types::ComponentDefinedType::Future(ty) => {
=======
            ComponentDefinedType::Future(ty) => {
>>>>>>> 1da8e36d
                if let Some(ty) = ty {
                    self.val_type(*ty);
                }
            }
        }
    }
}

fn toposort<'a>(
    cur: &'a str,
    deps: &HashMap<&'a str, Vec<&'a str>>,
    order: &mut IndexSet<&'a str>,
) {
    if order.contains(cur) {
        return;
    }
    if let Some(list) = deps.get(cur) {
        for dep in list {
            toposort(dep, deps, order);
        }
    }
    let ok = order.insert(cur);
    assert!(ok);
}

/// Used to encode a composition graph as a new WebAssembly component.
pub(crate) struct CompositionGraphEncoder<'a> {
    /// The options for the encoding.
    options: EncodeOptions,
    /// The graph being encoded.
    graph: &'a CompositionGraph<'a>,
    /// Map from graph component index to encoded component index.
    encoded_components: HashMap<PtrKey<'a, crate::graph::Component<'a>>, u32>,
    /// Map from graph instance id to encoded instance index.
    encoded_instances: HashMap<InstanceId, u32>,
    /// Map from instance and import index to encoded item index.
    ///
    /// This is used for instantiation arguments that are imported.
    imported_args: HashMap<(InstanceIndex, ImportIndex), u32>,
    /// Map from instance id and export index to encoded item index.
    ///
    /// This is used to track instantiation arguments aliased from
    /// other instances.
    aliases: HashMap<(InstanceId, ExportIndex), u32>,
}

impl<'a> CompositionGraphEncoder<'a> {
    pub(crate) fn new(options: EncodeOptions, graph: &'a CompositionGraph) -> Self {
        Self {
            options,
            graph,
            encoded_components: Default::default(),
            encoded_instances: Default::default(),
            imported_args: Default::default(),
            aliases: Default::default(),
        }
    }

    pub(crate) fn encode(mut self) -> Result<Vec<u8>> {
        let mut encoded = ComponentBuilder::default();

        self.encode_imports(&mut encoded)?;
        self.encode_components(&mut encoded);
        self.encode_instantiations(&mut encoded)?;

        if let Some(id) = self.options.export {
            self.encode_exports(&mut encoded, id)?;
        }

        Ok(encoded.finish())
    }

    fn encode_imports(&mut self, encoded: &mut ComponentBuilder) -> Result<()> {
        let imports = ImportMap::new(!self.options.define_components, self.graph)?;

        // Create new state to track where types are defined and in which
        // instances. Temporarily "move" the `encoded` builder into this state.
        let mut state = TypeState::new_with_remapping(self.graph.remapping_map());
        state.cur.encodable = Encodable::Builder(mem::take(encoded));

        for (name, entry) in imports.0 {
            log::trace!("encoding import {name}");
            match entry {
                ImportMapEntry::Component(component) => {
                    let encoded = match &mut state.cur.encodable {
                        Encodable::Builder(builder) => builder,
                        _ => unreachable!(),
                    };
                    self.encode_component_import(encoded, name.as_ref(), component);
                }
                ImportMapEntry::Argument(arg) => {
                    let index = match arg.kind {
                        ArgumentImportKind::Item(component, ty) => {
                            self.encode_item_import(&mut state, name.as_ref(), component, ty)
                        }
                        ArgumentImportKind::Instance(exports) => {
                            self.encode_instance_import(&mut state, name.as_ref(), exports)
                        }
                    };

                    self.imported_args
                        .extend(arg.instances.into_iter().map(|k| (k, index)));
                }
            }
        }

        // "Move" the builder back out from the state into this function's
        // parameter.
        match &mut state.cur.encodable {
            Encodable::Builder(builder) => *encoded = mem::take(builder),
            _ => unreachable!(),
        }

        Ok(())
    }

    fn encode_component_import(
        &mut self,
        encoded: &mut ComponentBuilder,
        name: &str,
        component: &'a crate::graph::Component,
    ) -> u32 {
        let type_index = self.define_component_type(encoded, component);
        let index = self.import(encoded, name, ComponentTypeRef::Component(type_index));

        assert!(self
            .encoded_components
            .insert(PtrKey(component), index)
            .is_none());

        index
    }

    fn encode_item_import(
        &mut self,
        state: &mut TypeState<'a>,
        name: &str,
        component: &'a crate::graph::Component,
        ty: ComponentEntityType,
    ) -> u32 {
        log::trace!("encoding item import {name}");
        let encoder = TypeEncoder::new(component);
        let ty = encoder.component_entity_type(state, ty);

        let encoded = match &mut state.cur.encodable {
            Encodable::Builder(builder) => builder,
            _ => unreachable!(),
        };
        self.import(encoded, name, ty)
    }

    fn encode_instance_import(
        &mut self,
        state: &mut TypeState<'a>,
        name: &str,
        exports: IndexMap<&'a str, Vec<(&'a crate::graph::Component, ComponentEntityType)>>,
    ) -> u32 {
        log::trace!("encoding instance import {name}");
        state.push(Encodable::Instance(InstanceType::new()));
        for (name, types) in exports {
            let (component, ty) = types[0];
            log::trace!("export {name}: {ty:?}");
            let export = TypeEncoder::new(component).export(name, ty, state);
            let t = match &mut state.cur.encodable {
                Encodable::Instance(c) => c,
                _ => unreachable!(),
            };
            t.export(name, export);

            for (component, ty) in types.iter().skip(1) {
                if let ComponentEntityType::Type { created, .. } = ty {
                    state
                        .cur
                        .add_type_export((PtrKey(component), (*created).into()), name);
                }
            }
        }

        let instance_type = match state.pop() {
            Encodable::Instance(c) => c,
            _ => unreachable!(),
        };

        let encoded = match &mut state.cur.encodable {
            Encodable::Builder(builder) => builder,
            _ => unreachable!(),
        };
        let index = encoded.type_instance(&instance_type);
        self.import(encoded, name, ComponentTypeRef::Instance(index))
    }

    fn encode_instantiations(&mut self, encoded: &mut ComponentBuilder) -> Result<()> {
        let ordering = self.graph.instantiation_order()?;

        // Encode the independent instances first
        for id in self
            .graph
            .instances
            .keys()
            .filter(|id| !ordering.contains(*id))
        {
            self.encode_instantiation(encoded, *id)?;
        }

        // Encode the dependent instances last
        for id in ordering {
            self.encode_instantiation(encoded, id)?;
        }

        Ok(())
    }

    fn encode_exports(
        &mut self,
        encoded: &mut ComponentBuilder,
        instance_id: InstanceId,
    ) -> Result<()> {
        let instance = self.graph.instances.get(&instance_id).ok_or_else(|| {
            anyhow!("cannot export specified instance because it does not exist in the graph")
        })?;
        let entry = self.graph.components.get(&instance.component).unwrap();

        let encoded_instance_index = self.encoded_instances[&instance_id];

        for (export_index, export_name, kind, _) in entry.component.exports() {
            let kind = match kind {
                ComponentExternalKind::Module => ComponentExportKind::Module,
                ComponentExternalKind::Func => ComponentExportKind::Func,
                ComponentExternalKind::Value => ComponentExportKind::Value,
                ComponentExternalKind::Type => ComponentExportKind::Type,
                ComponentExternalKind::Instance => ComponentExportKind::Instance,
                ComponentExternalKind::Component => ComponentExportKind::Component,
            };

            let index = match self.aliases.get(&(instance_id, export_index)) {
                Some(index) => *index,
                None => {
                    let index = self.alias(encoded, encoded_instance_index, export_name, kind);
                    self.aliases.insert((instance_id, export_index), index);
                    index
                }
            };

            encoded.export(export_name, kind, index, None);
        }

        Ok(())
    }

    fn encode_instantiation(
        &mut self,
        encoded: &mut ComponentBuilder,
        instance_id: InstanceId,
    ) -> Result<()> {
        let (instance_index, _, instance) = self.graph.instances.get_full(&instance_id).unwrap();
        let entry = &self.graph.components.get(&instance.component).unwrap();

        let instance_index = InstanceIndex(instance_index);
        let encoded_component_index = self.encoded_components[&PtrKey(&entry.component)];

        let args = self.instantiation_args(encoded, instance_index, &entry.component);

        log::debug!(
            "instantiating component `{name}` with {args:?}",
            name = entry.component.name,
        );

        let encoded_instance_index = encoded.instantiate(encoded_component_index, args);

        self.encoded_instances
            .insert(instance_id, encoded_instance_index);

        Ok(())
    }

    fn encode_components(&mut self, encoded: &mut ComponentBuilder) {
        if !self.options.define_components {
            return;
        }

        for entry in self
            .graph
            .components
            .values()
            .filter(|e| !e.instances.is_empty())
        {
            let index = self.define_component(encoded, &entry.component);
            assert!(self
                .encoded_components
                .insert(PtrKey(&entry.component), index)
                .is_none());
        }
    }

    fn define_component_type(
        &mut self,
        encoded: &mut ComponentBuilder,
        component: &crate::graph::Component,
    ) -> u32 {
        encoded.type_component(&component.ty())
    }

    fn define_component(
        &mut self,
        encoded: &mut ComponentBuilder,
        component: &crate::graph::Component,
    ) -> u32 {
        log::debug!(
            "defining component `{name}` in composed component",
            name = component.name,
        );
        encoded.component_raw(component.bytes())
    }

    fn instantiation_args(
        &mut self,
        encoded: &mut ComponentBuilder,
        instance_index: InstanceIndex,
        component: &'a crate::graph::Component,
    ) -> Vec<(&'a str, ComponentExportKind, u32)> {
        let (instance_id, instance) = self.graph.instances.get_index(instance_index.0).unwrap();
        let mut args = Vec::with_capacity(component.imports.len());

        // Add the arguments that are aliased exports from other instances
        for (source_id, _, map) in self
            .graph
            .graph
            .edges_directed(*instance_id, EdgeDirection::Incoming)
        {
            assert!(source_id != *instance_id);
            let source_index = self.encoded_instances[&source_id];
            let (_, source_component) = &self.graph.get_component_of_instance(source_id).unwrap();

            for (import_index, export_index) in map {
                // Check to see if we need to alias the item from the source instance
                let (name, ty) = component.import(*import_index).unwrap();
                let index = match export_index {
                    Some(export_index) => {
                        let (export_name, _, _) = source_component.export(*export_index).unwrap();
                        match self.aliases.get(&(source_id, *export_index)) {
                            Some(index) => *index,
                            None => {
                                let index = self.alias(
                                    encoded,
                                    source_index,
                                    export_name,
                                    type_ref_to_export_kind(ty),
                                );
                                self.aliases.insert((source_id, *export_index), index);
                                index
                            }
                        }
                    }
                    None => source_index,
                };
                args.push((name, type_ref_to_export_kind(ty), index));
            }
        }

        // Finally, add any instantiation arguments that are being imported
        for (i, (name, ty)) in component.imports.iter().enumerate() {
            let import_index = ImportIndex(i);
            if instance.connected.contains(&import_index) {
                continue;
            }

            let index = self.imported_args[&(instance_index, import_index)];
            args.push((name.as_str(), type_ref_to_export_kind(*ty), index));
        }

        args
    }

    fn import(&mut self, encoded: &mut ComponentBuilder, name: &str, ty: ComponentTypeRef) -> u32 {
        log::debug!("importing {ty:?} with `{name}` in composed component");
        encoded.import(name, ty)
    }

    fn alias(
        &mut self,
        encoded: &mut ComponentBuilder,
        instance: u32,
        name: &str,
        kind: ComponentExportKind,
    ) -> u32 {
        log::debug!(
            "aliasing {kind:?} export `{name}` from encoded index {instance} in composed component"
        );
        encoded.alias_export(instance, name, kind)
    }
}<|MERGE_RESOLUTION|>--- conflicted
+++ resolved
@@ -680,15 +680,9 @@
                 state.cur.encodable.ty().defined_type().borrow(ty);
                 index
             }
-<<<<<<< HEAD
-            wasmparser::types::ComponentDefinedType::Future(ty) => self.future(state, *ty),
-            wasmparser::types::ComponentDefinedType::Stream(ty) => self.stream(state, *ty),
-            wasmparser::types::ComponentDefinedType::Error => self.error(state),
-=======
             ComponentDefinedType::Future(ty) => self.future(state, *ty),
             ComponentDefinedType::Stream(ty) => self.stream(state, *ty),
             ComponentDefinedType::Error => self.error(state),
->>>>>>> 1da8e36d
         }
     }
 
@@ -811,15 +805,7 @@
         export
     }
 
-<<<<<<< HEAD
-    fn future(
-        &self,
-        state: &mut TypeState<'a>,
-        ty: Option<wasmparser::types::ComponentValType>,
-    ) -> u32 {
-=======
     fn future(&self, state: &mut TypeState<'a>, ty: Option<ct::ComponentValType>) -> u32 {
->>>>>>> 1da8e36d
         let ty = ty.map(|ty| self.component_val_type(state, ty));
 
         let index = state.cur.encodable.type_count();
@@ -827,11 +813,7 @@
         index
     }
 
-<<<<<<< HEAD
-    fn stream(&self, state: &mut TypeState<'a>, ty: wasmparser::types::ComponentValType) -> u32 {
-=======
     fn stream(&self, state: &mut TypeState<'a>, ty: ct::ComponentValType) -> u32 {
->>>>>>> 1da8e36d
         let ty = self.component_val_type(state, ty);
 
         let index = state.cur.encodable.type_count();
@@ -1269,16 +1251,6 @@
 
     fn defined(&mut self, ty: ComponentDefinedTypeId) {
         match &self.types[ty] {
-<<<<<<< HEAD
-            types::ComponentDefinedType::Primitive(_)
-            | types::ComponentDefinedType::Enum(_)
-            | types::ComponentDefinedType::Flags(_)
-            | types::ComponentDefinedType::Error => {}
-            types::ComponentDefinedType::List(t)
-            | types::ComponentDefinedType::Option(t)
-            | types::ComponentDefinedType::Stream(t) => self.val_type(*t),
-            types::ComponentDefinedType::Own(r) | types::ComponentDefinedType::Borrow(r) => {
-=======
             ComponentDefinedType::Primitive(_)
             | ComponentDefinedType::Enum(_)
             | ComponentDefinedType::Flags(_)
@@ -1287,7 +1259,6 @@
             | ComponentDefinedType::Option(t)
             | ComponentDefinedType::Stream(t) => self.val_type(*t),
             ComponentDefinedType::Own(r) | ComponentDefinedType::Borrow(r) => {
->>>>>>> 1da8e36d
                 self.ty(ComponentAnyTypeId::Resource(*r))
             }
             ComponentDefinedType::Record(r) => {
@@ -1315,11 +1286,7 @@
                     self.val_type(*err);
                 }
             }
-<<<<<<< HEAD
-            types::ComponentDefinedType::Future(ty) => {
-=======
             ComponentDefinedType::Future(ty) => {
->>>>>>> 1da8e36d
                 if let Some(ty) = ty {
                     self.val_type(*ty);
                 }
