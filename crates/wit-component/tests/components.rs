--- conflicted
+++ resolved
@@ -3,10 +3,7 @@
 use pretty_assertions::assert_eq;
 use std::{borrow::Cow, fs, path::Path};
 use wasm_encoder::{Encode, Section};
-<<<<<<< HEAD
-=======
 use wasm_metadata::{Metadata, Payload};
->>>>>>> 57b1acee
 use wasmparser::{Parser, Validator, WasmFeatures};
 use wit_component::{ComponentEncoder, DecodedWasm, Linker, StringEncoding, WitPrinter};
 use wit_parser::{PackageId, Resolve, UnresolvedPackageGroup};
@@ -157,34 +154,13 @@
         }
     };
 
-<<<<<<< HEAD
-    let features =
-        WasmFeatures::WASM2 | WasmFeatures::COMPONENT_MODEL | WasmFeatures::COMPONENT_MODEL_ASYNC;
-    Validator::new_with_features(features)
-        .validate_all(&bytes)
-        .context("failed to validated component output")?;
-=======
     Validator::new_with_features(WasmFeatures::all())
         .validate_all(&bytes)
         .context("failed to validate component output")?;
->>>>>>> 57b1acee
 
     let wat = wasmprinter::print_bytes(&bytes).context("failed to print bytes")?;
     assert_output(&wat, &component_path)?;
     let mut parser = Parser::new(0);
-<<<<<<< HEAD
-    parser.set_features(features);
-    let (pkg, resolve) =
-        match wit_component::decode_reader_with_features(bytes.as_slice(), features)
-            .context("failed to decode resolve")?
-        {
-            DecodedWasm::WitPackage(..) => unreachable!(),
-            DecodedWasm::Component(resolve, world) => {
-                (resolve.worlds[world].package.unwrap(), resolve)
-            }
-        };
-    let wit = WitPrinter::default()
-=======
     parser.set_features(WasmFeatures::all());
     let (pkg, resolve) = match wit_component::decode_reader(bytes.as_slice())
         .context("failed to decode resolve")?
@@ -194,7 +170,6 @@
     };
     let mut printer = WitPrinter::default();
     printer
->>>>>>> 57b1acee
         .print(&resolve, pkg, &[])
         .context("failed to print WIT")?;
     let wit = printer.output.to_string();
