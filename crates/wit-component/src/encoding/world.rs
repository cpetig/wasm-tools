--- conflicted
+++ resolved
@@ -419,25 +419,17 @@
 }
 
 impl ImportedInterface {
-<<<<<<< HEAD
-    fn add_func(&mut self, required: &IndexSet<&str>, resolve: &Resolve, func: &Function) {
-        let (name, abi) = if required.contains(func.name.as_str()) {
+    fn add_func(&mut self, required: &Required<'_>, resolve: &Resolve, func: &Function) {
+        let (name, abi) = if required.interface_funcs.contains(func.name.as_str()) {
             (func.name.clone(), AbiVariant::GuestImport)
         } else {
             let async_name = format!("[async]{}", func.name);
-            if required.contains(async_name.as_str()) {
+            if required.interface_funcs.contains(async_name.as_str()) {
                 (async_name, AbiVariant::GuestImportAsync)
             } else {
                 return;
             }
         };
-=======
-    fn add_func(&mut self, required: &Required<'_>, resolve: &Resolve, func: &Function) {
-        match required.interface_funcs.get(&self.interface) {
-            Some(set) if set.contains(func.name.as_str()) => {}
-            _ => return,
-        }
->>>>>>> 6a76d04f
         log::trace!("add func {}", func.name);
         let options = RequiredOptions::for_import(resolve, func, abi);
         let lowering = if options.is_empty() {
