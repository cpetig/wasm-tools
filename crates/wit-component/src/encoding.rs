--- conflicted
+++ resolved
@@ -1647,6 +1647,7 @@
                                         _ => unreachable!(),
                                     },
                                     docs: Default::default(),
+                                    stability: wit_parser::Stability::default(),
                                 },
                                 AbiVariant::GuestImportAsync,
                             ) & !RequiredOptions::ASYNC)
@@ -2696,13 +2697,9 @@
             bail!("a module is required when encoding a component");
         }
 
-<<<<<<< HEAD
         self.metadata.resolve.add_future_and_stream_results();
 
-        let world = ComponentWorld::new(self)?;
-=======
         let world = ComponentWorld::new(self).context("failed to decode world from module")?;
->>>>>>> c811041f
         let mut state = EncodingState {
             component: ComponentBuilder::default(),
             module_index: None,
