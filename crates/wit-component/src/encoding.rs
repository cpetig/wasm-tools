//! Support for encoding a core wasm module into a component.
//!
//! This module, at a high level, is tasked with transforming a core wasm
//! module into a component. This will process the imports/exports of the core
//! wasm module and translate between the `wit-parser` AST and the component
//! model binary format, producing a final component which will import
//! `*.wit` defined interfaces and export `*.wit` defined interfaces as well
//! with everything wired up internally according to the canonical ABI and such.
//!
//! This doc block here is not currently 100% complete and doesn't cover the
//! full functionality of this module.
//!
//! # Adapter Modules
//!
//! One feature of this encoding process which is non-obvious is the support for
//! "adapter modules". The general idea here is that historical host API
//! definitions have been around for quite some time, such as
//! `wasi_snapshot_preview1`, but these host API definitions are not compatible
//! with the canonical ABI or component model exactly. These APIs, however, can
//! in most situations be roughly adapted to component-model equivalents. This
//! is where adapter modules come into play, they're converting from some
//! arbitrary API/ABI into a component-model using API.
//!
//! An adapter module is a separately compiled `*.wasm` blob which will export
//! functions matching the desired ABI (e.g. exporting functions matching the
//! `wasi_snapshot_preview1` ABI). The `*.wasm` blob will then import functions
//! in the canonical ABI and internally adapt the exported functions to the
//! imported functions. The encoding support in this module is what wires
//! everything up and makes sure that everything is imported and exported to the
//! right place. Adapter modules currently always use "indirect lowerings"
//! meaning that a shim module is created and provided as the imports to the
//! main core wasm module, and the shim module is "filled in" at a later time
//! during the instantiation process.
//!
//! Adapter modules are not intended to be general purpose and are currently
//! very restrictive, namely:
//!
//! * They must import a linear memory and not define their own linear memory
//!   otherwise. In other words they import memory and cannot use multi-memory.
//! * They cannot define any `elem` or `data` segments since otherwise there's
//!   no knowledge ahead-of-time of where their data or element segments could
//!   go. This means things like no panics, no indirect calls, etc.
//! * If the adapter uses a shadow stack, the global that points to it must be a
//!   mutable `i32` named `__stack_pointer`. This stack is automatically
//!   allocated with an injected `allocate_stack` function that will either use
//!   the main module's `cabi_realloc` export (if present) or `memory.grow`. It
//!   allocates only 64KB of stack space, and there is no protection if that
//!   overflows.
//! * If the adapter has a global, mutable `i32` named `allocation_state`, it
//!   will be used to keep track of stack allocation status and avoid infinite
//!   recursion if the main module's `cabi_realloc` function calls back into the
//!   adapter.  `allocate_stack` will check this global on entry; if it is zero,
//!   it will set it to one, then allocate the stack, and finally set it to two.
//!   If it is non-zero, `allocate_stack` will do nothing and return immediately
//!   (because either the stack has already been allocated or is in the process
//!   of being allocated).  If the adapter does not have an `allocation_state`,
//!   `allocate_stack` will use `memory.grow` to allocate the stack; it will
//!   _not_ use the main module's `cabi_realloc` even if it's available.
//! * If the adapter imports a `cabi_realloc` function, and the main module
//!   exports one, they'll be linked together via an alias. If the adapter
//!   imports such a function but the main module does _not_ export one, we'll
//!   synthesize one based on `memory.grow` (which will trap for any size other
//!   than 64KB). Note that the main module's `cabi_realloc` function may call
//!   back into the adapter before the shadow stack has been allocated. In this
//!   case (when `allocation_state` is zero or one), the adapter should return
//!   whatever dummy value(s) it can immediately without touching the stack.
//!
//! This means that adapter modules are not meant to be written by everyone.
//! It's assumed that these will be relatively few and far between yet still a
//! crucial part of the transition process from to the component model since
//! otherwise there's no way to run a `wasi_snapshot_preview1` module within the
//! component model.

use crate::metadata::{self, Bindgen, ModuleMetadata};
<<<<<<< HEAD
use crate::validation::{
    AsyncExportInfo, PayloadInfo, ResourceInfo, ValidatedModule, BARE_FUNC_MODULE_NAME,
    CALLBACK_PREFIX, MAIN_MODULE_IMPORT_NAME, POST_RETURN_PREFIX,
};
=======
use crate::validation::{Export, ExportMap, Import, ImportInstance, ImportMap};
>>>>>>> 6a76d04f
use crate::StringEncoding;
use anyhow::{anyhow, bail, Context, Error, Result};
use indexmap::{IndexMap, IndexSet};
use std::borrow::Cow;
use std::collections::HashMap;
use std::hash::Hash;
use std::mem;
use wasm_encoder::*;
use wasmparser::Validator;
use wit_parser::{
    abi::{AbiVariant, WasmSignature, WasmType},
    Function, FunctionKind, InterfaceId, LiveTypes, Resolve, Results, Type, TypeDefKind, TypeId,
    TypeOwner, WorldItem, WorldKey,
};

const INDIRECT_TABLE_NAME: &str = "$imports";

mod wit;
pub use wit::{encode, encode_world};

mod types;
use types::{InstanceTypeEncoder, RootTypeEncoder, ValtypeEncoder};
mod world;
use world::{ComponentWorld, ImportedInterface, Lowering};

fn to_val_type(ty: &WasmType) -> ValType {
    match ty {
        WasmType::I32 => ValType::I32,
        WasmType::I64 => ValType::I64,
        WasmType::F32 => ValType::F32,
        WasmType::F64 => ValType::F64,
        WasmType::Pointer => ValType::I32,
        WasmType::PointerOrI64 => ValType::I64,
        WasmType::Length => ValType::I32,
    }
}

bitflags::bitflags! {
    /// Options in the `canon lower` or `canon lift` required for a particular
    /// function.
    #[derive(Copy, Clone, Debug)]
    pub struct RequiredOptions: u8 {
        /// A memory must be specified, typically the "main module"'s memory
        /// export.
        const MEMORY = 1 << 0;
        /// A `realloc` function must be specified, typically named
        /// `cabi_realloc`.
        const REALLOC = 1 << 1;
        /// A string encoding must be specified, which is always utf-8 for now
        /// today.
        const STRING_ENCODING = 1 << 2;
        const ASYNC = 1 << 3;
    }
}

impl RequiredOptions {
    fn for_import(resolve: &Resolve, func: &Function, abi: AbiVariant) -> RequiredOptions {
        let sig = resolve.wasm_signature(abi, func);
        let mut ret = RequiredOptions::empty();
        // Lift the params and lower the results for imports
        ret.add_lift(TypeContents::for_types(
            resolve,
            func.params.iter().map(|(_, t)| t),
        ));
        ret.add_lower(TypeContents::for_types(resolve, func.results.iter_types()));

        // If anything is indirect then `memory` will be required to read the
        // indirect values.
        if sig.retptr || sig.indirect_params {
            ret |= RequiredOptions::MEMORY;
        }
        if abi == AbiVariant::GuestImportAsync {
            ret |= RequiredOptions::ASYNC;
        }
        ret
    }

    fn for_export(resolve: &Resolve, func: &Function, abi: AbiVariant) -> RequiredOptions {
        let sig = resolve.wasm_signature(abi, func);
        let mut ret = RequiredOptions::empty();
        // Lower the params and lift the results for exports
        ret.add_lower(TypeContents::for_types(
            resolve,
            func.params.iter().map(|(_, t)| t),
        ));
        ret.add_lift(TypeContents::for_types(resolve, func.results.iter_types()));

        // If anything is indirect then `memory` will be required to read the
        // indirect values, but if the arguments are indirect then `realloc` is
        // additionally required to allocate space for the parameters.
        if sig.retptr || sig.indirect_params {
            ret |= RequiredOptions::MEMORY;
            if sig.indirect_params {
                ret |= RequiredOptions::REALLOC;
            }
        }
        if abi == AbiVariant::GuestExportAsync {
            ret |= RequiredOptions::ASYNC;
        }
        ret
    }

    fn add_lower(&mut self, types: TypeContents) {
        // If lists/strings are lowered into wasm then memory is required as
        // usual but `realloc` is also required to allow the external caller to
        // allocate space in the destination for the list/string.
        if types.contains(TypeContents::LIST) {
            *self |= RequiredOptions::MEMORY | RequiredOptions::REALLOC;
        }
        if types.contains(TypeContents::STRING) {
            *self |= RequiredOptions::MEMORY
                | RequiredOptions::STRING_ENCODING
                | RequiredOptions::REALLOC;
        }
    }

    fn add_lift(&mut self, types: TypeContents) {
        // Unlike for `lower` when lifting a string/list all that's needed is
        // memory, since the string/list already resides in memory `realloc`
        // isn't needed.
        if types.contains(TypeContents::LIST) {
            *self |= RequiredOptions::MEMORY;
        }
        if types.contains(TypeContents::STRING) {
            *self |= RequiredOptions::MEMORY | RequiredOptions::STRING_ENCODING;
        }
    }

    fn into_iter(
        self,
        encoding: StringEncoding,
        memory_index: Option<u32>,
        realloc_index: Option<u32>,
    ) -> Result<impl ExactSizeIterator<Item = CanonicalOption>> {
        #[derive(Default)]
        struct Iter {
            options: [Option<CanonicalOption>; 5],
            current: usize,
            count: usize,
        }

        impl Iter {
            fn push(&mut self, option: CanonicalOption) {
                assert!(self.count < self.options.len());
                self.options[self.count] = Some(option);
                self.count += 1;
            }
        }

        impl Iterator for Iter {
            type Item = CanonicalOption;

            fn next(&mut self) -> Option<Self::Item> {
                if self.current == self.count {
                    return None;
                }
                let option = self.options[self.current];
                self.current += 1;
                option
            }

            fn size_hint(&self) -> (usize, Option<usize>) {
                (self.count - self.current, Some(self.count - self.current))
            }
        }

        impl ExactSizeIterator for Iter {}

        let mut iter = Iter::default();

        if self.contains(RequiredOptions::MEMORY) {
            iter.push(CanonicalOption::Memory(memory_index.ok_or_else(|| {
                anyhow!("module does not export a memory named `memory`")
            })?));
        }

        if self.contains(RequiredOptions::REALLOC) {
            iter.push(CanonicalOption::Realloc(realloc_index.ok_or_else(
                || anyhow!("module does not export a function named `cabi_realloc`"),
            )?));
        }

        if self.contains(RequiredOptions::STRING_ENCODING) {
            iter.push(encoding.into());
        }

        if self.contains(RequiredOptions::ASYNC) {
            iter.push(CanonicalOption::Async);
        }

        Ok(iter)
    }
}

bitflags::bitflags! {
    /// Flags about what kinds of types are present within the recursive
    /// structure of a type.
    struct TypeContents: u8 {
        const STRING = 1 << 0;
        const LIST = 1 << 1;
    }
}

impl TypeContents {
    fn for_types<'a>(resolve: &Resolve, types: impl Iterator<Item = &'a Type>) -> Self {
        let mut cur = TypeContents::empty();
        for ty in types {
            cur |= Self::for_type(resolve, ty);
        }
        cur
    }

    fn for_optional_types<'a>(
        resolve: &Resolve,
        types: impl Iterator<Item = Option<&'a Type>>,
    ) -> Self {
        Self::for_types(resolve, types.flatten())
    }

    fn for_optional_type(resolve: &Resolve, ty: Option<&Type>) -> Self {
        match ty {
            Some(ty) => Self::for_type(resolve, ty),
            None => Self::empty(),
        }
    }

    fn for_type(resolve: &Resolve, ty: &Type) -> Self {
        match ty {
            Type::Id(id) => match &resolve.types[*id].kind {
                TypeDefKind::Handle(h) => match h {
                    wit_parser::Handle::Own(_) => Self::empty(),
                    wit_parser::Handle::Borrow(_) => Self::empty(),
                },
                TypeDefKind::Resource => Self::empty(),
                TypeDefKind::Record(r) => Self::for_types(resolve, r.fields.iter().map(|f| &f.ty)),
                TypeDefKind::Tuple(t) => Self::for_types(resolve, t.types.iter()),
                TypeDefKind::Flags(_) => Self::empty(),
                TypeDefKind::Option(t) => Self::for_type(resolve, t),
                TypeDefKind::Result(r) => {
                    Self::for_optional_type(resolve, r.ok.as_ref())
                        | Self::for_optional_type(resolve, r.err.as_ref())
                }
                TypeDefKind::Variant(v) => {
                    Self::for_optional_types(resolve, v.cases.iter().map(|c| c.ty.as_ref()))
                }
                TypeDefKind::Enum(_) => Self::empty(),
                TypeDefKind::List(t) => Self::for_type(resolve, t) | Self::LIST,
                TypeDefKind::Type(t) => Self::for_type(resolve, t),
                TypeDefKind::Future(_) => Self::empty(),
                TypeDefKind::Stream(_) => Self::empty(),
                TypeDefKind::Error => Self::empty(),
                TypeDefKind::Unknown => unreachable!(),
            },
            Type::String => Self::STRING,
            _ => Self::empty(),
        }
    }
}

/// State relating to encoding a component.
pub struct EncodingState<'a> {
    /// The component being encoded.
    component: ComponentBuilder,
    /// The index into the core module index space for the inner core module.
    ///
    /// If `None`, the core module has not been encoded.
    module_index: Option<u32>,
    /// The index into the core instance index space for the inner core module.
    ///
    /// If `None`, the core module has not been instantiated.
    instance_index: Option<u32>,
    /// The index in the core memory index space for the exported memory.
    ///
    /// If `None`, then the memory has not yet been aliased.
    memory_index: Option<u32>,
    /// The index of the shim instance used for lowering imports into the core instance.
    ///
    /// If `None`, then the shim instance how not yet been encoded.
    shim_instance_index: Option<u32>,
    /// The index of the fixups module to instantiate to fill in the lowered imports.
    ///
    /// If `None`, then a fixup module has not yet been encoded.
    fixups_module_index: Option<u32>,

    /// A map of named adapter modules and the index that the module was defined
    /// at.
    adapter_modules: IndexMap<&'a str, u32>,
    /// A map of adapter module instances and the index of their instance.
    adapter_instances: IndexMap<&'a str, u32>,

    /// Imported instances and what index they were imported as.
    imported_instances: IndexMap<InterfaceId, u32>,
    imported_funcs: IndexMap<String, u32>,
    exported_instances: IndexMap<InterfaceId, u32>,

    /// Maps used when translating types to the component model binary format.
    /// Note that imports and exports are stored in separate maps since they
    /// need fresh hierarchies of types in case the same interface is both
    /// imported and exported.
    import_type_map: HashMap<TypeId, u32>,
    import_func_type_map: HashMap<types::FunctionKey<'a>, u32>,
    export_type_map: HashMap<TypeId, u32>,
    export_func_type_map: HashMap<types::FunctionKey<'a>, u32>,

    /// Cache of items that have been aliased from core instances.
    ///
    /// This is a helper to reduce the number of aliases created by ensuring
    /// that repeated requests for the same item return the same index of an
    /// original `core alias` item.
    aliased_core_items: HashMap<(u32, String), u32>,

    /// Metadata about the world inferred from the input to `ComponentEncoder`.
    info: &'a ComponentWorld<'a>,
}

impl<'a> EncodingState<'a> {
    fn encode_core_modules(&mut self) {
        assert!(self.module_index.is_none());
        let idx = self.component.core_module_raw(&self.info.encoder.module);
        self.module_index = Some(idx);

        for (name, adapter) in self.info.adapters.iter() {
            let add_meta = wasm_metadata::AddMetadata {
                name: Some(if adapter.library_info.is_some() {
                    name.to_string()
                } else {
                    format!("wit-component:adapter:{name}")
                }),
                ..Default::default()
            };
            let wasm = add_meta
                .to_wasm(&adapter.wasm)
                .expect("core wasm can get name added");
            let idx = self.component.core_module_raw(&wasm);
            let prev = self.adapter_modules.insert(name, idx);
            assert!(prev.is_none());
        }
    }

    fn root_import_type_encoder(
        &mut self,
        interface: Option<InterfaceId>,
    ) -> RootTypeEncoder<'_, 'a> {
        RootTypeEncoder {
            state: self,
            interface,
            import_types: true,
        }
    }

    fn root_export_type_encoder(
        &mut self,
        interface: Option<InterfaceId>,
    ) -> RootTypeEncoder<'_, 'a> {
        RootTypeEncoder {
            state: self,
            interface,
            import_types: false,
        }
    }

    fn instance_type_encoder(&mut self, interface: InterfaceId) -> InstanceTypeEncoder<'_, 'a> {
        InstanceTypeEncoder {
            state: self,
            interface,
            type_map: Default::default(),
            func_type_map: Default::default(),
            ty: Default::default(),
        }
    }

    fn encode_imports(&mut self, name_map: &HashMap<String, String>) -> Result<()> {
        let mut has_funcs = false;
        for (name, info) in self.info.import_map.iter() {
            match name {
                Some(name) => {
                    self.encode_interface_import(name_map.get(name).unwrap_or(name), info)?
                }
                None => has_funcs = true,
            }
        }

        let resolve = &self.info.encoder.metadata.resolve;
        let world = &resolve.worlds[self.info.encoder.metadata.world];
        for (_name, item) in world.imports.iter() {
            if let WorldItem::Type(ty) = item {
                self.root_import_type_encoder(None)
                    .encode_valtype(resolve, &Type::Id(*ty))?;
            }
        }

        if has_funcs {
            let info = &self.info.import_map[&None];
            self.encode_root_import_funcs(info)?;
        }
        Ok(())
    }

    fn encode_interface_import(&mut self, name: &str, info: &ImportedInterface) -> Result<()> {
        let resolve = &self.info.encoder.metadata.resolve;
        let interface_id = info.interface.as_ref().unwrap();
        let interface_id = *interface_id;
        let interface = &resolve.interfaces[interface_id];
        log::trace!("encoding imports for `{name}` as {:?}", interface_id);
        let mut encoder = self.instance_type_encoder(interface_id);

        // First encode all type information
        if let Some(live) = encoder.state.info.live_type_imports.get(&interface_id) {
            for ty in live {
                log::trace!(
                    "encoding extra type {ty:?} name={:?}",
                    resolve.types[*ty].name
                );
                encoder.encode_valtype(resolve, &Type::Id(*ty))?;
            }
        }

        // Next encode all required functions from this imported interface
        // into the instance type.
        for (_, func) in interface.functions.iter() {
            if !(info.lowerings.contains_key(&func.name)
                || info
                    .lowerings
                    .contains_key(&format!("[async]{}", func.name)))
            {
                continue;
            }
            log::trace!("encoding function type for `{}`", func.name);
            let idx = encoder.encode_func_type(resolve, func)?;

            encoder.ty.export(&func.name, ComponentTypeRef::Func(idx));
        }

        let ty = encoder.ty;
        // Don't encode empty instance types since they're not
        // meaningful to the runtime of the component anyway.
        //
        // TODO: Is this correct? What if another imported interface needs to
        // alias a type exported by this interface but can't because we skipped
        // encoding the import?
        if ty.is_empty() {
            return Ok(());
        }
        let instance_type_idx = self.component.type_instance(&ty);
        let instance_idx = self
            .component
            .import(name, ComponentTypeRef::Instance(instance_type_idx));
        let prev = self.imported_instances.insert(interface_id, instance_idx);
        assert!(prev.is_none());
        Ok(())
    }

    fn encode_root_import_funcs(&mut self, info: &ImportedInterface) -> Result<()> {
        let resolve = &self.info.encoder.metadata.resolve;
        let world = self.info.encoder.metadata.world;
        for (name, item) in resolve.worlds[world].imports.iter() {
            let func = match item {
                WorldItem::Function(f) => f,
                WorldItem::Interface { .. } | WorldItem::Type(_) => continue,
            };
            let name = resolve.name_world_key(name);
            if !info.lowerings.contains_key(&name) {
                continue;
            }
            log::trace!("encoding function type for `{}`", func.name);
            let idx = self
                .root_import_type_encoder(None)
                .encode_func_type(resolve, func)?;
            let func_idx = self.component.import(&name, ComponentTypeRef::Func(idx));
            let prev = self.imported_funcs.insert(name, func_idx);
            assert!(prev.is_none());
        }
        Ok(())
    }

    fn alias_imported_type(&mut self, interface: InterfaceId, id: TypeId) -> u32 {
        let ty = &self.info.encoder.metadata.resolve.types[id];
        let name = ty.name.as_ref().expect("type must have a name");
        let instance = self.imported_instances[&interface];
        self.component
            .alias_export(instance, name, ComponentExportKind::Type)
    }

    fn alias_exported_type(&mut self, interface: InterfaceId, id: TypeId) -> u32 {
        let ty = &self.info.encoder.metadata.resolve.types[id];
        let name = ty.name.as_ref().expect("type must have a name");
        let instance = self.exported_instances[&interface];
        self.component
            .alias_export(instance, name, ComponentExportKind::Type)
    }

    fn encode_core_instantiation(&mut self) -> Result<()> {
        // Encode a shim instantiation if needed
        let shims = self.encode_shim_instantiation()?;

<<<<<<< HEAD
        // For each instance import into the main module create a
        // pseudo-core-wasm-module via a bag-of-exports.
        let mut args = Vec::new();
        for core_wasm_name in info.required_imports.keys() {
            let index = self.import_instance_to_lowered_core_instance(
                CustomModule::Main,
                core_wasm_name,
                &shims,
                info.metadata,
            );
            args.push((core_wasm_name.to_string(), ModuleArg::Instance(index)));
        }

        // For each adapter module instance imported into the core wasm module
        // the appropriate shim is packaged up into a bag-of-exports instance.
        // Note that adapter modules currently don't deal with
        // indirect-vs-direct lowerings, everything is indirect.
        for (adapter, funcs) in info.adapters_required.iter() {
            let shim_instance = self
                .shim_instance_index
                .expect("shim should be instantiated");
            let mut exports = Vec::new();

            for (func, _ty) in funcs {
                let index = self.component.core_alias_export(
                    shim_instance,
                    &shims.shim_names[&ShimKind::Adapter { adapter, func }],
                    ExportKind::Func,
                );
                exports.push((*func, ExportKind::Func, index));
            }

            let index = self.component.core_instantiate_exports(exports);
            args.push((adapter.to_string(), ModuleArg::Instance(index)));
        }

        self.add_resource_funcs(
            CustomModule::Main,
            &info.required_resource_funcs,
            &shims,
            &mut args,
        );

        self.add_async_funcs(&info.required_async_funcs, &mut args);

        self.add_payload_funcs(
            CustomModule::Main,
            &info.required_payload_funcs,
            &shims,
            &mut args,
        )?;

        if info.needs_error_drop {
            let index = self.component.error_drop();
            let index = self.component.core_instantiate_exports(vec![(
                "[error-drop]",
                ExportKind::Func,
                index,
            )]);
            args.push(("$root".to_owned(), ModuleArg::Instance(index)));
        }

        if info.needs_task_wait {
            let index = self.component.core_alias_export(
                self.shim_instance_index
                    .expect("shim should be instantiated"),
                &shims.shim_names[&ShimKind::TaskWait],
                ExportKind::Func,
            );
            let index = self.component.core_instantiate_exports(vec![(
                "[task-wait]",
                ExportKind::Func,
                index,
            )]);
            args.push(("$root".to_owned(), ModuleArg::Instance(index)));
        }

        // Instantiate the main module now that all of its arguments have been
        // prepared. With this we now have the main linear memory for
        // liftings/lowerings later on as well as the adapter modules, if any,
        // instantiated after the core wasm module.
        self.instantiate_core_module(args.iter().map(|(a, b)| (a.as_str(), *b)), info);
=======
        // Next declare all exported resource types. This populates
        // `export_type_map` and will additionally be used for imports to
        // modules instantiated below.
        self.declare_exported_resources(&shims);

        // Next instantiate the main module. This provides the linear memory to
        // use for all future adapters and enables creating indirect lowerings
        // at the end.
        self.instantiate_main_module(&shims)?;
>>>>>>> 6a76d04f

        // Separate the adapters according which should be instantiated before
        // and after indirect lowerings are encoded.
        let (before, after) = self
            .info
            .adapters
            .iter()
            .partition::<Vec<_>, _>(|(_, adapter)| {
                !matches!(
                    adapter.library_info,
                    Some(LibraryInfo {
                        instantiate_after_shims: true,
                        ..
                    })
                )
            });

        for (name, _adapter) in before {
            self.instantiate_adapter_module(&shims, name)?;
        }

        // With all the relevant core wasm instances in play now the original shim
        // module, if present, can be filled in with lowerings/adapters/etc.
        self.encode_indirect_lowerings(&shims)?;

        for (name, _adapter) in after {
            self.instantiate_adapter_module(&shims, name)?;
        }

        self.encode_initialize_with_start()?;

        Ok(())
    }

<<<<<<< HEAD
    /// Lowers a named imported interface a core wasm instances suitable to
    /// provide as an instantiation argument to another core wasm module.
    ///
    /// * `for_module` the module that this instance is being created for, or
    ///   otherwise which `realloc` option is used for the lowerings.
    /// * `name` - the name of the imported interface that's being lowered.
    /// * `imports` - the list of all imports known for this encoding.
    /// * `shims` - the indirect/adapter shims created prior, if any.
    fn import_instance_to_lowered_core_instance(
        &mut self,
        for_module: CustomModule<'_>,
        core_wasm_name: &str,
        shims: &Shims<'_>,
        metadata: &ModuleMetadata,
    ) -> u32 {
        let interface = if core_wasm_name == BARE_FUNC_MODULE_NAME {
            None
        } else {
            Some(core_wasm_name.to_string())
        };
        let import = &self.info.import_map[&interface];
        let required_imports = match for_module {
            CustomModule::Main => &self.info.info.required_imports[core_wasm_name],
            CustomModule::Adapter(name) => {
                &self.info.adapters[name].info.required_imports[core_wasm_name]
            }
        };
        let mut exports = Vec::with_capacity(import.lowerings.len());

        for (index, (name, lowering)) in import.lowerings.iter().enumerate() {
            let index = {
                if !required_imports.funcs.contains(name) {
                    continue;
                }
                let (async_, name) = if let Some(name) = name.strip_prefix("[async]") {
                    (true, name)
                } else {
                    (false, name.as_str())
                };
                match lowering {
                    // All direct lowerings can be `canon lower`'d here immediately
                    // and passed as arguments.
                    Lowering::Direct => {
                        let func_index = match &import.interface {
                            Some(interface) => {
                                let instance_index = self.imported_instances[interface];
                                self.component.alias_export(
                                    instance_index,
                                    name,
                                    ComponentExportKind::Func,
                                )
                            }
                            None => self.imported_funcs[name],
                        };
                        self.component.lower_func(
                            func_index,
                            if async_ {
                                vec![CanonicalOption::Async]
                            } else {
                                Vec::new()
                            },
                        )
                    }

                    // Add an entry for all indirect lowerings which come as an
                    // export of the shim module.
                    Lowering::Indirect { .. } => {
                        let encoding = metadata.import_encodings
                            [&(core_wasm_name.to_string(), name.to_string())];
                        self.component.core_alias_export(
                            self.shim_instance_index
                                .expect("shim should be instantiated"),
                            &shims.shim_names[&ShimKind::IndirectLowering {
                                interface: interface.clone(),
                                index,
                                realloc: for_module,
                                encoding,
                            }],
                            ExportKind::Func,
                        )
                    }

                    Lowering::ResourceDrop(id) => {
                        let resource_idx = self.lookup_resource_index(*id);
                        self.component.resource_drop(resource_idx)
                    }
                }
            };
            exports.push((name.as_str(), ExportKind::Func, index));
        }

        self.component.core_instantiate_exports(exports)
    }

=======
>>>>>>> 6a76d04f
    fn lookup_resource_index(&mut self, id: TypeId) -> u32 {
        let resolve = &self.info.encoder.metadata.resolve;
        let ty = &resolve.types[id];
        match ty.owner {
            // If this resource is owned by a world then it's a top-level
            // resource which means it must have already been translated so
            // it's available for lookup in `import_type_map`.
            TypeOwner::World(_) => self.import_type_map[&id],
            TypeOwner::Interface(i) => {
                let instance = self.imported_instances[&i];
                let name = ty.name.as_ref().expect("resources must be named");
                self.component
                    .alias_export(instance, name, ComponentExportKind::Type)
            }
            TypeOwner::None => panic!("resources must have an owner"),
        }
    }

    fn encode_exports(&mut self, module: CustomModule) -> Result<()> {
        let resolve = &self.info.encoder.metadata.resolve;
        let exports = match module {
            CustomModule::Main => &self.info.encoder.main_module_exports,
            CustomModule::Adapter(name) => &self.info.encoder.adapters[name].required_exports,
        };
<<<<<<< HEAD
        let async_map = match module {
            CustomModule::Main => &self.info.info.required_async_funcs,
            CustomModule::Adapter(name) => &self.info.adapters[name].info.required_async_funcs,
        }
        .get(&format!("[export]{BARE_FUNC_MODULE_NAME}"));
=======
        if exports.is_empty() {
            return Ok(());
        }

        let mut interface_func_core_names = IndexMap::new();
        let mut world_func_core_names = IndexMap::new();
        for (core_name, export) in self.info.exports_for(module).iter() {
            match export {
                Export::WorldFunc(name) => {
                    let prev = world_func_core_names.insert(name, core_name);
                    assert!(prev.is_none());
                }
                Export::InterfaceFunc(id, name) => {
                    let prev = interface_func_core_names
                        .entry(id)
                        .or_insert(IndexMap::new())
                        .insert(name.as_str(), core_name);
                    assert!(prev.is_none());
                }
                Export::WorldFuncPostReturn(..)
                | Export::InterfaceFuncPostReturn(..)
                | Export::ResourceDtor(..)
                | Export::Memory
                | Export::GeneralPurposeRealloc
                | Export::GeneralPurposeExportRealloc
                | Export::GeneralPurposeImportRealloc
                | Export::Initialize
                | Export::ReallocForAdapter => continue,
            }
        }
>>>>>>> 6a76d04f

        let world = &resolve.worlds[self.info.encoder.metadata.world];

        for export_name in exports {
            let export_string = resolve.name_world_key(export_name);
            match &world.exports[export_name] {
                WorldItem::Function(func) => {
                    let ty = self
                        .root_import_type_encoder(None)
                        .encode_func_type(resolve, func)?;
<<<<<<< HEAD
                    let async_ = async_map
                        .map(|m| m.get(&func.name).is_some())
                        .unwrap_or(false);
                    let core_name = func.core_export_name(None);
                    let idx = self.encode_lift(module, &core_name, func, ty, async_)?;
=======
                    let core_name = world_func_core_names[&func.name];
                    let idx = self.encode_lift(module, &core_name, export_name, func, ty)?;
>>>>>>> 6a76d04f
                    self.component
                        .export(&export_string, ComponentExportKind::Func, idx, None);
                }
                WorldItem::Interface { id, .. } => {
                    let core_names = interface_func_core_names.get(id);
                    self.encode_interface_export(
                        &export_string,
                        module,
                        export_name,
                        *id,
                        core_names,
                    )?;
                }
                WorldItem::Type(_) => unreachable!(),
            }
        }

        Ok(())
    }

    fn encode_interface_export(
        &mut self,
        export_name: &str,
        module: CustomModule<'_>,
        key: &WorldKey,
        export: InterfaceId,
        interface_func_core_names: Option<&IndexMap<&str, &str>>,
    ) -> Result<()> {
        log::trace!("encode interface export `{export_name}`");
        let resolve = &self.info.encoder.metadata.resolve;

        let async_map = match module {
            CustomModule::Main => &self.info.info.required_async_funcs,
            CustomModule::Adapter(name) => &self.info.adapters[name].info.required_async_funcs,
        }
        .get(&format!("[export]{export_name}"));

        // First execute a `canon lift` for all the functions in this interface
        // from the core wasm export. This requires type information but notably
        // not exported type information since we don't want to export this
        // interface's types from the root of the component. Each lifted
        // function is saved off into an `imports` array to get imported into
        // the nested component synthesized below.
        let mut imports = Vec::new();
        let mut root = self.root_export_type_encoder(Some(export));
        for (_, func) in &resolve.interfaces[export].functions {
<<<<<<< HEAD
            let async_ = async_map
                .map(|m| m.get(&func.name).is_some())
                .unwrap_or(false);
            let core_name = func.core_export_name(Some(export_name));
            let ty = root.encode_func_type(resolve, func)?;
            let func_index = root
                .state
                .encode_lift(module, &core_name, func, ty, async_)?;
=======
            let core_name = interface_func_core_names.unwrap()[func.name.as_str()];
            let ty = root.encode_func_type(resolve, func)?;
            let func_index = root.state.encode_lift(module, &core_name, key, func, ty)?;
>>>>>>> 6a76d04f
            imports.push((
                import_func_name(func),
                ComponentExportKind::Func,
                func_index,
            ));
        }

        // Next a nested component is created which will import the functions
        // above and then reexport them. The purpose of them is to "re-type" the
        // functions through type ascription on each `func` item.
        let mut nested = NestedComponentTypeEncoder {
            component: ComponentBuilder::default(),
            type_map: Default::default(),
            func_type_map: Default::default(),
            export_types: false,
            interface: export,
            state: self,
            imports: IndexMap::new(),
        };

        // Import all transitively-referenced types from other interfaces into
        // this component. This temporarily switches the `interface` listed to
        // the interface of the referred-to-type to generate the import. After
        // this loop `interface` is rewritten to `export`.
        //
        // Each component is a standalone "island" so the necessary type
        // information needs to be rebuilt within this component. This ensures
        // that we're able to build a valid component and additionally connect
        // all the type information to the outer context.
        let mut types_to_import = LiveTypes::default();
        types_to_import.add_interface(resolve, export);
        let exports_used = &nested.state.info.exports_used[&export];
        for ty in types_to_import.iter() {
            if let TypeOwner::Interface(owner) = resolve.types[ty].owner {
                if owner == export {
                    // Here this deals with the current exported interface which
                    // is handled below.
                    continue;
                }

                // Ensure that `self` has encoded this type before. If so this
                // is a noop but otherwise it generates the type here.
                let mut encoder = if exports_used.contains(&owner) {
                    nested.state.root_export_type_encoder(Some(export))
                } else {
                    nested.state.root_import_type_encoder(Some(export))
                };
                encoder.encode_valtype(resolve, &Type::Id(ty))?;

                // Next generate the same type but this time within the
                // component itself. The type generated above (or prior) will be
                // used to satisfy this type import.
                nested.interface = owner;
                nested.encode_valtype(resolve, &Type::Id(ty))?;
            }
        }
        nested.interface = export;

        // Record the map of types imported to their index at where they were
        // imported. This is used after imports are encoded as exported types
        // will refer to these.
        let imported_types = nested.type_map.clone();

        // Handle resource types for this instance specially, namely importing
        // them into the nested component. This models how the resource is
        // imported from its definition in the outer component to get reexported
        // internally. This chiefly avoids creating a second resource which is
        // not desired in this situation.
        let mut resources = HashMap::new();
        for (_name, ty) in resolve.interfaces[export].types.iter() {
            if !matches!(resolve.types[*ty].kind, TypeDefKind::Resource) {
                continue;
            }
            let idx = match nested.encode_valtype(resolve, &Type::Id(*ty))? {
                ComponentValType::Type(idx) => idx,
                _ => unreachable!(),
            };
            resources.insert(*ty, idx);
        }

        // Next import each function of this interface. This will end up
        // defining local types as necessary or using the types as imported
        // above.
        for (_, func) in resolve.interfaces[export].functions.iter() {
            let ty = nested.encode_func_type(resolve, func)?;
            nested
                .component
                .import(&import_func_name(func), ComponentTypeRef::Func(ty));
        }

        // Swap the `nested.type_map` which was previously from `TypeId` to
        // `u32` to instead being from `u32` to `TypeId`. This reverse map is
        // then used in conjunction with `self.type_map` to satisfy all type
        // imports of the nested component generated. The type import's index in
        // the inner component is translated to a `TypeId` via `reverse_map`
        // which is then translated back to our own index space via `type_map`.
        let reverse_map = nested
            .type_map
            .drain()
            .map(|p| (p.1, p.0))
            .collect::<HashMap<_, _>>();
        for (name, idx) in nested.imports.drain(..) {
            let id = reverse_map[&idx];
            let owner = match resolve.types[id].owner {
                TypeOwner::Interface(id) => id,
                _ => unreachable!(),
            };
            let idx = if owner == export || exports_used.contains(&owner) {
                log::trace!("consulting exports for {id:?}");
                nested.state.export_type_map[&id]
            } else {
                log::trace!("consulting imports for {id:?}");
                nested.state.import_type_map[&id]
            };
            imports.push((name, ComponentExportKind::Type, idx))
        }

        // Before encoding exports reset the type map to what all was imported
        // from foreign interfaces. This will enable any encoded types below to
        // refer to imports which, after type substitution, will point to the
        // correct type in the outer component context.
        nested.type_map = imported_types;

        // Next the component reexports all of its imports, but notably uses the
        // type ascription feature to change the type of the function. Note that
        // no structural change is happening to the types here but instead types
        // are getting proper names and such now that this nested component is a
        // new type index space. Hence the `export_types = true` flag here which
        // flows through the type encoding and when types are emitted.
        nested.export_types = true;
        nested.func_type_map.clear();

        // To start off all type information is encoded. This will be used by
        // functions below but notably this also has special handling for
        // resources. Resources reexport their imported resource type under
        // the final name which achieves the desired goal of threading through
        // the original resource without creating a new one.
        for (_, id) in resolve.interfaces[export].types.iter() {
            let ty = &resolve.types[*id];
            match ty.kind {
                TypeDefKind::Resource => {
                    let idx = nested.component.export(
                        ty.name.as_ref().expect("resources must be named"),
                        ComponentExportKind::Type,
                        resources[id],
                        None,
                    );
                    nested.type_map.insert(*id, idx);
                }
                _ => {
                    nested.encode_valtype(resolve, &Type::Id(*id))?;
                }
            }
        }

        for (i, (_, func)) in resolve.interfaces[export].functions.iter().enumerate() {
            let ty = nested.encode_func_type(resolve, func)?;
            nested.component.export(
                &func.name,
                ComponentExportKind::Func,
                i as u32,
                Some(ComponentTypeRef::Func(ty)),
            );
        }

        // Embed the component within our component and then instantiate it with
        // the lifted functions. That final instance is then exported under the
        // appropriate name as the final typed export of this component.
        let component = nested.component;
        let component_index = self.component.component(component);
        let instance_index = self.component.instantiate(component_index, imports);
        let idx = self.component.export(
            export_name,
            ComponentExportKind::Instance,
            instance_index,
            None,
        );
        let prev = self.exported_instances.insert(export, idx);
        assert!(prev.is_none());

        // After everything is all said and done remove all the type information
        // about type exports of this interface. Any entries in the map
        // currently were used to create the instance above but aren't the
        // actual copy of the exported type since that comes from the exported
        // instance itself. Entries will be re-inserted into this map as
        // necessary via aliases from the exported instance which is the new
        // source of truth for all these types.
        for (_name, id) in resolve.interfaces[export].types.iter() {
            self.export_type_map.remove(id);
        }

        return Ok(());

        struct NestedComponentTypeEncoder<'state, 'a> {
            component: ComponentBuilder,
            type_map: HashMap<TypeId, u32>,
            func_type_map: HashMap<types::FunctionKey<'a>, u32>,
            export_types: bool,
            interface: InterfaceId,
            state: &'state mut EncodingState<'a>,
            imports: IndexMap<String, u32>,
        }

        impl<'a> ValtypeEncoder<'a> for NestedComponentTypeEncoder<'_, 'a> {
            fn defined_type(&mut self) -> (u32, ComponentDefinedTypeEncoder<'_>) {
                self.component.type_defined()
            }
            fn define_function_type(&mut self) -> (u32, ComponentFuncTypeEncoder<'_>) {
                self.component.type_function()
            }
            fn export_type(&mut self, idx: u32, name: &'a str) -> Option<u32> {
                if self.export_types {
                    Some(
                        self.component
                            .export(name, ComponentExportKind::Type, idx, None),
                    )
                } else {
                    let name = self.unique_import_name(name);
                    let ret = self
                        .component
                        .import(&name, ComponentTypeRef::Type(TypeBounds::Eq(idx)));
                    self.imports.insert(name, ret);
                    Some(ret)
                }
            }
            fn export_resource(&mut self, name: &'a str) -> u32 {
                if self.export_types {
                    panic!("resources should already be exported")
                } else {
                    let name = self.unique_import_name(name);
                    let ret = self
                        .component
                        .import(&name, ComponentTypeRef::Type(TypeBounds::SubResource));
                    self.imports.insert(name, ret);
                    ret
                }
            }
            fn import_type(&mut self, _: InterfaceId, _id: TypeId) -> u32 {
                unreachable!()
            }
            fn type_map(&mut self) -> &mut HashMap<TypeId, u32> {
                &mut self.type_map
            }
            fn func_type_map(&mut self) -> &mut HashMap<types::FunctionKey<'a>, u32> {
                &mut self.func_type_map
            }
            fn interface(&self) -> Option<InterfaceId> {
                Some(self.interface)
            }
        }

        impl NestedComponentTypeEncoder<'_, '_> {
            fn unique_import_name(&mut self, name: &str) -> String {
                let mut name = format!("import-type-{name}");
                let mut n = 0;
                while self.imports.contains_key(&name) {
                    name = format!("{name}{n}");
                    n += 1;
                }
                name
            }
        }

        fn import_func_name(f: &Function) -> String {
            match f.kind {
                FunctionKind::Freestanding => {
                    format!("import-func-{}", f.name)
                }

                // transform `[method]foo.bar` into `import-method-foo-bar` to
                // have it be a valid kebab-name which can't conflict with
                // anything else.
                //
                // There's probably a better and more "formal" way to do this
                // but quick-and-dirty string manipulation should work well
                // enough for now hopefully.
                FunctionKind::Method(_)
                | FunctionKind::Static(_)
                | FunctionKind::Constructor(_) => {
                    format!(
                        "import-{}",
                        f.name.replace('[', "").replace([']', '.'], "-")
                    )
                }
            }
        }
    }

    fn encode_lift(
        &mut self,
        module: CustomModule<'_>,
        core_name: &str,
        key: &WorldKey,
        func: &Function,
        ty: u32,
        async_: bool,
    ) -> Result<u32> {
        let resolve = &self.info.encoder.metadata.resolve;
<<<<<<< HEAD
        let metadata = match module {
            CustomModule::Main => &self.info.encoder.metadata.metadata,
            CustomModule::Adapter(name) => &self.info.encoder.adapters[name].metadata,
        };
        let post_returns = match module {
            CustomModule::Main => &self.info.info.post_returns,
            CustomModule::Adapter(name) => &self.info.adapters[name].info.post_returns,
        };
        let callbacks = match module {
            CustomModule::Main => &self.info.info.callbacks,
            CustomModule::Adapter(name) => &self.info.adapters[name].info.callbacks,
        };
        let instance_index = match module {
            CustomModule::Main => self.instance_index.expect("instantiated by now"),
            CustomModule::Adapter(name) => self.adapter_instances[name],
        };
        let lift_name = if async_ {
            Cow::Owned(format!("[async]{core_name}"))
        } else {
            Cow::Borrowed(core_name)
        };
        let core_func_index =
            self.component
                .core_alias_export(instance_index, &lift_name, ExportKind::Func);
=======
        let metadata = self.info.module_metadata_for(module);
        let instance_index = self.instance_for(module);
        let core_func_index = self.core_alias_export(instance_index, core_name, ExportKind::Func);
>>>>>>> 6a76d04f

        let options = RequiredOptions::for_export(
            resolve,
            func,
            if async_ {
                AbiVariant::GuestExportAsync
            } else {
                AbiVariant::GuestExport
            },
        );

        let encoding = metadata
            .export_encodings
            .get(resolve, key, &func.name)
            .unwrap();
        let exports = self.info.exports_for(module);
        let realloc_index = exports
            .export_realloc_for(key, func)
            .map(|name| self.core_alias_export(instance_index, name, ExportKind::Func));
        let mut options = options
            .into_iter(encoding, self.memory_index, realloc_index)?
            .collect::<Vec<_>>();

<<<<<<< HEAD
        let callback = format!("{CALLBACK_PREFIX}{core_name}");
        if callbacks.contains(&callback[..]) {
            let callback =
                self.component
                    .core_alias_export(instance_index, &callback, ExportKind::Func);
            options.push(CanonicalOption::Callback(callback));
        }

        let post_return = format!("{POST_RETURN_PREFIX}{core_name}");
        if post_returns.contains(&post_return[..]) {
            let post_return =
                self.component
                    .core_alias_export(instance_index, &post_return, ExportKind::Func);
=======
        if let Some(post_return) = exports.post_return(key, func) {
            let post_return = self.core_alias_export(instance_index, post_return, ExportKind::Func);
>>>>>>> 6a76d04f
            options.push(CanonicalOption::PostReturn(post_return));
        }
        let func_index = self.component.lift_func(core_func_index, ty, options);
        Ok(func_index)
    }

    fn encode_shim_instantiation(&mut self) -> Result<Shims<'a>> {
        let mut ret = Shims::default();

        ret.append_indirect(self.info, CustomModule::Main)
            .context("failed to register indirect shims for main module")?;

        // For all required adapter modules a shim is created for each required
        // function and additionally a set of shims are created for the
        // interface imported into the shim module itself.
        for (adapter_name, _adapter) in self.info.adapters.iter() {
            ret.append_indirect(self.info, CustomModule::Adapter(adapter_name))
                .with_context(|| {
                    format!("failed to register indirect shims for adapter {adapter_name}")
                })?;
<<<<<<< HEAD
            }

            self.encode_resource_dtors(
                CustomModule::Adapter(adapter_name),
                &adapter.info.required_resource_funcs,
                &mut signatures,
                &mut ret,
            );

            self.encode_payload_funcs(
                CustomModule::Adapter(adapter_name),
                &adapter.info.required_payload_funcs,
                &mut signatures,
                &mut ret,
            )?;

            if adapter.info.needs_task_wait {
                let name = ret.list.len().to_string();
                let debug_name = format!("task.wait");
                signatures.push(WasmSignature {
                    params: vec![WasmType::I32],
                    results: vec![WasmType::I32],
                    indirect_params: false,
                    retptr: false,
                });
                ret.list.push(Shim {
                    name,
                    debug_name,
                    options: RequiredOptions::empty(),
                    kind: ShimKind::TaskWait,
                });
            }

            let funcs = match self.info.info.adapters_required.get(adapter_name) {
                Some(funcs) => funcs,
                None => continue,
            };
            for (func, ty) in funcs {
                let name = ret.list.len().to_string();
                log::debug!("shim {name} is adapter `{adapter_name}::{func}`");
                signatures.push(WasmSignature {
                    params: ty.params().iter().map(to_wasm_type).collect(),
                    results: ty.results().iter().map(to_wasm_type).collect(),
                    indirect_params: false,
                    retptr: false,
                });
                ret.list.push(Shim {
                    name,
                    debug_name: format!("adapt-{adapter_name}-{func}"),
                    // Pessimistically assume that all adapters require memory
                    // in one form or another. While this isn't technically true
                    // it's true enough for WASI.
                    options: RequiredOptions::MEMORY,
                    kind: ShimKind::Adapter {
                        adapter: adapter_name,
                        func,
                    },
                });
            }
        }

        self.encode_resource_dtors(
            CustomModule::Main,
            &self.info.info.required_resource_funcs,
            &mut signatures,
            &mut ret,
        );

        self.encode_payload_funcs(
            CustomModule::Main,
            &info.required_payload_funcs,
            &mut signatures,
            &mut ret,
        )?;

        if info.needs_task_wait {
            let name = ret.list.len().to_string();
            let debug_name = format!("task.wait");
            signatures.push(WasmSignature {
                params: vec![WasmType::I32],
                results: vec![WasmType::I32],
                indirect_params: false,
                retptr: false,
            });
            ret.list.push(Shim {
                name,
                debug_name,
                options: RequiredOptions::empty(),
                kind: ShimKind::TaskWait,
            });
        }

        if ret.list.is_empty() {
=======
        }

        if ret.shims.is_empty() {
>>>>>>> 6a76d04f
            return Ok(ret);
        }

        assert!(self.shim_instance_index.is_none());
        assert!(self.fixups_module_index.is_none());

        // This function encodes two modules:
        // - A shim module that defines a table and exports functions
        //   that indirectly call through the table.
        // - A fixup module that imports that table and a set of functions
        //   and populates the imported table via active element segments. The
        //   fixup module is used to populate the shim's table once the
        //   imported functions have been lowered.

        let mut types = TypeSection::new();
        let mut tables = TableSection::new();
        let mut functions = FunctionSection::new();
        let mut exports = ExportSection::new();
        let mut code = CodeSection::new();
        let mut sigs = IndexMap::new();
        let mut imports_section = ImportSection::new();
        let mut elements = ElementSection::new();
        let mut func_indexes = Vec::new();
        let mut func_names = NameMap::new();

        for (i, shim) in ret.shims.values().enumerate() {
            let i = i as u32;
            let type_index = *sigs.entry(&shim.sig).or_insert_with(|| {
                let index = types.len();
                types.ty().function(
                    shim.sig.params.iter().map(to_val_type),
                    shim.sig.results.iter().map(to_val_type),
                );
                index
            });

            functions.function(type_index);
            Self::encode_shim_function(type_index, i, &mut code, shim.sig.params.len() as u32);
            exports.export(&shim.name, ExportKind::Func, i);

            imports_section.import("", &shim.name, EntityType::Function(type_index));
            func_indexes.push(i);
            func_names.append(i, &shim.debug_name);
        }
        let mut names = NameSection::new();
        names.module("wit-component:shim");
        names.functions(&func_names);

        let table_type = TableType {
            element_type: RefType::FUNCREF,
            minimum: ret.shims.len() as u64,
            maximum: Some(ret.shims.len() as u64),
            table64: false,
            shared: false,
        };

        tables.table(table_type);

        exports.export(INDIRECT_TABLE_NAME, ExportKind::Table, 0);
        imports_section.import("", INDIRECT_TABLE_NAME, table_type);

        elements.active(
            None,
            &ConstExpr::i32_const(0),
            Elements::Functions(func_indexes.into()),
        );

        let mut shim = Module::new();
        shim.section(&types);
        shim.section(&functions);
        shim.section(&tables);
        shim.section(&exports);
        shim.section(&code);
        shim.section(&RawCustomSection(
            &crate::base_producers().raw_custom_section(),
        ));
        shim.section(&names);

        let mut fixups = Module::default();
        fixups.section(&types);
        fixups.section(&imports_section);
        fixups.section(&elements);
        fixups.section(&RawCustomSection(
            &crate::base_producers().raw_custom_section(),
        ));

        let mut names = NameSection::new();
        names.module("wit-component:fixups");
        fixups.section(&names);

        let shim_module_index = self.component.core_module(&shim);
        self.fixups_module_index = Some(self.component.core_module(&fixups));
        self.shim_instance_index = Some(self.component.core_instantiate(shim_module_index, []));

        return Ok(ret);
    }

    fn encode_shim_function(
        type_index: u32,
        func_index: u32,
        code: &mut CodeSection,
        param_count: u32,
    ) {
        let mut func = wasm_encoder::Function::new(std::iter::empty());
        for i in 0..param_count {
            func.instruction(&Instruction::LocalGet(i));
        }
        func.instruction(&Instruction::I32Const(func_index as i32));
        func.instruction(&Instruction::CallIndirect {
            type_index,
            table_index: 0,
        });
        func.instruction(&Instruction::End);
        code.function(&func);
    }

    fn encode_indirect_lowerings(&mut self, shims: &Shims<'_>) -> Result<()> {
        if shims.shims.is_empty() {
            return Ok(());
        }

        let shim_instance_index = self
            .shim_instance_index
            .expect("must have an instantiated shim");

        let table_index =
            self.core_alias_export(shim_instance_index, INDIRECT_TABLE_NAME, ExportKind::Table);

        let resolve = &self.info.encoder.metadata.resolve;
        let (unit_result, payload_results) = resolve.find_future_and_stream_results();

        let mut exports = Vec::new();
        exports.push((INDIRECT_TABLE_NAME, ExportKind::Table, table_index));

        for shim in shims.shims.values() {
            let core_func_index = match &shim.kind {
                // Indirect lowerings are a `canon lower`'d function with
                // options specified from a previously instantiated instance.
                // This previous instance could either be the main module or an
                // adapter module, which affects the `realloc` option here.
                // Currently only one linear memory is supported so the linear
                // memory always comes from the main module.
                ShimKind::IndirectLowering {
                    interface,
                    index,
                    realloc,
                    encoding,
                } => {
                    let interface = &self.info.import_map[interface];
                    let (name, _) = interface.lowerings.get_index(*index).unwrap();
                    let name = name.strip_prefix("[async]").unwrap_or(name);
                    let func_index = match &interface.interface {
                        Some(interface_id) => {
                            let instance_index = self.imported_instances[interface_id];
                            self.component.alias_export(
                                instance_index,
                                name,
                                ComponentExportKind::Func,
                            )
                        }
                        None => self.imported_funcs[name],
                    };

                    let realloc = self
                        .info
                        .exports_for(*realloc)
                        .import_realloc_for(interface.interface, name)
                        .map(|name| {
                            let instance = self.instance_for(*realloc);
                            self.core_alias_export(instance, name, ExportKind::Func)
                        });

                    self.component.lower_func(
                        func_index,
                        shim.options
                            .into_iter(*encoding, self.memory_index, realloc)?,
                    )
                }

                // Adapter shims are defined by an export from an adapter
                // instance, so use the specified name here and the previously
                // created instances to get the core item that represents the
                // shim.
                ShimKind::Adapter { adapter, func } => {
                    self.core_alias_export(self.adapter_instances[adapter], func, ExportKind::Func)
                }

                // Resources are required for a module to be instantiated
                // meaning that any destructor for the resource must be called
                // indirectly due to the otherwise circular dependency between
                // the module and the resource itself.
                ShimKind::ResourceDtor { module, export } => {
                    self.core_alias_export(self.instance_for(*module), export, ExportKind::Func)
                }

                ShimKind::PayloadFunc {
                    for_module,
                    module,
                    imported,
                    function,
                    ordinal,
                    kind,
                } => {
                    let funcs = match for_module {
                        CustomModule::Main => &self.info.info.required_payload_funcs,
                        CustomModule::Adapter(name) => {
                            &self.info.adapters[name].info.required_payload_funcs
                        }
                    };
                    let info =
                        &funcs[&(module.to_string(), *imported)][&(function.to_string(), *ordinal)];
                    let realloc_index = match for_module {
                        CustomModule::Main => self.realloc_index,
                        CustomModule::Adapter(name) => self.adapter_import_reallocs[name],
                    };
                    let metadata = match for_module {
                        CustomModule::Main => &self.info.encoder.metadata.metadata,
                        CustomModule::Adapter(name) => &self.info.encoder.adapters[*name].metadata,
                    };
                    let encoding = metadata
                        .import_encodings
                        .get(&(module.to_string(), info.function.name.clone()))
                        .copied()
                        .unwrap_or(StringEncoding::UTF8);
                    let options = |me: &mut Self, params: Vec<Type>, results: Vec<Type>| {
                        Ok::<_, Error>(
                            (RequiredOptions::for_import(
                                resolve,
                                &Function {
                                    name: String::new(),
                                    kind: FunctionKind::Freestanding,
                                    params: params
                                        .into_iter()
                                        .enumerate()
                                        .map(|(i, v)| (format!("a{i}"), v))
                                        .collect(),
                                    results: match &results[..] {
                                        [] => Results::Named(Vec::new()),
                                        [ty] => Results::Anon(*ty),
                                        _ => unreachable!(),
                                    },
                                    docs: Default::default(),
                                    stability: wit_parser::Stability::default(),
                                },
                                AbiVariant::GuestImportAsync,
                            ) & !RequiredOptions::ASYNC)
                                .into_iter(encoding, me.memory_index, realloc_index)?
                                .collect::<Vec<_>>(),
                        )
                    };
                    let type_index = self.payload_type_index(info.ty)?;

                    match kind {
                        PayloadFuncKind::FutureNew => self
                            .component
                            .future_new(type_index, self.memory_index.unwrap()),

                        PayloadFuncKind::FutureSend => {
                            let TypeDefKind::Future(payload_type) = &resolve.types[info.ty].kind
                            else {
                                unreachable!()
                            };

                            let options = options(
                                self,
                                if let Some(payload_type) = payload_type {
                                    vec![Type::U32, *payload_type]
                                } else {
                                    vec![Type::U32]
                                },
                                vec![Type::Id(unit_result.unwrap())],
                            )?;
                            self.component.future_send(type_index, options)
                        }

                        PayloadFuncKind::FutureReceive => {
                            let options = options(
                                self,
                                vec![Type::U32],
                                vec![Type::Id(payload_results[&info.ty])],
                            )?;
                            self.component.future_receive(type_index, options)
                        }

                        PayloadFuncKind::StreamNew => self
                            .component
                            .stream_new(type_index, self.memory_index.unwrap()),

                        PayloadFuncKind::StreamSend => {
                            let TypeDefKind::Stream(payload_type) = &resolve.types[info.ty].kind
                            else {
                                unreachable!()
                            };

                            let options = options(
                                self,
                                vec![Type::U32, *payload_type],
                                vec![Type::Id(unit_result.unwrap())],
                            )?;
                            self.component.stream_send(type_index, options)
                        }

                        PayloadFuncKind::StreamReceive => {
                            let options = options(
                                self,
                                vec![Type::Id(info.ty)],
                                vec![Type::Id(payload_results[&info.ty])],
                            )?;
                            self.component.stream_receive(type_index, options)
                        }
                    }
                }

                ShimKind::TaskWait => self.component.task_wait(self.memory_index.unwrap()),
            };

            exports.push((shim.name.as_str(), ExportKind::Func, core_func_index));
        }

        let instance_index = self.component.core_instantiate_exports(exports);
        self.component.core_instantiate(
            self.fixups_module_index.expect("must have fixup module"),
            [("", ModuleArg::Instance(instance_index))],
        );
        Ok(())
    }

    /// This is a helper function that will declare, in the component itself,
    /// all exported resources.
    ///
    /// These resources later on get packaged up into instances and such. The
    /// main thing that this handles is that it registers the right destructor
    /// from `shims`, if needed, for each resource.
    fn declare_exported_resources(&mut self, shims: &Shims<'_>) {
        let resolve = &self.info.encoder.metadata.resolve;
        let world = &resolve.worlds[self.info.encoder.metadata.world];

        // Iterate over the main module's exports and the exports of all
        // adapters. Look for exported interfaces that themselves have
        // resources.
        let main_module_keys = self.info.encoder.main_module_exports.iter();
        let main_module_keys = main_module_keys.map(|key| (CustomModule::Main, key));
        let adapter_keys = self.info.encoder.adapters.iter().flat_map(|(name, info)| {
            info.required_exports
                .iter()
                .map(move |key| (CustomModule::Adapter(name), key))
        });
        for (for_module, key) in main_module_keys.chain(adapter_keys) {
            let id = match &world.exports[key] {
                WorldItem::Interface { id, .. } => *id,
                WorldItem::Type { .. } => unreachable!(),
                WorldItem::Function(_) => continue,
            };

            for ty in resolve.interfaces[id].types.values() {
                match resolve.types[*ty].kind {
                    TypeDefKind::Resource => {}
                    _ => continue,
                }

                // Load the destructor, previously detected in module
                // validation, if one is present.
                let exports = self.info.exports_for(for_module);
                let dtor = exports.resource_dtor(*ty).map(|name| {
                    let name = &shims.shims[&ShimKind::ResourceDtor {
                        module: for_module,
                        export: name,
                    }]
                        .name;
                    let shim = self.shim_instance_index.unwrap();
                    self.core_alias_export(shim, name, ExportKind::Func)
                });

                // Declare the resource with this destructor and register it in
                // our internal map. This should be the first and only time this
                // type is inserted into this map.
                let resource_idx = self.component.type_resource(ValType::I32, dtor);
                let prev = self.export_type_map.insert(*ty, resource_idx);
                assert!(prev.is_none());
            }
        }
    }

    /// Helper to instantiate the main module and record various results of its
    /// instantiation within `self`.
    fn instantiate_main_module(&mut self, shims: &Shims<'_>) -> Result<()> {
        assert!(self.instance_index.is_none());

        let instance_index = self.instantiate_core_module(shims, CustomModule::Main)?;

        if let Some(memory) = self.info.info.exports.memory() {
            self.memory_index =
                Some(self.core_alias_export(instance_index, memory, ExportKind::Memory));
        }

        self.instance_index = Some(instance_index);
        Ok(())
    }

    /// This function will instantiate the specified adapter module, which may
    /// depend on previously-instantiated modules.
    fn instantiate_adapter_module(&mut self, shims: &Shims<'_>, name: &'a str) -> Result<()> {
        let instance = self.instantiate_core_module(shims, CustomModule::Adapter(name))?;
        self.adapter_instances.insert(name, instance);
        Ok(())
    }

<<<<<<< HEAD
    fn payload_type_index(&mut self, ty: TypeId) -> Result<u32> {
        let resolve = &self.info.encoder.metadata.resolve;
        let ComponentValType::Type(type_index) = self
            .root_import_type_encoder(None)
            .encode_valtype(resolve, &Type::Id(ty))?
        else {
            unreachable!()
        };
        Ok(type_index)
    }

    fn encode_payload_funcs<'b>(
        &mut self,
        for_module: CustomModule<'b>,
        funcs: &'b IndexMap<(String, bool), IndexMap<(String, usize), PayloadInfo<'a>>>,
        signatures: &mut Vec<WasmSignature>,
        shims: &mut Shims<'b>,
    ) -> Result<()> {
        for ((module, imported), info) in funcs {
            for ((function, ordinal), info) in info {
                if (info.future_new.is_some()
                    || info.future_send.is_some()
                    || info.future_receive.is_some()
                    || info.future_drop_sender.is_some()
                    || info.future_drop_receiver.is_some()
                    || info.future_new.is_some()
                    || info.future_send.is_some()
                    || info.future_receive.is_some()
                    || info.future_drop_sender.is_some()
                    || info.future_drop_receiver.is_some())
                    && !imported
                {
                    todo!(
                        "support referring to exported payload types in \
                         stream and future intrinsic declarations"
                    );
                };

                let mut add = |name, kind, params, results| {
                    let debug_name = format!("{module}-{name}");
                    signatures.push(WasmSignature {
                        params,
                        results,
                        indirect_params: false,
                        retptr: false,
                    });
                    let name = shims.list.len().to_string();
                    shims.list.push(Shim {
                        name,
                        debug_name,
                        options: RequiredOptions::empty(),
                        kind: ShimKind::PayloadFunc {
                            for_module,
                            module,
                            imported: *imported,
                            function,
                            ordinal: *ordinal,
                            kind,
                        },
                    });
                    Ok::<_, Error>(())
                };

                if let Some(name) = info.future_new.as_ref() {
                    add(
                        name,
                        PayloadFuncKind::FutureNew,
                        vec![WasmType::I32],
                        Vec::new(),
                    )?;
                }

                if let Some(name) = info.future_send.as_ref() {
                    add(
                        name,
                        PayloadFuncKind::FutureSend,
                        vec![WasmType::I32; 3],
                        vec![WasmType::I32],
                    )?;
                }

                if let Some(name) = info.future_receive.as_ref() {
                    add(
                        name,
                        PayloadFuncKind::FutureReceive,
                        vec![WasmType::I32; 3],
                        vec![WasmType::I32],
                    )?;
                }

                if let Some(name) = info.stream_new.as_ref() {
                    add(
                        name,
                        PayloadFuncKind::StreamNew,
                        vec![WasmType::I32],
                        Vec::new(),
                    )?;
                }

                if let Some(name) = info.stream_send.as_ref() {
                    add(
                        name,
                        PayloadFuncKind::StreamSend,
                        vec![WasmType::I32; 3],
                        vec![WasmType::I32],
                    )?;
                }

                if let Some(name) = info.stream_receive.as_ref() {
                    add(
                        name,
                        PayloadFuncKind::StreamReceive,
                        vec![WasmType::I32; 3],
                        vec![WasmType::I32],
                    )?;
                }
            }
        }

        Ok(())
    }

    fn add_resource_funcs<'b>(
=======
    /// Generic helper to instantiate a module.
    ///
    /// The `for_module` provided will have all of its imports satisfied from
    /// either previous instantiations or the `shims` module present. This
    /// iterates over the metadata produced during validation to determine what
    /// hooks up to what import.
    fn instantiate_core_module(
>>>>>>> 6a76d04f
        &mut self,
        shims: &Shims,
<<<<<<< HEAD
        args: &mut Vec<(String, ModuleArg)>,
    ) {
        for (import, info) in funcs {
            let mut exports = Vec::new();
            for (resource, info) in info {
                // Destructors for resources live on the shim module previously
                // created, so if one is specified create the resource with
                // the shim module that currently exists. The shim will get
                // filled in later with the actual destructor after the main
                // module is instantiated.
                let dtor = info.dtor_export.as_deref().map(|_| {
                    self.component.core_alias_export(
                        self.shim_instance_index.unwrap(),
                        &shims.shim_names[&ShimKind::ResourceDtor {
                            module,
                            import,
                            resource,
                        }],
                        ExportKind::Func,
                    )
                });
                let resource_idx = self.component.type_resource(ValType::I32, dtor);
                let prev = self.export_type_map.insert(info.id, resource_idx);
                assert!(prev.is_none());
=======
        for_module: CustomModule<'_>,
    ) -> Result<u32> {
        let module = self.module_for(for_module);
>>>>>>> 6a76d04f

        let mut args = Vec::new();
        for (core_wasm_name, instance) in self.info.imports_for(for_module).modules() {
            match instance {
                // For import modules that are a "bag of names" iterate over
                // each name and materialize it into this component with the
                // `materialize_import` helper. This is then all bottled up into
                // a bag-of-exports instances which is then used for
                // instantiation.
                ImportInstance::Names(names) => {
                    let mut exports = Vec::new();
                    for (name, import) in names {
                        let (kind, index) = self
                            .materialize_import(&shims, for_module, core_wasm_name, name, import)
                            .with_context(|| {
                                format!("failed to satisfy import `{core_wasm_name}::{name}`")
                            })?;
                        exports.push((name.as_str(), kind, index));
                    }
                    let index = self.component.core_instantiate_exports(exports);
                    args.push((core_wasm_name.as_str(), ModuleArg::Instance(index)));
                }

                // Some imports are entire instances, so use the instance for
                // the module identifier as the import.
                ImportInstance::Whole(which) => {
                    let instance = self.instance_for(which.to_custom_module());
                    args.push((core_wasm_name.as_str(), ModuleArg::Instance(instance)));
                }
            }
<<<<<<< HEAD
            if !exports.is_empty() {
                let index = self.component.core_instantiate_exports(exports);
                args.push((import.clone(), ModuleArg::Instance(index)));
            }
        }
    }

    fn add_async_funcs<'b>(
        &mut self,
        funcs: &'b IndexMap<String, IndexMap<String, AsyncExportInfo<'a>>>,
        args: &mut Vec<(String, ModuleArg)>,
    ) {
        let resolve = &self.info.encoder.metadata.resolve;
        for (import, info) in funcs {
            let mut exports = Vec::new();
            for info in info.values() {
                if info.start_import.is_some() || info.return_import.is_some() {
                    let type_index = self
                        .root_import_type_encoder(None)
                        .encode_func_type(resolve, &info.function)
                        .unwrap();

                    if let Some(name) = info.start_import.as_ref() {
                        let index = self.component.async_start(type_index);
                        exports.push((name.as_str(), ExportKind::Func, index));
                    }
                    if let Some(name) = info.return_import.as_ref() {
                        let index = self.component.async_return(type_index);
                        exports.push((name.as_str(), ExportKind::Func, index));
                    }
                }
            }
            if !exports.is_empty() {
                let index = self.component.core_instantiate_exports(exports);
                args.push((import.clone(), ModuleArg::Instance(index)));
            }
=======
>>>>>>> 6a76d04f
        }

        // And with all arguments prepared now, instantiate the module.
        Ok(self.component.core_instantiate(module, args))
    }

<<<<<<< HEAD
    fn add_payload_funcs<'b>(
        &mut self,
        for_module: CustomModule,
        funcs: &'b IndexMap<(String, bool), IndexMap<(String, usize), PayloadInfo<'a>>>,
        shims: &Shims,
        args: &mut Vec<(String, ModuleArg)>,
    ) -> Result<()> {
        for ((module, imported), info) in funcs {
            let mut exports = Vec::new();
            for ((function, ordinal), info) in info {
                let indirect = |me: &mut Self, kind| {
                    me.component.core_alias_export(
                        me.shim_instance_index.expect("shim should be instantiated"),
                        &shims.shim_names[&ShimKind::PayloadFunc {
                            for_module,
                            module,
                            imported: *imported,
                            function,
                            ordinal: *ordinal,
                            kind,
                        }],
                        ExportKind::Func,
                    )
                };

                if let Some(name) = info.future_new.as_ref() {
                    exports.push((
                        name.as_str(),
                        ExportKind::Func,
                        indirect(self, PayloadFuncKind::FutureNew),
                    ));
                }

                if let Some(name) = info.future_send.as_ref() {
                    exports.push((
                        name.as_str(),
                        ExportKind::Func,
                        indirect(self, PayloadFuncKind::FutureSend),
                    ));
                }

                if let Some(name) = info.future_receive.as_ref() {
                    exports.push((
                        name.as_str(),
                        ExportKind::Func,
                        indirect(self, PayloadFuncKind::FutureReceive),
                    ));
                }

                if let Some(name) = info.future_drop_sender.as_ref() {
                    let type_index = self.payload_type_index(info.ty)?;
                    let index = self.component.future_drop_sender(type_index);
                    exports.push((name.as_str(), ExportKind::Func, index));
                }

                if let Some(name) = info.future_drop_receiver.as_ref() {
                    let type_index = self.payload_type_index(info.ty)?;
                    let index = self.component.future_drop_receiver(type_index);
                    exports.push((name.as_str(), ExportKind::Func, index));
                }

                if let Some(name) = info.stream_new.as_ref() {
                    exports.push((
                        name.as_str(),
                        ExportKind::Func,
                        indirect(self, PayloadFuncKind::StreamNew),
                    ));
                }

                if let Some(name) = info.stream_send.as_ref() {
                    exports.push((
                        name.as_str(),
                        ExportKind::Func,
                        indirect(self, PayloadFuncKind::StreamSend),
                    ));
                }

                if let Some(name) = info.stream_receive.as_ref() {
                    exports.push((
                        name.as_str(),
                        ExportKind::Func,
                        indirect(self, PayloadFuncKind::StreamReceive),
                    ));
                }

                if let Some(name) = info.stream_drop_sender.as_ref() {
                    let type_index = self.payload_type_index(info.ty)?;
                    let index = self.component.stream_drop_sender(type_index);
                    exports.push((name.as_str(), ExportKind::Func, index));
                }

                if let Some(name) = info.stream_drop_receiver.as_ref() {
                    let type_index = self.payload_type_index(info.ty)?;
                    let index = self.component.stream_drop_receiver(type_index);
                    exports.push((name.as_str(), ExportKind::Func, index));
                }
            }
            if !exports.is_empty() {
                let index = self.component.core_instantiate_exports(exports);
                args.push((
                    format!(
                        "{}{module}",
                        if *imported {
                            "[import-payload]"
                        } else {
                            "[export-payload]"
                        }
                    ),
                    ModuleArg::Instance(index),
                ));
            }
        }

        Ok(())
    }

    /// This function will instantiate the specified adapter module, which may
    /// depend on previously-instantiated modules.
    fn instantiate_adapter_module(
        &mut self,
        shims: &Shims<'_>,
        name: &'a str,
        adapter: &'a WorldAdapter,
    ) {
        let mut args = Vec::new();
=======
    /// Helper function to materialize an import into a core module within the
    /// component being built.
    ///
    /// This function is called for individual imports and uses the results of
    /// validation, notably the `Import` type, to determine what WIT-level or
    /// component-level construct is being hooked up.
    fn materialize_import(
        &mut self,
        shims: &Shims<'_>,
        for_module: CustomModule<'_>,
        module: &str,
        field: &str,
        import: &Import,
    ) -> Result<(ExportKind, u32)> {
        log::trace!("attempting to materialize import of `{module}::{field}` for {for_module:?}");
        let resolve = &self.info.encoder.metadata.resolve;
        let name_tmp;
        let (key, name, interface_key) = match import {
            // Main module dependencies on an adapter in use are done with an
            // indirection here, so load the shim function and use that.
            Import::AdapterExport(_) => {
                assert!(self.info.encoder.adapters.contains_key(module));
                let shim_instance = self
                    .shim_instance_index
                    .expect("shim should be instantiated");
                let index = self.core_alias_export(
                    shim_instance,
                    &shims.shims[&ShimKind::Adapter {
                        adapter: module,
                        func: field,
                    }]
                        .name,
                    ExportKind::Func,
                );
                return Ok((ExportKind::Func, index));
            }
>>>>>>> 6a76d04f

            // Adapters might uset he main module's memory, in which case it
            // should have been previously instantiated.
            Import::MainModuleMemory => {
                let index = self
                    .memory_index
                    .ok_or_else(|| anyhow!("main module cannot import memory"))?;
                return Ok((ExportKind::Memory, index));
            }
<<<<<<< HEAD
            let index = self.component.core_alias_export(
                self.instance_index
                    .expect("adaptee index set at this point"),
                core_export_name,
                ExportKind::Func,
            );
            core_exports.push((export_name.as_str(), ExportKind::Func, index));
        }
        if !core_exports.is_empty() {
            let instance = self.component.core_instantiate_exports(core_exports);
            args.push((
                MAIN_MODULE_IMPORT_NAME.to_string(),
                ModuleArg::Instance(instance),
            ));
        }
        // The adapter may either be a library or a "minimal" adapter.  If it's
        // the former, we use `LibraryInfo::arguments` to populate inter-module
        // instantiation arguments.
        if let Some(library_info) = adapter.library_info {
            for (import_name, instance) in &library_info.arguments {
                let resolve = |which: &_| match which {
                    MainOrAdapter::Main => self.instance_index.unwrap(),
                    MainOrAdapter::Adapter(adapter_name) => *self
                        .adapter_instances
                        .get(adapter_name.as_str())
                        .unwrap_or_else(|| {
                            panic!(
                                "adapter {name} needs {adapter_name}, \
                                     which has not yet been instantiated"
                            )
                        }),
                };

                args.push((
                    import_name.clone(),
                    ModuleArg::Instance(match instance {
                        Instance::MainOrAdapter(which) => resolve(which),
                        Instance::Items(items) => {
                            let exports = items
                                .iter()
                                .map(|item| {
                                    (
                                        item.alias.as_str(),
                                        item.kind,
                                        self.component.core_alias_export(
                                            resolve(&item.which),
                                            &item.name,
                                            item.kind,
                                        ),
                                    )
                                })
                                .collect::<Vec<_>>();
                            self.component.core_instantiate_exports(exports)
                        }
                    }),
                ));
            }
        } else {
            // If the adapter module requires a `memory` import then specify
            // that here. For now assume that the module name of the memory is
            // different from the imported interface. That's true enough for now
            // since it's `env::memory`.
            if let Some((module, name)) = &adapter.info.needs_memory {
                for (import_name, _) in adapter.info.required_imports.iter() {
                    assert!(module != import_name);
                }
                assert!(module != name);
                let memory = self.memory_index.unwrap();
                let instance = self.component.core_instantiate_exports([(
                    name.as_str(),
                    ExportKind::Memory,
                    memory,
                )]);
                args.push((module.clone(), ModuleArg::Instance(instance)));
            }
        }
        for (import_name, _) in adapter.info.required_imports.iter() {
            let instance = self.import_instance_to_lowered_core_instance(
                CustomModule::Adapter(name),
                import_name,
                shims,
                adapter.info.metadata,
            );
            args.push((import_name.clone(), ModuleArg::Instance(instance)));
        }
=======

            // Grab-bag of "this adapter wants this thing from the main module".
            Import::MainModuleExport { name, kind } => {
                let instance = self.instance_index.unwrap();
                let index = self.core_alias_export(instance, name, *kind);
                return Ok((*kind, index));
            }

            // A similar grab-bag to above but with a slightly different
            // structure. Should probably refactor to make these two the same in
            // the future.
            Import::Item(item) => {
                let instance = self.instance_for(item.which.to_custom_module());
                let index = self.core_alias_export(instance, &item.name, item.kind);
                return Ok((item.kind, index));
            }
>>>>>>> 6a76d04f

            // Resource intrinsics related to exported resources. Despite being
            // an exported resource the component still provides necessary
            // intrinsics for manipulating resource state. These are all
            // handled here using the resource types created during
            // `declare_exported_resources` above.
            Import::ExportedResourceDrop(_key, id) => {
                let index = self.component.resource_drop(self.export_type_map[id]);
                return Ok((ExportKind::Func, index));
            }
            Import::ExportedResourceRep(_key, id) => {
                let index = self.component.resource_rep(self.export_type_map[id]);
                return Ok((ExportKind::Func, index));
            }
            Import::ExportedResourceNew(_key, id) => {
                let index = self.component.resource_new(self.export_type_map[id]);
                return Ok((ExportKind::Func, index));
            }

<<<<<<< HEAD
        self.add_async_funcs(&adapter.info.required_async_funcs, &mut args);

        self.add_payload_funcs(
            CustomModule::Adapter(name),
            &adapter.info.required_payload_funcs,
            shims,
            &mut args,
        )
        .unwrap();

        if adapter.info.needs_error_drop {
            let index = self.component.error_drop();
            let index = self.component.core_instantiate_exports(vec![(
                "[error-drop]",
                ExportKind::Func,
                index,
            )]);
            args.push(("$root".to_owned(), ModuleArg::Instance(index)));
        }

        if adapter.info.needs_task_wait {
            let index = self.component.core_alias_export(
                self.shim_instance_index
                    .expect("shim should be instantiated"),
                &shims.shim_names[&ShimKind::TaskWait],
                ExportKind::Func,
            );
            let index = self.component.core_instantiate_exports(vec![(
                "[task-wait]",
                ExportKind::Func,
                index,
            )]);
            args.push(("$root".to_owned(), ModuleArg::Instance(index)));
        }

        let instance = self.component.core_instantiate(
            self.adapter_modules[name],
            args.iter().map(|(a, b)| (a.as_str(), *b)),
        );
        self.adapter_instances.insert(name, instance);
=======
            // And finally here at the end these cases are going to all fall
            // through to the code below. This is where these are connected to a
            // WIT `ImportedInterface` one way or another with the name that was
            // detected during validation.
            Import::ImportedResourceDrop(key, iface, id) => {
                let ty = &resolve.types[*id];
                let name = ty.name.as_ref().unwrap();
                name_tmp = format!("{name}_drop");
                (key, &name_tmp, iface.map(|_| resolve.name_world_key(key)))
            }
            Import::WorldFunc(key, name) => (key, name, None),
            Import::InterfaceFunc(key, _, name) => (key, name, Some(resolve.name_world_key(key))),
        };
>>>>>>> 6a76d04f

        let import = &self.info.import_map[&interface_key];
        let (index, _, lowering) = import.lowerings.get_full(name).unwrap();
        let metadata = self.info.module_metadata_for(for_module);

        let index = match lowering {
            // All direct lowerings can be `canon lower`'d here immediately
            // and passed as arguments.
            Lowering::Direct => {
                let func_index = match &import.interface {
                    Some(interface) => {
                        let instance_index = self.imported_instances[interface];
                        self.component
                            .alias_export(instance_index, name, ComponentExportKind::Func)
                    }
                    None => self.imported_funcs[name],
                };
                self.component.lower_func(func_index, [])
            }

            // Indirect lowerings come from the shim that was previously
            // created, so the specific export is loaded here and used as an
            // import.
            Lowering::Indirect { .. } => {
                let encoding = metadata.import_encodings.get(resolve, key, name).unwrap();
                self.core_alias_export(
                    self.shim_instance_index
                        .expect("shim should be instantiated"),
                    &shims.shims[&ShimKind::IndirectLowering {
                        interface: interface_key,
                        index,
                        realloc: for_module,
                        encoding,
                    }]
                        .name,
                    ExportKind::Func,
                )
            }

            // A "resource drop" intrinsic only needs to find the index of the
            // resource type itself and then the intrinsic is declared.
            Lowering::ResourceDrop(id) => {
                let resource_idx = self.lookup_resource_index(*id);
                self.component.resource_drop(resource_idx)
            }
        };
        Ok((ExportKind::Func, index))
    }

    /// Generates component bits that are responsible for executing
    /// `_initialize`, if found, in the original component.
    ///
    /// The `_initialize` function was a part of WASIp1 where it generally is
    /// intended to run after imports and memory and such are all "hooked up"
    /// and performs other various initialization tasks. This is additionally
    /// specified in https://github.com/WebAssembly/component-model/pull/378
    /// to be part of the component model lowerings as well.
    ///
    /// This implements this functionality by encoding a core module that
    /// imports a function and then registers a `start` section with that
    /// imported function. This is all encoded after the
    /// imports/lowerings/tables/etc are all filled in above meaning that this
    /// is the last piece to run. That means that when this is running
    /// everything should be hooked up for all imported functions to work.
    ///
    /// Note that at this time `_initialize` is only detected in the "main
    /// module", not adapters/libraries.
    fn encode_initialize_with_start(&mut self) -> Result<()> {
        let initialize = match self.info.info.exports.initialize() {
            Some(name) => name,
            // If this core module didn't have `_initialize` or similar, then
            // there's nothing to do here.
            None => return Ok(()),
        };
        let initialize_index =
            self.core_alias_export(self.instance_index.unwrap(), initialize, ExportKind::Func);
        let mut shim = Module::default();
        let mut section = TypeSection::new();
        section.ty().function([], []);
        shim.section(&section);
        let mut section = ImportSection::new();
        section.import("", "", EntityType::Function(0));
        shim.section(&section);
        shim.section(&StartSection { function_index: 0 });

        // Declare the core module within the component, create a dummy core
        // instance with one export of our `_initialize` function, and then use
        // that to instantiate the module we emit to run the `start` function in
        // core wasm to run `_initialize`.
        let shim_module_index = self.component.core_module(&shim);
        let shim_args_instance_index =
            self.component
                .core_instantiate_exports([("", ExportKind::Func, initialize_index)]);
        self.component.core_instantiate(
            shim_module_index,
            [("", ModuleArg::Instance(shim_args_instance_index))],
        );
        Ok(())
    }

    /// Convenience function to go from `CustomModule` to the instance index
    /// corresponding to what that points to.
    fn instance_for(&self, module: CustomModule) -> u32 {
        match module {
            CustomModule::Main => self.instance_index.expect("instantiated by now"),
            CustomModule::Adapter(name) => self.adapter_instances[name],
        }
    }

    /// Convenience function to go from `CustomModule` to the module index
    /// corresponding to what that points to.
    fn module_for(&self, module: CustomModule) -> u32 {
        match module {
            CustomModule::Main => self.module_index.unwrap(),
            CustomModule::Adapter(name) => self.adapter_modules[name],
        }
    }

    /// Convenience function which caches aliases created so repeated calls to
    /// this function will all return the same index.
    fn core_alias_export(&mut self, instance: u32, name: &str, kind: ExportKind) -> u32 {
        *self
            .aliased_core_items
            .entry((instance, name.to_string()))
            .or_insert_with(|| self.component.core_alias_export(instance, name, kind))
    }
}

/// A list of "shims" which start out during the component instantiation process
/// as functions which immediately trap due to a `call_indirect`-to-`null` but
/// will get filled in by the time the component instantiation process
/// completes.
///
/// Shims currently include:
///
/// * "Indirect functions" lowered from imported instances where the lowering
///   requires an item exported from the main module. These are indirect due to
///   the circular dependency between the module needing an import and the
///   import needing the module.
///
/// * Adapter modules which convert from a historical ABI to the component
///   model's ABI (e.g. wasi preview1 to preview2) get a shim since the adapters
///   are currently indicated as always requiring the memory of the main module.
///
/// This structure is created by `encode_shim_instantiation`.
#[derive(Default)]
struct Shims<'a> {
    /// The list of all shims that a module will require.
    shims: IndexMap<ShimKind<'a>, Shim<'a>>,
}

struct Shim<'a> {
    /// Canonical ABI options required by this shim, used during `canon lower`
    /// operations.
    options: RequiredOptions,

    /// The name, in the shim instance, of this shim.
    ///
    /// Currently this is `"0"`, `"1"`, ...
    name: String,

    /// A human-readable debugging name for this shim, used in a core wasm
    /// `name` section.
    debug_name: String,

    /// Precise information about what this shim is a lowering of.
    kind: ShimKind<'a>,

    /// Wasm type of this shim.
    sig: WasmSignature,
}

#[derive(Debug, Clone, Hash, Eq, PartialEq)]
enum PayloadFuncKind {
    FutureNew,
    FutureSend,
    FutureReceive,
    StreamNew,
    StreamSend,
    StreamReceive,
}

#[derive(Debug, Clone, Hash, Eq, PartialEq)]
enum ShimKind<'a> {
    /// This shim is a late indirect lowering of an imported function in a
    /// component which is only possible after prior core wasm modules are
    /// instantiated so their memories and functions are available.
    IndirectLowering {
        /// The name of the interface that's being lowered.
        interface: Option<String>,
        /// The index within the `lowerings` array of the function being lowered.
        index: usize,
        /// Which instance to pull the `realloc` function from, if necessary.
        realloc: CustomModule<'a>,
        /// The string encoding that this lowering is going to use.
        encoding: StringEncoding,
    },
    /// This shim is a core wasm function defined in an adapter module but isn't
    /// available until the adapter module is itself instantiated.
    Adapter {
        /// The name of the adapter module this shim comes from.
        adapter: &'a str,
        /// The name of the export in the adapter module this shim points to.
        func: &'a str,
    },
    /// A shim used as the destructor for a resource which allows defining the
    /// resource before the core module being instantiated.
    ResourceDtor {
        /// Which instance to pull the destructor function from.
        module: CustomModule<'a>,
        /// The exported function name of this destructor in the core module.
        export: &'a str,
    },
    PayloadFunc {
        for_module: CustomModule<'a>,
        module: &'a str,
        imported: bool,
        function: &'a str,
        ordinal: usize,
        kind: PayloadFuncKind,
    },
    TaskWait,
}

/// Indicator for which module is being used for a lowering or where options
/// like `realloc` are drawn from.
///
/// This is necessary for situations such as an imported function being lowered
/// into the main module and additionally into an adapter module. For example an
/// adapter might adapt from preview1 to preview2 for the standard library of a
/// programming language but the main module's custom application code may also
/// explicitly import from preview2. These two different lowerings of a preview2
/// function are parameterized by this enumeration.
#[derive(Debug, Copy, Clone, Hash, Eq, PartialEq)]
enum CustomModule<'a> {
    /// This points to the "main module" which is generally the "output of LLVM"
    /// or what a user wrote.
    Main,
    /// This is selecting an adapter module, identified by name here, where
    /// something is being lowered into.
    Adapter(&'a str),
}

impl<'a> Shims<'a> {
    /// Adds all shims necessary for the instantiation of `for_module`.
    ///
    /// This function will iterate over all the imports required by this module
    /// and for those that require a shim they're registered here.
    fn append_indirect(
        &mut self,
        world: &'a ComponentWorld<'a>,
        for_module: CustomModule<'a>,
    ) -> Result<()> {
<<<<<<< HEAD
        let interface = if core_wasm_module == BARE_FUNC_MODULE_NAME {
            None
        } else {
            Some(core_wasm_module.to_string())
        };
        for (index, (name, lowering)) in import.lowerings.iter().enumerate() {
            if !required.contains(name.as_str()) {
                continue;
            }
            let name = name.strip_prefix("[async]").unwrap_or(name);
            let shim_name = self.list.len().to_string();
            log::debug!(
                "shim {shim_name} is import `{core_wasm_module}` lowering {index} `{name}`",
            );
=======
        let module_imports = world.imports_for(for_module);
        let module_exports = world.exports_for(for_module);
        let metadata = world.module_metadata_for(for_module);
        let resolve = &world.encoder.metadata.resolve;

        for (module, field, import) in module_imports.imports() {
            let (key, name, interface_key) = match import {
                // These imports don't require shims, they can be satisfied
                // as-needed when required.
                Import::ImportedResourceDrop(..)
                | Import::MainModuleMemory
                | Import::MainModuleExport { .. }
                | Import::Item(_)
                | Import::ExportedResourceDrop(..)
                | Import::ExportedResourceRep(..)
                | Import::ExportedResourceNew(..) => continue,

                // Adapter imports into the main module must got through an
                // indirection, so that's registered here.
                Import::AdapterExport(ty) => {
                    let name = self.shims.len().to_string();
                    log::debug!("shim {name} is adapter `{module}::{field}`");
                    self.push(Shim {
                        name,
                        debug_name: format!("adapt-{module}-{field}"),
                        // Pessimistically assume that all adapters require
                        // memory in one form or another. While this isn't
                        // technically true it's true enough for WASI.
                        options: RequiredOptions::MEMORY,
                        kind: ShimKind::Adapter {
                            adapter: module,
                            func: field,
                        },
                        sig: WasmSignature {
                            params: ty.params().iter().map(to_wasm_type).collect(),
                            results: ty.results().iter().map(to_wasm_type).collect(),
                            indirect_params: false,
                            retptr: false,
                        },
                    });
                    continue;

                    fn to_wasm_type(ty: &wasmparser::ValType) -> WasmType {
                        match ty {
                            wasmparser::ValType::I32 => WasmType::I32,
                            wasmparser::ValType::I64 => WasmType::I64,
                            wasmparser::ValType::F32 => WasmType::F32,
                            wasmparser::ValType::F64 => WasmType::F64,
                            _ => unreachable!(),
                        }
                    }
                }

                // WIT-level functions may require an indirection, so yield some
                // metadata out of this `match` to the loop below to figure that
                // out.
                Import::InterfaceFunc(key, _, name) => {
                    (key, name, Some(resolve.name_world_key(key)))
                }
                Import::WorldFunc(key, name) => (key, name, None),
            };
            let interface = &world.import_map[&interface_key];
            let (index, _, lowering) = interface.lowerings.get_full(name).unwrap();
            let shim_name = self.shims.len().to_string();
>>>>>>> 6a76d04f
            match lowering {
                Lowering::Direct | Lowering::ResourceDrop(_) => {}

                Lowering::Indirect { sig, options } => {
                    log::debug!(
                        "shim {shim_name} is import `{module}::{field}` lowering {index} `{name}`",
                    );
                    let encoding = metadata
                        .import_encodings
<<<<<<< HEAD
                        .get(&(core_wasm_module.to_string(), name.to_string()))
=======
                        .get(resolve, key, name)
>>>>>>> 6a76d04f
                        .ok_or_else(|| {
                            anyhow::anyhow!(
                                "missing component metadata for import of \
                                `{module}::{field}`"
                            )
                        })?;
                    self.push(Shim {
                        name: shim_name,
                        debug_name: format!("indirect-{module}-{field}"),
                        options: *options,
                        kind: ShimKind::IndirectLowering {
                            interface: interface_key,
                            index,
                            realloc: for_module,
                            encoding,
                        },
                        sig: sig.clone(),
                    });
                }
            }
        }

        // In addition to all the shims added for imports above this module also
        // requires shims for resource destructors that it exports. Resource
        // types are declared before the module is instantiated so the actual
        // destructor is registered as a shim (defined here) and it's then
        // filled in with the module's exports later.
        for (export_name, export) in module_exports.iter() {
            let id = match export {
                Export::ResourceDtor(id) => id,
                _ => continue,
            };
            let resource = resolve.types[*id].name.as_ref().unwrap();
            let name = self.shims.len().to_string();
            self.push(Shim {
                name,
                debug_name: format!("dtor-{resource}"),
                options: RequiredOptions::empty(),
                kind: ShimKind::ResourceDtor {
                    module: for_module,
                    export: export_name,
                },
                sig: WasmSignature {
                    params: vec![WasmType::I32],
                    results: Vec::new(),
                    indirect_params: false,
                    retptr: false,
                },
            });
        }

        Ok(())
    }

    fn push(&mut self, shim: Shim<'a>) {
        // Only one shim per `ShimKind` is retained, so if it's already present
        // don't overwrite it. If it's not present though go ahead and insert
        // it.
        if !self.shims.contains_key(&shim.kind) {
            self.shims.insert(shim.kind.clone(), shim);
        }
    }
}

/// Alias argument to an instantiation
#[derive(Clone, Debug)]
pub struct Item {
    pub alias: String,
    pub kind: ExportKind,
    pub which: MainOrAdapter,
    pub name: String,
}

/// Module argument to an instantiation
#[derive(Debug, PartialEq, Clone)]
pub enum MainOrAdapter {
    Main,
    Adapter(String),
}

impl MainOrAdapter {
    fn to_custom_module(&self) -> CustomModule<'_> {
        match self {
            MainOrAdapter::Main => CustomModule::Main,
            MainOrAdapter::Adapter(s) => CustomModule::Adapter(s),
        }
    }
}

/// Module instantiation argument
#[derive(Clone)]
pub enum Instance {
    /// Module argument
    MainOrAdapter(MainOrAdapter),

    /// Alias argument
    Items(Vec<Item>),
}

/// Provides fine-grained control of how a library module is instantiated
/// relative to other module instances
#[derive(Clone)]
pub struct LibraryInfo {
    /// If true, instantiate any shims prior to this module
    pub instantiate_after_shims: bool,

    /// Instantiation arguments
    pub arguments: Vec<(String, Instance)>,
}

/// Represents an adapter or library to be instantiated as part of the component
pub(super) struct Adapter {
    /// The wasm of the module itself, with `component-type` sections stripped
    wasm: Vec<u8>,

    /// The metadata for the adapter
    metadata: ModuleMetadata,

    /// The set of exports from the final world which are defined by this
    /// adapter or library
    required_exports: IndexSet<WorldKey>,

    /// If present, treat this module as a library rather than a "minimal" adapter
    ///
    /// TODO: We should refactor how various flavors of module are represented
    /// and differentiated to avoid mistaking one for another.
    library_info: Option<LibraryInfo>,
}

/// An encoder of components based on `wit` interface definitions.
#[derive(Default)]
pub struct ComponentEncoder {
    module: Vec<u8>,
    pub(super) metadata: Bindgen,
    validate: bool,
    pub(super) main_module_exports: IndexSet<WorldKey>,
    pub(super) adapters: IndexMap<String, Adapter>,
    import_name_map: HashMap<String, String>,
    realloc_via_memory_grow: bool,
    merge_imports_based_on_semver: Option<bool>,
    pub(super) reject_legacy_names: bool,
}

impl ComponentEncoder {
    /// Set the core module to encode as a component.
    /// This method will also parse any component type information stored in custom sections
    /// inside the module, and add them as the interface, imports, and exports.
    /// It will also add any producers information inside the component type information to the
    /// core module.
    pub fn module(mut self, module: &[u8]) -> Result<Self> {
        let (wasm, metadata) = self.decode(module)?;
        let exports = self
            .merge_metadata(metadata)
            .context("failed merge WIT metadata for module with previous metadata")?;
        self.main_module_exports.extend(exports);
        self.module = if let Some(producers) = &self.metadata.producers {
            producers.add_to_wasm(&wasm)?
        } else {
            wasm.to_vec()
        };
        Ok(self)
    }

    fn decode<'a>(&self, wasm: &'a [u8]) -> Result<(Cow<'a, [u8]>, Bindgen)> {
        let (bytes, metadata) = metadata::decode(wasm)?;
        match bytes {
            Some(wasm) => Ok((Cow::Owned(wasm), metadata)),
            None => Ok((Cow::Borrowed(wasm), metadata)),
        }
    }

    fn merge_metadata(&mut self, metadata: Bindgen) -> Result<IndexSet<WorldKey>> {
        self.metadata.merge(metadata)
    }

    /// Sets whether or not the encoder will validate its output.
    pub fn validate(mut self, validate: bool) -> Self {
        self.validate = validate;
        self
    }

    /// Sets whether to merge imports based on semver to the specified value.
    ///
    /// This affects how when to WIT worlds are merged together, for example
    /// from two different libraries, whether their imports are unified when the
    /// semver version ranges for interface allow it.
    ///
    /// This is enabled by default.
    pub fn merge_imports_based_on_semver(mut self, merge: bool) -> Self {
        self.merge_imports_based_on_semver = Some(merge);
        self
    }

    /// Sets whether to reject the historical mangling/name scheme for core wasm
    /// imports/exports as they map to the component model.
    ///
    /// The `wit-component` crate supported a different set of names prior to
    /// WebAssembly/component-model#378 and this can be used to disable this
    /// support.
    ///
    /// This is disabled by default.
    pub fn reject_legacy_names(mut self, reject: bool) -> Self {
        self.reject_legacy_names = reject;
        self
    }

    /// Specifies a new adapter which is used to translate from a historical
    /// wasm ABI to the canonical ABI and the `interface` provided.
    ///
    /// This is primarily used to polyfill, for example,
    /// `wasi_snapshot_preview1` with a component-model using interface. The
    /// `name` provided is the module name of the adapter that is being
    /// polyfilled, for example `"wasi_snapshot_preview1"`.
    ///
    /// The `bytes` provided is a core wasm module which implements the `name`
    /// interface in terms of the `interface` interface. This core wasm module
    /// is severely restricted in its shape, for example it cannot have any data
    /// segments or element segments.
    ///
    /// The `interface` provided is the component-model-using-interface that the
    /// wasm module specified by `bytes` imports. The `bytes` will then import
    /// `interface` and export functions to get imported from the module `name`
    /// in the core wasm that's being wrapped.
    pub fn adapter(self, name: &str, bytes: &[u8]) -> Result<Self> {
        self.library_or_adapter(name, bytes, None)
    }

    /// Specifies a shared-everything library to link into the component.
    ///
    /// Unlike adapters, libraries _may_ have data and/or element segments, but
    /// they must operate on an imported memory and table, respectively.  In
    /// this case, the correct amount of space is presumed to have been
    /// statically allocated in the main module's memory and table at the
    /// offsets which the segments target, e.g. as arranged by
    /// [super::linking::Linker].
    ///
    /// Libraries are treated similarly to adapters, except that they are not
    /// "minified" the way adapters are, and instantiation is controlled
    /// declaratively via the `library_info` parameter.
    pub fn library(self, name: &str, bytes: &[u8], library_info: LibraryInfo) -> Result<Self> {
        self.library_or_adapter(name, bytes, Some(library_info))
    }

    fn library_or_adapter(
        mut self,
        name: &str,
        bytes: &[u8],
        library_info: Option<LibraryInfo>,
    ) -> Result<Self> {
        let (wasm, mut metadata) = self.decode(bytes)?;
        // Merge the adapter's document into our own document to have one large
        // document, and then afterwards merge worlds as well.
        //
        // Note that the `metadata` tracking import/export encodings is removed
        // since this adapter can get different lowerings and is allowed to
        // differ from the main module. This is then tracked within the
        // `Adapter` structure produced below.
        let adapter_metadata = mem::take(&mut metadata.metadata);
        let exports = self.merge_metadata(metadata).with_context(|| {
            format!("failed to merge WIT packages of adapter `{name}` into main packages")
        })?;
        if let Some(library_info) = &library_info {
            // Validate that all referenced modules can be resolved.
            for (_, instance) in &library_info.arguments {
                let resolve = |which: &_| match which {
                    MainOrAdapter::Main => Ok(()),
                    MainOrAdapter::Adapter(name) => {
                        if self.adapters.contains_key(name.as_str()) {
                            Ok(())
                        } else {
                            Err(anyhow!("instance refers to unknown adapter `{name}`"))
                        }
                    }
                };

                match instance {
                    Instance::MainOrAdapter(which) => resolve(which)?,
                    Instance::Items(items) => {
                        for item in items {
                            resolve(&item.which)?;
                        }
                    }
                }
            }
        }
        self.adapters.insert(
            name.to_string(),
            Adapter {
                wasm: wasm.to_vec(),
                metadata: adapter_metadata,
                required_exports: exports,
                library_info,
            },
        );
        Ok(self)
    }

    /// True if the realloc and stack allocation should use memory.grow
    /// The default is to use the main module realloc
    /// Can be useful if cabi_realloc cannot be called before the host
    /// runtime is initialized.
    pub fn realloc_via_memory_grow(mut self, value: bool) -> Self {
        self.realloc_via_memory_grow = value;
        self
    }

    /// The instance import name map to use.
    ///
    /// This is used to rename instance imports in the final component.
    ///
    /// For example, if there is an instance import `foo:bar/baz` and it is
    /// desired that the import actually be an `unlocked-dep` name, then
    /// `foo:bar/baz` can be mapped to `unlocked-dep=<a:b/c@{>=x.y.z}>`.
    ///
    /// Note: the replacement names are not validated during encoding unless
    /// the `validate` option is set to true.
    pub fn import_name_map(mut self, map: HashMap<String, String>) -> Self {
        self.import_name_map = map;
        self
    }

    /// Encode the component and return the bytes.
    pub fn encode(&mut self) -> Result<Vec<u8>> {
        if self.module.is_empty() {
            bail!("a module is required when encoding a component");
        }

<<<<<<< HEAD
        self.metadata.resolve.add_future_and_stream_results();
=======
        if self.merge_imports_based_on_semver.unwrap_or(true) {
            self.metadata
                .resolve
                .merge_world_imports_based_on_semver(self.metadata.world)?;
        }
>>>>>>> 6a76d04f

        let world = ComponentWorld::new(self).context("failed to decode world from module")?;
        let mut state = EncodingState {
            component: ComponentBuilder::default(),
            module_index: None,
            instance_index: None,
            memory_index: None,
            shim_instance_index: None,
            fixups_module_index: None,
            adapter_modules: IndexMap::new(),
            adapter_instances: IndexMap::new(),
            import_type_map: HashMap::new(),
            import_func_type_map: HashMap::new(),
            export_type_map: HashMap::new(),
            export_func_type_map: HashMap::new(),
            imported_instances: Default::default(),
            imported_funcs: Default::default(),
            exported_instances: Default::default(),
            aliased_core_items: Default::default(),
            info: &world,
        };
        state.encode_imports(&self.import_name_map)?;
        state.encode_core_modules();
        state.encode_core_instantiation()?;
        state.encode_exports(CustomModule::Main)?;
        for name in self.adapters.keys() {
            state.encode_exports(CustomModule::Adapter(name))?;
        }
        state
            .component
            .raw_custom_section(&crate::base_producers().raw_custom_section());
        let bytes = state.component.finish();

        // TODO dicej: remove this:
        std::fs::write("/tmp/foo.wasm", &bytes).unwrap();

        if self.validate {
            Validator::new()
                .validate_all(&bytes)
                .context("failed to validate component output")?;
        }

        Ok(bytes)
    }
}

impl ComponentWorld<'_> {
    /// Convenience function to lookup a module's import map.
    fn imports_for(&self, module: CustomModule) -> &ImportMap {
        match module {
            CustomModule::Main => &self.info.imports,
            CustomModule::Adapter(name) => &self.adapters[name].info.imports,
        }
    }

    /// Convenience function to lookup a module's export map.
    fn exports_for(&self, module: CustomModule) -> &ExportMap {
        match module {
            CustomModule::Main => &self.info.exports,
            CustomModule::Adapter(name) => &self.adapters[name].info.exports,
        }
    }

    /// Convenience function to lookup a module's metadata.
    fn module_metadata_for(&self, module: CustomModule) -> &ModuleMetadata {
        match module {
            CustomModule::Main => &self.encoder.metadata.metadata,
            CustomModule::Adapter(name) => &self.encoder.adapters[name].metadata,
        }
    }
}

#[cfg(all(test, feature = "dummy-module"))]
mod test {
    use super::*;
    use crate::{dummy_module, embed_component_metadata};
    use wit_parser::Mangling;

    #[test]
    fn it_renames_imports() {
        let mut resolve = Resolve::new();
        let pkg = resolve
            .push_str(
                "test.wit",
                r#"
package test:wit;

interface i {
    f: func();
}

world test {
    import i;
    import foo: interface {
        f: func();
    }
}
"#,
            )
            .unwrap();
        let world = resolve.select_world(pkg, None).unwrap();

        let mut module = dummy_module(&resolve, world, Mangling::Standard32);

        embed_component_metadata(&mut module, &resolve, world, StringEncoding::UTF8).unwrap();

        let encoded = ComponentEncoder::default()
            .import_name_map(HashMap::from([
                (
                    "foo".to_string(),
                    "unlocked-dep=<foo:bar/foo@{>=1.0.0 <1.1.0}>".to_string(),
                ),
                (
                    "test:wit/i".to_string(),
                    "locked-dep=<foo:bar/i@1.2.3>".to_string(),
                ),
            ]))
            .module(&module)
            .unwrap()
            .validate(true)
            .encode()
            .unwrap();

        let wat = wasmprinter::print_bytes(encoded).unwrap();
        assert!(wat.contains("unlocked-dep=<foo:bar/foo@{>=1.0.0 <1.1.0}>"));
        assert!(wat.contains("locked-dep=<foo:bar/i@1.2.3>"));
    }
}<|MERGE_RESOLUTION|>--- conflicted
+++ resolved
@@ -72,14 +72,7 @@
 //! component model.
 
 use crate::metadata::{self, Bindgen, ModuleMetadata};
-<<<<<<< HEAD
-use crate::validation::{
-    AsyncExportInfo, PayloadInfo, ResourceInfo, ValidatedModule, BARE_FUNC_MODULE_NAME,
-    CALLBACK_PREFIX, MAIN_MODULE_IMPORT_NAME, POST_RETURN_PREFIX,
-};
-=======
 use crate::validation::{Export, ExportMap, Import, ImportInstance, ImportMap};
->>>>>>> 6a76d04f
 use crate::StringEncoding;
 use anyhow::{anyhow, bail, Context, Error, Result};
 use indexmap::{IndexMap, IndexSet};
@@ -575,7 +568,6 @@
         // Encode a shim instantiation if needed
         let shims = self.encode_shim_instantiation()?;
 
-<<<<<<< HEAD
         // For each instance import into the main module create a
         // pseudo-core-wasm-module via a bag-of-exports.
         let mut args = Vec::new();
@@ -658,17 +650,6 @@
         // liftings/lowerings later on as well as the adapter modules, if any,
         // instantiated after the core wasm module.
         self.instantiate_core_module(args.iter().map(|(a, b)| (a.as_str(), *b)), info);
-=======
-        // Next declare all exported resource types. This populates
-        // `export_type_map` and will additionally be used for imports to
-        // modules instantiated below.
-        self.declare_exported_resources(&shims);
-
-        // Next instantiate the main module. This provides the linear memory to
-        // use for all future adapters and enables creating indirect lowerings
-        // at the end.
-        self.instantiate_main_module(&shims)?;
->>>>>>> 6a76d04f
 
         // Separate the adapters according which should be instantiated before
         // and after indirect lowerings are encoded.
@@ -703,7 +684,6 @@
         Ok(())
     }
 
-<<<<<<< HEAD
     /// Lowers a named imported interface a core wasm instances suitable to
     /// provide as an instantiation argument to another core wasm module.
     ///
@@ -798,8 +778,6 @@
         self.component.core_instantiate_exports(exports)
     }
 
-=======
->>>>>>> 6a76d04f
     fn lookup_resource_index(&mut self, id: TypeId) -> u32 {
         let resolve = &self.info.encoder.metadata.resolve;
         let ty = &resolve.types[id];
@@ -824,13 +802,11 @@
             CustomModule::Main => &self.info.encoder.main_module_exports,
             CustomModule::Adapter(name) => &self.info.encoder.adapters[name].required_exports,
         };
-<<<<<<< HEAD
         let async_map = match module {
             CustomModule::Main => &self.info.info.required_async_funcs,
             CustomModule::Adapter(name) => &self.info.adapters[name].info.required_async_funcs,
         }
         .get(&format!("[export]{BARE_FUNC_MODULE_NAME}"));
-=======
         if exports.is_empty() {
             return Ok(());
         }
@@ -861,7 +837,6 @@
                 | Export::ReallocForAdapter => continue,
             }
         }
->>>>>>> 6a76d04f
 
         let world = &resolve.worlds[self.info.encoder.metadata.world];
 
@@ -872,16 +847,11 @@
                     let ty = self
                         .root_import_type_encoder(None)
                         .encode_func_type(resolve, func)?;
-<<<<<<< HEAD
                     let async_ = async_map
                         .map(|m| m.get(&func.name).is_some())
                         .unwrap_or(false);
-                    let core_name = func.core_export_name(None);
-                    let idx = self.encode_lift(module, &core_name, func, ty, async_)?;
-=======
                     let core_name = world_func_core_names[&func.name];
-                    let idx = self.encode_lift(module, &core_name, export_name, func, ty)?;
->>>>>>> 6a76d04f
+                    let idx = self.encode_lift(module, &core_name, export_name, ty, async_)?;
                     self.component
                         .export(&export_string, ComponentExportKind::Func, idx, None);
                 }
@@ -928,20 +898,14 @@
         let mut imports = Vec::new();
         let mut root = self.root_export_type_encoder(Some(export));
         for (_, func) in &resolve.interfaces[export].functions {
-<<<<<<< HEAD
             let async_ = async_map
                 .map(|m| m.get(&func.name).is_some())
                 .unwrap_or(false);
-            let core_name = func.core_export_name(Some(export_name));
+            let core_name = interface_func_core_names.unwrap()[func.name.as_str()];
             let ty = root.encode_func_type(resolve, func)?;
             let func_index = root
                 .state
-                .encode_lift(module, &core_name, func, ty, async_)?;
-=======
-            let core_name = interface_func_core_names.unwrap()[func.name.as_str()];
-            let ty = root.encode_func_type(resolve, func)?;
-            let func_index = root.state.encode_lift(module, &core_name, key, func, ty)?;
->>>>>>> 6a76d04f
+                .encode_lift(module, &core_name, key, func, ty, async_)?;
             imports.push((
                 import_func_name(func),
                 ComponentExportKind::Func,
@@ -1240,7 +1204,6 @@
         async_: bool,
     ) -> Result<u32> {
         let resolve = &self.info.encoder.metadata.resolve;
-<<<<<<< HEAD
         let metadata = match module {
             CustomModule::Main => &self.info.encoder.metadata.metadata,
             CustomModule::Adapter(name) => &self.info.encoder.adapters[name].metadata,
@@ -1265,11 +1228,6 @@
         let core_func_index =
             self.component
                 .core_alias_export(instance_index, &lift_name, ExportKind::Func);
-=======
-        let metadata = self.info.module_metadata_for(module);
-        let instance_index = self.instance_for(module);
-        let core_func_index = self.core_alias_export(instance_index, core_name, ExportKind::Func);
->>>>>>> 6a76d04f
 
         let options = RequiredOptions::for_export(
             resolve,
@@ -1293,7 +1251,6 @@
             .into_iter(encoding, self.memory_index, realloc_index)?
             .collect::<Vec<_>>();
 
-<<<<<<< HEAD
         let callback = format!("{CALLBACK_PREFIX}{core_name}");
         if callbacks.contains(&callback[..]) {
             let callback =
@@ -1307,10 +1264,6 @@
             let post_return =
                 self.component
                     .core_alias_export(instance_index, &post_return, ExportKind::Func);
-=======
-        if let Some(post_return) = exports.post_return(key, func) {
-            let post_return = self.core_alias_export(instance_index, post_return, ExportKind::Func);
->>>>>>> 6a76d04f
             options.push(CanonicalOption::PostReturn(post_return));
         }
         let func_index = self.component.lift_func(core_func_index, ty, options);
@@ -1331,8 +1284,6 @@
                 .with_context(|| {
                     format!("failed to register indirect shims for adapter {adapter_name}")
                 })?;
-<<<<<<< HEAD
-            }
 
             self.encode_resource_dtors(
                 CustomModule::Adapter(adapter_name),
@@ -1425,11 +1376,6 @@
         }
 
         if ret.list.is_empty() {
-=======
-        }
-
-        if ret.shims.is_empty() {
->>>>>>> 6a76d04f
             return Ok(ret);
         }
 
@@ -1826,18 +1772,46 @@
         }
 
         self.instance_index = Some(instance_index);
-        Ok(())
-    }
-
-    /// This function will instantiate the specified adapter module, which may
-    /// depend on previously-instantiated modules.
-    fn instantiate_adapter_module(&mut self, shims: &Shims<'_>, name: &'a str) -> Result<()> {
-        let instance = self.instantiate_core_module(shims, CustomModule::Adapter(name))?;
-        self.adapter_instances.insert(name, instance);
-        Ok(())
-    }
-
-<<<<<<< HEAD
+    }
+
+    fn encode_resource_dtors<'b>(
+        &mut self,
+        module: CustomModule<'b>,
+        funcs: &'b IndexMap<String, IndexMap<String, ResourceInfo>>,
+        signatures: &mut Vec<WasmSignature>,
+        shims: &mut Shims<'b>,
+    ) {
+        // Any resource destructors are encoded through the shim module. The
+        // core wasm probably imports resource intrinsics which requires the
+        // resource definition, but the resource definition requires
+        // the destructor to be available. The shim module breaks this
+        // circular dependency.
+        for (import, info) in funcs.iter() {
+            for (resource, info) in info {
+                if info.dtor_export.is_none() {
+                    continue;
+                }
+                signatures.push(WasmSignature {
+                    params: vec![WasmType::I32],
+                    results: Vec::new(),
+                    indirect_params: false,
+                    retptr: false,
+                });
+                let name = shims.list.len().to_string();
+                shims.list.push(Shim {
+                    name,
+                    debug_name: format!("dtor-{import}-{resource}"),
+                    options: RequiredOptions::empty(),
+                    kind: ShimKind::ResourceDtor {
+                        module,
+                        import,
+                        resource,
+                    },
+                });
+            }
+        }
+    }
+
     fn payload_type_index(&mut self, ty: TypeId) -> Result<u32> {
         let resolve = &self.info.encoder.metadata.resolve;
         let ComponentValType::Type(type_index) = self
@@ -1961,18 +1935,10 @@
     }
 
     fn add_resource_funcs<'b>(
-=======
-    /// Generic helper to instantiate a module.
-    ///
-    /// The `for_module` provided will have all of its imports satisfied from
-    /// either previous instantiations or the `shims` module present. This
-    /// iterates over the metadata produced during validation to determine what
-    /// hooks up to what import.
-    fn instantiate_core_module(
->>>>>>> 6a76d04f
         &mut self,
+        module: CustomModule<'b>,
+        funcs: &'b IndexMap<String, IndexMap<String, ResourceInfo>>,
         shims: &Shims,
-<<<<<<< HEAD
         args: &mut Vec<(String, ModuleArg)>,
     ) {
         for (import, info) in funcs {
@@ -1997,42 +1963,20 @@
                 let resource_idx = self.component.type_resource(ValType::I32, dtor);
                 let prev = self.export_type_map.insert(info.id, resource_idx);
                 assert!(prev.is_none());
-=======
-        for_module: CustomModule<'_>,
-    ) -> Result<u32> {
-        let module = self.module_for(for_module);
->>>>>>> 6a76d04f
-
-        let mut args = Vec::new();
-        for (core_wasm_name, instance) in self.info.imports_for(for_module).modules() {
-            match instance {
-                // For import modules that are a "bag of names" iterate over
-                // each name and materialize it into this component with the
-                // `materialize_import` helper. This is then all bottled up into
-                // a bag-of-exports instances which is then used for
-                // instantiation.
-                ImportInstance::Names(names) => {
-                    let mut exports = Vec::new();
-                    for (name, import) in names {
-                        let (kind, index) = self
-                            .materialize_import(&shims, for_module, core_wasm_name, name, import)
-                            .with_context(|| {
-                                format!("failed to satisfy import `{core_wasm_name}::{name}`")
-                            })?;
-                        exports.push((name.as_str(), kind, index));
-                    }
-                    let index = self.component.core_instantiate_exports(exports);
-                    args.push((core_wasm_name.as_str(), ModuleArg::Instance(index)));
-                }
-
-                // Some imports are entire instances, so use the instance for
-                // the module identifier as the import.
-                ImportInstance::Whole(which) => {
-                    let instance = self.instance_for(which.to_custom_module());
-                    args.push((core_wasm_name.as_str(), ModuleArg::Instance(instance)));
-                }
-            }
-<<<<<<< HEAD
+
+                if let Some(name) = info.drop_import.as_deref() {
+                    let index = self.component.resource_drop(resource_idx);
+                    exports.push((name, ExportKind::Func, index));
+                }
+                if let Some(name) = info.rep_import.as_deref() {
+                    let index = self.component.resource_rep(resource_idx);
+                    exports.push((name, ExportKind::Func, index));
+                }
+                if let Some(name) = info.new_import.as_deref() {
+                    let index = self.component.resource_new(resource_idx);
+                    exports.push((name, ExportKind::Func, index));
+                }
+            }
             if !exports.is_empty() {
                 let index = self.component.core_instantiate_exports(exports);
                 args.push((import.clone(), ModuleArg::Instance(index)));
@@ -2069,15 +2013,9 @@
                 let index = self.component.core_instantiate_exports(exports);
                 args.push((import.clone(), ModuleArg::Instance(index)));
             }
-=======
->>>>>>> 6a76d04f
-        }
-
-        // And with all arguments prepared now, instantiate the module.
-        Ok(self.component.core_instantiate(module, args))
-    }
-
-<<<<<<< HEAD
+        }
+    }
+
     fn add_payload_funcs<'b>(
         &mut self,
         for_module: CustomModule,
@@ -2196,14 +2134,60 @@
 
     /// This function will instantiate the specified adapter module, which may
     /// depend on previously-instantiated modules.
-    fn instantiate_adapter_module(
+    fn instantiate_adapter_module(&mut self, shims: &Shims<'_>, name: &'a str) -> Result<()> {
+        let instance = self.instantiate_core_module(shims, CustomModule::Adapter(name))?;
+        self.adapter_instances.insert(name, instance);
+        Ok(())
+    }
+
+    /// Generic helper to instantiate a module.
+    ///
+    /// The `for_module` provided will have all of its imports satisfied from
+    /// either previous instantiations or the `shims` module present. This
+    /// iterates over the metadata produced during validation to determine what
+    /// hooks up to what import.
+    fn instantiate_core_module(
         &mut self,
-        shims: &Shims<'_>,
-        name: &'a str,
-        adapter: &'a WorldAdapter,
-    ) {
+        shims: &Shims,
+        for_module: CustomModule<'_>,
+    ) -> Result<u32> {
+        let module = self.module_for(for_module);
+
         let mut args = Vec::new();
-=======
+        for (core_wasm_name, instance) in self.info.imports_for(for_module).modules() {
+            match instance {
+                // For import modules that are a "bag of names" iterate over
+                // each name and materialize it into this component with the
+                // `materialize_import` helper. This is then all bottled up into
+                // a bag-of-exports instances which is then used for
+                // instantiation.
+                ImportInstance::Names(names) => {
+                    let mut exports = Vec::new();
+                    for (name, import) in names {
+                        let (kind, index) = self
+                            .materialize_import(&shims, for_module, core_wasm_name, name, import)
+                            .with_context(|| {
+                                format!("failed to satisfy import `{core_wasm_name}::{name}`")
+                            })?;
+                        exports.push((name.as_str(), kind, index));
+                    }
+                    let index = self.component.core_instantiate_exports(exports);
+                    args.push((core_wasm_name.as_str(), ModuleArg::Instance(index)));
+                }
+
+                // Some imports are entire instances, so use the instance for
+                // the module identifier as the import.
+                ImportInstance::Whole(which) => {
+                    let instance = self.instance_for(which.to_custom_module());
+                    args.push((core_wasm_name.as_str(), ModuleArg::Instance(instance)));
+                }
+            }
+        }
+
+        // And with all arguments prepared now, instantiate the module.
+        Ok(self.component.core_instantiate(module, args))
+    }
+
     /// Helper function to materialize an import into a core module within the
     /// component being built.
     ///
@@ -2213,44 +2197,21 @@
     fn materialize_import(
         &mut self,
         shims: &Shims<'_>,
-        for_module: CustomModule<'_>,
-        module: &str,
-        field: &str,
-        import: &Import,
-    ) -> Result<(ExportKind, u32)> {
-        log::trace!("attempting to materialize import of `{module}::{field}` for {for_module:?}");
-        let resolve = &self.info.encoder.metadata.resolve;
-        let name_tmp;
-        let (key, name, interface_key) = match import {
-            // Main module dependencies on an adapter in use are done with an
-            // indirection here, so load the shim function and use that.
-            Import::AdapterExport(_) => {
-                assert!(self.info.encoder.adapters.contains_key(module));
-                let shim_instance = self
-                    .shim_instance_index
-                    .expect("shim should be instantiated");
-                let index = self.core_alias_export(
-                    shim_instance,
-                    &shims.shims[&ShimKind::Adapter {
-                        adapter: module,
-                        func: field,
-                    }]
-                        .name,
-                    ExportKind::Func,
-                );
-                return Ok((ExportKind::Func, index));
-            }
->>>>>>> 6a76d04f
-
-            // Adapters might uset he main module's memory, in which case it
-            // should have been previously instantiated.
-            Import::MainModuleMemory => {
-                let index = self
-                    .memory_index
-                    .ok_or_else(|| anyhow!("main module cannot import memory"))?;
-                return Ok((ExportKind::Memory, index));
-            }
-<<<<<<< HEAD
+        name: &'a str,
+        adapter: &'a WorldAdapter,
+    ) {
+        let mut args = Vec::new();
+
+        let mut core_exports = Vec::new();
+        for export_name in adapter.info.needs_core_exports.iter() {
+            let mut core_export_name = export_name.as_str();
+            // provide cabi_realloc_adapter as cabi_realloc to adapters
+            // if it exists
+            if export_name == "cabi_realloc" {
+                if let Some(adapter_realloc) = self.info.info.adapter_realloc {
+                    core_export_name = adapter_realloc;
+                }
+            }
             let index = self.component.core_alias_export(
                 self.instance_index
                     .expect("adaptee index set at this point"),
@@ -2336,44 +2297,14 @@
             );
             args.push((import_name.clone(), ModuleArg::Instance(instance)));
         }
-=======
-
-            // Grab-bag of "this adapter wants this thing from the main module".
-            Import::MainModuleExport { name, kind } => {
-                let instance = self.instance_index.unwrap();
-                let index = self.core_alias_export(instance, name, *kind);
-                return Ok((*kind, index));
-            }
-
-            // A similar grab-bag to above but with a slightly different
-            // structure. Should probably refactor to make these two the same in
-            // the future.
-            Import::Item(item) => {
-                let instance = self.instance_for(item.which.to_custom_module());
-                let index = self.core_alias_export(instance, &item.name, item.kind);
-                return Ok((item.kind, index));
-            }
->>>>>>> 6a76d04f
-
-            // Resource intrinsics related to exported resources. Despite being
-            // an exported resource the component still provides necessary
-            // intrinsics for manipulating resource state. These are all
-            // handled here using the resource types created during
-            // `declare_exported_resources` above.
-            Import::ExportedResourceDrop(_key, id) => {
-                let index = self.component.resource_drop(self.export_type_map[id]);
-                return Ok((ExportKind::Func, index));
-            }
-            Import::ExportedResourceRep(_key, id) => {
-                let index = self.component.resource_rep(self.export_type_map[id]);
-                return Ok((ExportKind::Func, index));
-            }
-            Import::ExportedResourceNew(_key, id) => {
-                let index = self.component.resource_new(self.export_type_map[id]);
-                return Ok((ExportKind::Func, index));
-            }
-
-<<<<<<< HEAD
+
+        self.add_resource_funcs(
+            CustomModule::Adapter(name),
+            &adapter.info.required_resource_funcs,
+            shims,
+            &mut args,
+        );
+
         self.add_async_funcs(&adapter.info.required_async_funcs, &mut args);
 
         self.add_payload_funcs(
@@ -2414,68 +2345,17 @@
             args.iter().map(|(a, b)| (a.as_str(), *b)),
         );
         self.adapter_instances.insert(name, instance);
-=======
-            // And finally here at the end these cases are going to all fall
-            // through to the code below. This is where these are connected to a
-            // WIT `ImportedInterface` one way or another with the name that was
-            // detected during validation.
-            Import::ImportedResourceDrop(key, iface, id) => {
-                let ty = &resolve.types[*id];
-                let name = ty.name.as_ref().unwrap();
-                name_tmp = format!("{name}_drop");
-                (key, &name_tmp, iface.map(|_| resolve.name_world_key(key)))
-            }
-            Import::WorldFunc(key, name) => (key, name, None),
-            Import::InterfaceFunc(key, _, name) => (key, name, Some(resolve.name_world_key(key))),
-        };
->>>>>>> 6a76d04f
-
-        let import = &self.info.import_map[&interface_key];
-        let (index, _, lowering) = import.lowerings.get_full(name).unwrap();
-        let metadata = self.info.module_metadata_for(for_module);
-
-        let index = match lowering {
-            // All direct lowerings can be `canon lower`'d here immediately
-            // and passed as arguments.
-            Lowering::Direct => {
-                let func_index = match &import.interface {
-                    Some(interface) => {
-                        let instance_index = self.imported_instances[interface];
-                        self.component
-                            .alias_export(instance_index, name, ComponentExportKind::Func)
-                    }
-                    None => self.imported_funcs[name],
-                };
-                self.component.lower_func(func_index, [])
-            }
-
-            // Indirect lowerings come from the shim that was previously
-            // created, so the specific export is loaded here and used as an
-            // import.
-            Lowering::Indirect { .. } => {
-                let encoding = metadata.import_encodings.get(resolve, key, name).unwrap();
-                self.core_alias_export(
-                    self.shim_instance_index
-                        .expect("shim should be instantiated"),
-                    &shims.shims[&ShimKind::IndirectLowering {
-                        interface: interface_key,
-                        index,
-                        realloc: for_module,
-                        encoding,
-                    }]
-                        .name,
-                    ExportKind::Func,
-                )
-            }
-
-            // A "resource drop" intrinsic only needs to find the index of the
-            // resource type itself and then the intrinsic is declared.
-            Lowering::ResourceDrop(id) => {
-                let resource_idx = self.lookup_resource_index(*id);
-                self.component.resource_drop(resource_idx)
-            }
-        };
-        Ok((ExportKind::Func, index))
+
+        let realloc = adapter.info.export_realloc.as_ref().map(|name| {
+            self.component
+                .core_alias_export(instance, name, ExportKind::Func)
+        });
+        self.adapter_export_reallocs.insert(name, realloc);
+        let realloc = adapter.info.import_realloc.as_ref().map(|name| {
+            self.component
+                .core_alias_export(instance, name, ExportKind::Func)
+        });
+        self.adapter_import_reallocs.insert(name, realloc);
     }
 
     /// Generates component bits that are responsible for executing
@@ -2682,22 +2562,11 @@
         world: &'a ComponentWorld<'a>,
         for_module: CustomModule<'a>,
     ) -> Result<()> {
-<<<<<<< HEAD
         let interface = if core_wasm_module == BARE_FUNC_MODULE_NAME {
             None
         } else {
             Some(core_wasm_module.to_string())
         };
-        for (index, (name, lowering)) in import.lowerings.iter().enumerate() {
-            if !required.contains(name.as_str()) {
-                continue;
-            }
-            let name = name.strip_prefix("[async]").unwrap_or(name);
-            let shim_name = self.list.len().to_string();
-            log::debug!(
-                "shim {shim_name} is import `{core_wasm_module}` lowering {index} `{name}`",
-            );
-=======
         let module_imports = world.imports_for(for_module);
         let module_exports = world.exports_for(for_module);
         let metadata = world.module_metadata_for(for_module);
@@ -2719,6 +2588,7 @@
                 // indirection, so that's registered here.
                 Import::AdapterExport(ty) => {
                     let name = self.shims.len().to_string();
+                    let name = name.strip_prefix("[async]").unwrap_or(name);
                     log::debug!("shim {name} is adapter `{module}::{field}`");
                     self.push(Shim {
                         name,
@@ -2762,7 +2632,6 @@
             let interface = &world.import_map[&interface_key];
             let (index, _, lowering) = interface.lowerings.get_full(name).unwrap();
             let shim_name = self.shims.len().to_string();
->>>>>>> 6a76d04f
             match lowering {
                 Lowering::Direct | Lowering::ResourceDrop(_) => {}
 
@@ -2772,11 +2641,7 @@
                     );
                     let encoding = metadata
                         .import_encodings
-<<<<<<< HEAD
                         .get(&(core_wasm_module.to_string(), name.to_string()))
-=======
-                        .get(resolve, key, name)
->>>>>>> 6a76d04f
                         .ok_or_else(|| {
                             anyhow::anyhow!(
                                 "missing component metadata for import of \
@@ -3104,15 +2969,12 @@
             bail!("a module is required when encoding a component");
         }
 
-<<<<<<< HEAD
         self.metadata.resolve.add_future_and_stream_results();
-=======
         if self.merge_imports_based_on_semver.unwrap_or(true) {
             self.metadata
                 .resolve
                 .merge_world_imports_based_on_semver(self.metadata.world)?;
         }
->>>>>>> 6a76d04f
 
         let world = ComponentWorld::new(self).context("failed to decode world from module")?;
         let mut state = EncodingState {
