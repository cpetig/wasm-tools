use anyhow::{anyhow, bail, Result};
use std::collections::HashMap;
use std::fmt::{self, Write};
use std::mem;
use wit_parser::*;

// NB: keep in sync with `crates/wit-parser/src/ast/lex.rs`
const PRINT_F32_F64_DEFAULT: bool = true;

/// A utility for printing WebAssembly interface definitions to a string.
pub struct WitPrinter {
    output: Output,

    // Count of how many items in this current block have been printed to print
    // a blank line between each item, but not the first item.
    any_items: bool,

    // Whether to print doc comments.
    emit_docs: bool,

    print_f32_f64: bool,
}

impl Default for WitPrinter {
    fn default() -> Self {
        Self {
            output: Default::default(),
            any_items: false,
            emit_docs: true,
            print_f32_f64: match std::env::var("WIT_REQUIRE_F32_F64") {
                Ok(s) => s == "1",
                Err(_) => PRINT_F32_F64_DEFAULT,
            },
        }
    }
}

impl WitPrinter {
    /// Configure whether doc comments will be printed.
    ///
    /// Defaults to true.
    pub fn emit_docs(&mut self, enabled: bool) -> &mut Self {
        self.emit_docs = enabled;
        self
    }

    /// Prints the specified `pkg` which is located in `resolve` to a string.
    ///
    /// The `nested` list of packages are other packages to include at the end
    /// of the output in `package ... { ... }` syntax.
    pub fn print(
        &mut self,
        resolve: &Resolve,
        pkg: PackageId,
        nested: &[PackageId],
    ) -> Result<String> {
        self.print_package(resolve, pkg, true)?;
        for (i, pkg_id) in nested.iter().enumerate() {
            if i > 0 {
                self.output.push_str("\n\n");
            }
            self.print_package(resolve, *pkg_id, false)?;
        }

        Ok(std::mem::take(&mut self.output).into())
    }

    fn print_package(&mut self, resolve: &Resolve, pkg: PackageId, is_main: bool) -> Result<()> {
        let pkg = &resolve.packages[pkg];
        self.print_docs(&pkg.docs);
        self.output.push_str("package ");
        self.print_name(&pkg.name.namespace);
        self.output.push_str(":");
        self.print_name(&pkg.name.name);
        if let Some(version) = &pkg.name.version {
            self.output.push_str(&format!("@{version}"));
        }

        if is_main {
            self.print_semicolon();
            self.output.push_str("\n\n");
        } else {
            self.output.push_str(" {\n");
        }

        for (name, id) in pkg.interfaces.iter() {
            self.print_docs(&resolve.interfaces[*id].docs);
            self.print_stability(&resolve.interfaces[*id].stability);
            self.output.push_str("interface ");
            self.print_name(name);
            self.output.push_str(" {\n");
            self.print_interface(resolve, *id)?;
            if is_main {
                writeln!(&mut self.output, "}}\n")?;
            } else {
                writeln!(&mut self.output, "}}")?;
            }
        }

        for (name, id) in pkg.worlds.iter() {
            self.print_docs(&resolve.worlds[*id].docs);
            self.print_stability(&resolve.worlds[*id].stability);
            self.output.push_str("world ");
            self.print_name(name);
            self.output.push_str(" {\n");
            self.print_world(resolve, *id)?;
            writeln!(&mut self.output, "}}")?;
        }
        if !is_main {
            writeln!(&mut self.output, "}}")?;
        }
        Ok(())
    }

    fn print_semicolon(&mut self) {
        self.output.push_str(";");
    }

    fn new_item(&mut self) {
        if self.any_items {
            self.output.push_str("\n");
        }
        self.any_items = true;
    }

    /// Print the given WebAssembly interface to a string.
    fn print_interface(&mut self, resolve: &Resolve, id: InterfaceId) -> Result<()> {
        let prev_items = mem::replace(&mut self.any_items, false);
        let interface = &resolve.interfaces[id];

        let mut resource_funcs = HashMap::new();
        let mut freestanding = Vec::new();
        for (name, func) in interface.functions.iter() {
            if let Some(id) = resource_func(func) {
                resource_funcs.entry(id).or_insert(Vec::new()).push(func);
            } else {
                freestanding.push((name, func));
            }
        }

        self.print_types(
            resolve,
            TypeOwner::Interface(id),
            interface
                .types
                .iter()
                .map(|(name, id)| (name.as_str(), *id)),
            &resource_funcs,
        )?;

        for (name, func) in freestanding {
            self.new_item();
            self.print_docs(&func.docs);
            self.print_stability(&func.stability);
            self.print_name(name);
            self.output.push_str(": ");
            self.print_function(resolve, func)?;
            self.print_semicolon();
            self.output.push_str("\n");
        }

        self.any_items = prev_items;

        Ok(())
    }

    fn print_types<'a>(
        &mut self,
        resolve: &Resolve,
        owner: TypeOwner,
        types: impl Iterator<Item = (&'a str, TypeId)>,
        resource_funcs: &HashMap<TypeId, Vec<&Function>>,
    ) -> Result<()> {
        // Partition types defined in this interface into either those imported
        // from foreign interfaces or those defined locally.
        let mut types_to_declare = Vec::new();
        let mut types_to_import: Vec<(_, &_, Vec<_>)> = Vec::new();
        for (name, ty_id) in types {
            let ty = &resolve.types[ty_id];
            if let TypeDefKind::Type(Type::Id(other)) = ty.kind {
                let other = &resolve.types[other];
                match other.owner {
                    TypeOwner::None => {}
                    other_owner if owner != other_owner => {
                        let other_name = other
                            .name
                            .as_ref()
                            .ok_or_else(|| anyhow!("cannot import unnamed type"))?;
                        if let Some((owner, stability, list)) = types_to_import.last_mut() {
                            if *owner == other_owner && ty.stability == **stability {
                                list.push((name, other_name));
                                continue;
                            }
                        }
                        types_to_import.push((
                            other_owner,
                            &ty.stability,
                            vec![(name, other_name)],
                        ));
                        continue;
                    }
                    _ => {}
                }
            }

            types_to_declare.push(ty_id);
        }

        // Generate a `use` statement for all imported types.
        let my_pkg = match owner {
            TypeOwner::Interface(id) => resolve.interfaces[id].package.unwrap(),
            TypeOwner::World(id) => resolve.worlds[id].package.unwrap(),
            TypeOwner::None => unreachable!(),
        };
        for (owner, stability, tys) in types_to_import {
            self.any_items = true;
            self.print_stability(stability);
            write!(&mut self.output, "use ")?;
            let id = match owner {
                TypeOwner::Interface(id) => id,
                // it's only possible to import types from interfaces at
                // this time.
                _ => unreachable!(),
            };
            self.print_path_to_interface(resolve, id, my_pkg)?;
            write!(&mut self.output, ".{{")?;
            for (i, (my_name, other_name)) in tys.into_iter().enumerate() {
                if i > 0 {
                    write!(&mut self.output, ", ")?;
                }
                if my_name == other_name {
                    self.print_name(my_name);
                } else {
                    self.print_name(other_name);
                    self.output.push_str(" as ");
                    self.print_name(my_name);
                }
            }
            write!(&mut self.output, "}}")?;
            self.print_semicolon();
            self.output.push_str("\n");
        }

        for id in types_to_declare {
            self.new_item();
            self.print_docs(&resolve.types[id].docs);
            self.print_stability(&resolve.types[id].stability);
            match resolve.types[id].kind {
                TypeDefKind::Resource => self.print_resource(
                    resolve,
                    id,
                    resource_funcs.get(&id).unwrap_or(&Vec::new()),
                )?,
                _ => self.declare_type(resolve, &Type::Id(id))?,
            }
        }

        Ok(())
    }

    fn print_resource(&mut self, resolve: &Resolve, id: TypeId, funcs: &[&Function]) -> Result<()> {
        let ty = &resolve.types[id];
        self.output.push_str("resource ");
        self.print_name(ty.name.as_ref().expect("resources must be named"));
        if funcs.is_empty() {
            self.print_semicolon();
            self.output.push_str("\n");
            return Ok(());
        }
        self.output.push_str(" {\n");
        for func in funcs {
            self.print_docs(&func.docs);
            self.print_stability(&func.stability);

            match &func.kind {
                FunctionKind::Constructor(_) => {}
                FunctionKind::Method(_) => {
                    self.print_name(func.item_name());
                    self.output.push_str(": ");
                }
                FunctionKind::Static(_) => {
                    self.print_name(func.item_name());
                    self.output.push_str(": ");
                    self.output.push_str("static ");
                }
                FunctionKind::Freestanding => unreachable!(),
            }
            self.print_function(resolve, func)?;
            self.print_semicolon();
            self.output.push_str("\n");
        }
        self.output.push_str("}\n");

        Ok(())
    }

    fn print_function(&mut self, resolve: &Resolve, func: &Function) -> Result<()> {
        // Constructors are named slightly differently.
        match &func.kind {
            FunctionKind::Constructor(_) => self.output.push_str("constructor("),
            _ => self.output.push_str("func("),
        }

        // Methods don't print their `self` argument
        let params_to_skip = match &func.kind {
            FunctionKind::Method(_) => 1,
            _ => 0,
        };
        for (i, (name, ty)) in func.params.iter().skip(params_to_skip).enumerate() {
            if i > 0 {
                self.output.push_str(", ");
            }
            self.print_name(name);
            self.output.push_str(": ");
            self.print_type_name(resolve, ty)?;
        }
        self.output.push_str(")");

        // constructors don't have their results printed
        if let FunctionKind::Constructor(_) = func.kind {
            return Ok(());
        }

        match &func.results {
            Results::Named(rs) => match rs.len() {
                0 => (),
                _ => {
                    self.output.push_str(" -> (");
                    for (i, (name, ty)) in rs.iter().enumerate() {
                        if i > 0 {
                            self.output.push_str(", ");
                        }
                        self.print_name(name);
                        self.output.push_str(": ");
                        self.print_type_name(resolve, ty)?;
                    }
                    self.output.push_str(")");
                }
            },
            Results::Anon(ty) => {
                self.output.push_str(" -> ");
                self.print_type_name(resolve, ty)?;
            }
        }
        Ok(())
    }

    fn print_world(&mut self, resolve: &Resolve, id: WorldId) -> Result<()> {
        let prev_items = mem::replace(&mut self.any_items, false);
        let world = &resolve.worlds[id];
        let pkgid = world.package.unwrap();
        let mut types = Vec::new();
        let mut resource_funcs = HashMap::new();
        for (name, import) in world.imports.iter() {
            match import {
                WorldItem::Type(t) => match name {
                    WorldKey::Name(s) => types.push((s.as_str(), *t)),
                    WorldKey::Interface(_) => unreachable!(),
                },
                _ => {
                    if let WorldItem::Function(f) = import {
                        if let Some(id) = resource_func(f) {
                            resource_funcs.entry(id).or_insert(Vec::new()).push(f);
                            continue;
                        }
                    }
                    self.print_world_item(resolve, name, import, pkgid, "import")?;
                    // Don't put a blank line between imports, but count
                    // imports as having printed something so if anything comes
                    // after them then a blank line is printed after imports.
                    self.any_items = true;
                }
            }
        }
        self.print_types(
            resolve,
            TypeOwner::World(id),
            types.into_iter(),
            &resource_funcs,
        )?;
        if !world.exports.is_empty() {
            self.new_item();
        }
        for (name, export) in world.exports.iter() {
            self.print_world_item(resolve, name, export, pkgid, "export")?;
        }
        self.any_items = prev_items;
        Ok(())
    }

    fn print_world_item(
        &mut self,
        resolve: &Resolve,
        name: &WorldKey,
        item: &WorldItem,
        cur_pkg: PackageId,
        desc: &str,
    ) -> Result<()> {
        // Print inline item docs
        if matches!(name, WorldKey::Name(_)) {
            self.print_docs(match item {
                WorldItem::Interface { id, .. } => &resolve.interfaces[*id].docs,
                WorldItem::Function(f) => &f.docs,
                // Types are handled separately
                WorldItem::Type(_) => unreachable!(),
            });
        }

        self.print_stability(item.stability(resolve));
        self.output.push_str(desc);
        self.output.push_str(" ");
        match name {
            WorldKey::Name(name) => {
                self.print_name(name);
                self.output.push_str(": ");
                match item {
                    WorldItem::Interface { id, .. } => {
                        assert!(resolve.interfaces[*id].name.is_none());
                        writeln!(self.output, "interface {{")?;
                        self.print_interface(resolve, *id)?;
                        writeln!(self.output, "}}")?;
                    }
                    WorldItem::Function(f) => {
                        self.print_function(resolve, f)?;
                        self.print_semicolon();
                        self.output.push_str("\n");
                    }
                    // Types are handled separately
                    WorldItem::Type(_) => unreachable!(),
                }
            }
            WorldKey::Interface(id) => {
                match item {
                    WorldItem::Interface { id: id2, .. } => assert_eq!(id, id2),
                    _ => unreachable!(),
                }
                self.print_path_to_interface(resolve, *id, cur_pkg)?;
                self.print_semicolon();
                self.output.push_str("\n");
            }
        }
        Ok(())
    }

    fn print_path_to_interface(
        &mut self,
        resolve: &Resolve,
        interface: InterfaceId,
        cur_pkg: PackageId,
    ) -> Result<()> {
        let iface = &resolve.interfaces[interface];
        if iface.package == Some(cur_pkg) {
            self.print_name(iface.name.as_ref().unwrap());
        } else {
            let pkg = &resolve.packages[iface.package.unwrap()].name;
            self.print_name(&pkg.namespace);
            self.output.push_str(":");
            self.print_name(&pkg.name);
            self.output.push_str("/");
            self.print_name(iface.name.as_ref().unwrap());
            if let Some(version) = &pkg.version {
                self.output.push_str(&format!("@{version}"));
            }
        }
        Ok(())
    }

    fn print_type_name(&mut self, resolve: &Resolve, ty: &Type) -> Result<()> {
        match ty {
            Type::Bool => self.output.push_str("bool"),
            Type::U8 => self.output.push_str("u8"),
            Type::U16 => self.output.push_str("u16"),
            Type::U32 => self.output.push_str("u32"),
            Type::U64 => self.output.push_str("u64"),
            Type::S8 => self.output.push_str("s8"),
            Type::S16 => self.output.push_str("s16"),
            Type::S32 => self.output.push_str("s32"),
            Type::S64 => self.output.push_str("s64"),
            Type::F32 => {
                if self.print_f32_f64 {
                    self.output.push_str("f32")
                } else {
                    self.output.push_str("f32")
                }
            }
            Type::F64 => {
                if self.print_f32_f64 {
                    self.output.push_str("f64")
                } else {
                    self.output.push_str("f64")
                }
            }
            Type::Char => self.output.push_str("char"),
            Type::String => self.output.push_str("string"),

            Type::Id(id) => {
                let ty = &resolve.types[*id];
                if let Some(name) = &ty.name {
                    self.print_name(name);
                    return Ok(());
                }

                match &ty.kind {
                    TypeDefKind::Handle(h) => {
                        self.print_handle_type(resolve, h, false)?;
                    }
                    TypeDefKind::Resource => {
                        bail!("resolve has an unnamed resource type");
                    }
                    TypeDefKind::Tuple(t) => {
                        self.print_tuple_type(resolve, t)?;
                    }
                    TypeDefKind::Option(t) => {
                        self.print_option_type(resolve, t)?;
                    }
                    TypeDefKind::Result(t) => {
                        self.print_result_type(resolve, t)?;
                    }
                    TypeDefKind::Record(_) => {
                        bail!("resolve has an unnamed record type");
                    }
                    TypeDefKind::Flags(_) => {
                        bail!("resolve has unnamed flags type")
                    }
                    TypeDefKind::Enum(_) => {
                        bail!("resolve has unnamed enum type")
                    }
                    TypeDefKind::Variant(_) => {
                        bail!("resolve has unnamed variant type")
                    }
                    TypeDefKind::List(ty) => {
                        self.output.push_str("list<");
                        self.print_type_name(resolve, ty)?;
                        self.output.push_str(">");
                    }
                    TypeDefKind::Type(ty) => self.print_type_name(resolve, ty)?,
                    TypeDefKind::Future(ty) => {
                        if let Some(ty) = ty {
                            self.output.push_str("future<");
                            self.print_type_name(resolve, ty)?;
                            self.output.push_str(">");
                        } else {
                            self.output.push_str("future");
                        }
                    }
                    TypeDefKind::Stream(ty) => {
                        self.output.push_str("stream<");
                        self.print_type_name(resolve, ty)?;
                        self.output.push_str(">");
                    }
<<<<<<< HEAD
                    TypeDefKind::Error => self.output.push_str("error"),
=======
                    TypeDefKind::ErrorContext => self.output.push_str("error-context"),
>>>>>>> 27bb59a1
                    TypeDefKind::Unknown => unreachable!(),
                }
            }
        }

        Ok(())
    }

    fn print_handle_type(
        &mut self,
        resolve: &Resolve,
        handle: &Handle,
        force_handle_type_printed: bool,
    ) -> Result<()> {
        match handle {
            Handle::Own(ty) => {
                let ty = &resolve.types[*ty];
                if force_handle_type_printed {
                    self.output.push_str("own<");
                }
                self.print_name(
                    ty.name
                        .as_ref()
                        .ok_or_else(|| anyhow!("unnamed resource type"))?,
                );
                if force_handle_type_printed {
                    self.output.push_str(">");
                }
            }

            Handle::Borrow(ty) => {
                self.output.push_str("borrow<");
                let ty = &resolve.types[*ty];
                self.print_name(
                    ty.name
                        .as_ref()
                        .ok_or_else(|| anyhow!("unnamed resource type"))?,
                );
                self.output.push_str(">");
            }
        }

        Ok(())
    }

    fn print_tuple_type(&mut self, resolve: &Resolve, tuple: &Tuple) -> Result<()> {
        self.output.push_str("tuple<");
        for (i, ty) in tuple.types.iter().enumerate() {
            if i > 0 {
                self.output.push_str(", ");
            }
            self.print_type_name(resolve, ty)?;
        }
        self.output.push_str(">");

        Ok(())
    }

    fn print_option_type(&mut self, resolve: &Resolve, payload: &Type) -> Result<()> {
        self.output.push_str("option<");
        self.print_type_name(resolve, payload)?;
        self.output.push_str(">");
        Ok(())
    }

    fn print_result_type(&mut self, resolve: &Resolve, result: &Result_) -> Result<()> {
        match result {
            Result_ {
                ok: Some(ok),
                err: Some(err),
            } => {
                self.output.push_str("result<");
                self.print_type_name(resolve, ok)?;
                self.output.push_str(", ");
                self.print_type_name(resolve, err)?;
                self.output.push_str(">");
            }
            Result_ {
                ok: None,
                err: Some(err),
            } => {
                self.output.push_str("result<_, ");
                self.print_type_name(resolve, err)?;
                self.output.push_str(">");
            }
            Result_ {
                ok: Some(ok),
                err: None,
            } => {
                self.output.push_str("result<");
                self.print_type_name(resolve, ok)?;
                self.output.push_str(">");
            }
            Result_ {
                ok: None,
                err: None,
            } => {
                self.output.push_str("result");
            }
        }
        Ok(())
    }

    fn declare_type(&mut self, resolve: &Resolve, ty: &Type) -> Result<()> {
        match ty {
            Type::Bool
            | Type::U8
            | Type::U16
            | Type::U32
            | Type::U64
            | Type::S8
            | Type::S16
            | Type::S32
            | Type::S64
            | Type::F32
            | Type::F64
            | Type::Char
            | Type::String => return Ok(()),

            Type::Id(id) => {
                let ty = &resolve.types[*id];
                match &ty.kind {
                    TypeDefKind::Handle(h) => {
                        self.declare_handle(resolve, ty.name.as_deref(), h)?
                    }
                    TypeDefKind::Resource => panic!("resources should be processed separately"),
                    TypeDefKind::Record(r) => {
                        self.declare_record(resolve, ty.name.as_deref(), r)?
                    }
                    TypeDefKind::Tuple(t) => self.declare_tuple(resolve, ty.name.as_deref(), t)?,
                    TypeDefKind::Flags(f) => self.declare_flags(ty.name.as_deref(), f)?,
                    TypeDefKind::Variant(v) => {
                        self.declare_variant(resolve, ty.name.as_deref(), v)?
                    }
                    TypeDefKind::Option(t) => {
                        self.declare_option(resolve, ty.name.as_deref(), t)?
                    }
                    TypeDefKind::Result(r) => {
                        self.declare_result(resolve, ty.name.as_deref(), r)?
                    }
                    TypeDefKind::Enum(e) => self.declare_enum(ty.name.as_deref(), e)?,
                    TypeDefKind::List(inner) => {
                        self.declare_list(resolve, ty.name.as_deref(), inner)?
                    }
                    TypeDefKind::Type(inner) => match ty.name.as_deref() {
                        Some(name) => {
                            self.output.push_str("type ");
                            self.print_name(name);
                            self.output.push_str(" = ");
                            self.print_type_name(resolve, inner)?;
                            self.print_semicolon();
                            self.output.push_str("\n");
                        }
                        None => bail!("unnamed type in document"),
                    },
<<<<<<< HEAD
                    TypeDefKind::Future(_) => todo!("declare future"),
                    TypeDefKind::Stream(_) => todo!("declare stream"),
                    TypeDefKind::Error => todo!("declare error"),
=======
                    TypeDefKind::Future(_) => panic!("no need to declare futures"),
                    TypeDefKind::Stream(_) => panic!("no need to declare streams"),
                    TypeDefKind::ErrorContext => panic!("no need to declare error-contexts"),
>>>>>>> 27bb59a1
                    TypeDefKind::Unknown => unreachable!(),
                }
            }
        }
        Ok(())
    }

    fn declare_handle(
        &mut self,
        resolve: &Resolve,
        name: Option<&str>,
        handle: &Handle,
    ) -> Result<()> {
        match name {
            Some(name) => {
                self.output.push_str("type ");
                self.print_name(name);
                self.output.push_str(" = ");
                // Note that the `true` here forces owned handles to be printed
                // as `own<T>`. The purpose of this is because `type a = b`, if
                // `b` is a resource, is encoded differently as `type a =
                // own<b>`. By forcing a handle to be printed here it's staying
                // true to what's in the WIT document.
                self.print_handle_type(resolve, handle, true)?;
                self.print_semicolon();
                self.output.push_str("\n");

                Ok(())
            }
            None => bail!("document has unnamed handle type"),
        }
    }

    fn declare_record(
        &mut self,
        resolve: &Resolve,
        name: Option<&str>,
        record: &Record,
    ) -> Result<()> {
        match name {
            Some(name) => {
                self.output.push_str("record ");
                self.print_name(name);
                self.output.push_str(" {\n");
                for field in &record.fields {
                    self.print_docs(&field.docs);
                    self.print_name(&field.name);
                    self.output.push_str(": ");
                    self.print_type_name(resolve, &field.ty)?;
                    self.output.push_str(",\n");
                }
                self.output.push_str("}\n");
                Ok(())
            }
            None => bail!("document has unnamed record type"),
        }
    }

    fn declare_tuple(
        &mut self,
        resolve: &Resolve,
        name: Option<&str>,
        tuple: &Tuple,
    ) -> Result<()> {
        if let Some(name) = name {
            self.output.push_str("type ");
            self.print_name(name);
            self.output.push_str(" = ");
            self.print_tuple_type(resolve, tuple)?;
            self.print_semicolon();
            self.output.push_str("\n");
        }
        Ok(())
    }

    fn declare_flags(&mut self, name: Option<&str>, flags: &Flags) -> Result<()> {
        match name {
            Some(name) => {
                self.output.push_str("flags ");
                self.print_name(name);
                self.output.push_str(" {\n");
                for flag in &flags.flags {
                    self.print_docs(&flag.docs);
                    self.print_name(&flag.name);
                    self.output.push_str(",\n");
                }
                self.output.push_str("}\n");
            }
            None => bail!("document has unnamed flags type"),
        }
        Ok(())
    }

    fn declare_variant(
        &mut self,
        resolve: &Resolve,
        name: Option<&str>,
        variant: &Variant,
    ) -> Result<()> {
        let name = match name {
            Some(name) => name,
            None => bail!("document has unnamed variant type"),
        };
        self.output.push_str("variant ");
        self.print_name(name);
        self.output.push_str(" {\n");
        for case in &variant.cases {
            self.print_docs(&case.docs);
            self.print_name(&case.name);
            if let Some(ty) = case.ty {
                self.output.push_str("(");
                self.print_type_name(resolve, &ty)?;
                self.output.push_str(")");
            }
            self.output.push_str(",\n");
        }
        self.output.push_str("}\n");
        Ok(())
    }

    fn declare_option(
        &mut self,
        resolve: &Resolve,
        name: Option<&str>,
        payload: &Type,
    ) -> Result<()> {
        if let Some(name) = name {
            self.output.push_str("type ");
            self.print_name(name);
            self.output.push_str(" = ");
            self.print_option_type(resolve, payload)?;
            self.print_semicolon();
            self.output.push_str("\n");
        }
        Ok(())
    }

    fn declare_result(
        &mut self,
        resolve: &Resolve,
        name: Option<&str>,
        result: &Result_,
    ) -> Result<()> {
        if let Some(name) = name {
            self.output.push_str("type ");
            self.print_name(name);
            self.output.push_str(" = ");
            self.print_result_type(resolve, result)?;
            self.print_semicolon();
            self.output.push_str("\n");
        }
        Ok(())
    }

    fn declare_enum(&mut self, name: Option<&str>, enum_: &Enum) -> Result<()> {
        let name = match name {
            Some(name) => name,
            None => bail!("document has unnamed enum type"),
        };
        self.output.push_str("enum ");
        self.print_name(name);
        self.output.push_str(" {\n");
        for case in &enum_.cases {
            self.print_docs(&case.docs);
            self.print_name(&case.name);
            self.output.push_str(",\n");
        }
        self.output.push_str("}\n");
        Ok(())
    }

    fn declare_list(&mut self, resolve: &Resolve, name: Option<&str>, ty: &Type) -> Result<()> {
        if let Some(name) = name {
            self.output.push_str("type ");
            self.print_name(name);
            self.output.push_str(" = list<");
            self.print_type_name(resolve, ty)?;
            self.output.push_str(">");
            self.print_semicolon();
            self.output.push_str("\n");
            return Ok(());
        }

        Ok(())
    }

    fn print_name(&mut self, name: &str) {
        if is_keyword(name) {
            self.output.push_str("%");
        }
        self.output.push_str(name);
    }

    fn print_docs(&mut self, docs: &Docs) {
        if self.emit_docs {
            if let Some(contents) = &docs.contents {
                for line in contents.lines() {
                    self.output.push_str("/// ");
                    self.output.push_str(line);
                    self.output.push_str("\n");
                }
            }
        }
    }

    fn print_stability(&mut self, stability: &Stability) {
        match stability {
            Stability::Unknown => {}
            Stability::Stable { since, deprecated } => {
                self.output.push_str("@since(version = ");
                self.output.push_str(&since.to_string());
                self.output.push_str(")\n");
                if let Some(version) = deprecated {
                    self.output.push_str("@deprecated(version = ");
                    self.output.push_str(&version.to_string());
                    self.output.push_str(")\n");
                }
            }
            Stability::Unstable {
                feature,
                deprecated,
            } => {
                self.output.push_str("@unstable(feature = ");
                self.output.push_str(feature);
                self.output.push_str(")\n");
                if let Some(version) = deprecated {
                    self.output.push_str("@deprecated(version = ");
                    self.output.push_str(&version.to_string());
                    self.output.push_str(")\n");
                }
            }
        }
    }
}

fn resource_func(f: &Function) -> Option<TypeId> {
    match f.kind {
        FunctionKind::Freestanding => None,
        FunctionKind::Method(id) | FunctionKind::Constructor(id) | FunctionKind::Static(id) => {
            Some(id)
        }
    }
}

fn is_keyword(name: &str) -> bool {
    matches!(
        name,
        "use"
            | "type"
            | "func"
            | "u8"
            | "u16"
            | "u32"
            | "u64"
            | "s8"
            | "s16"
            | "s32"
            | "s64"
            | "f32"
            | "f64"
            | "float32"
            | "float64"
            | "char"
            | "resource"
            | "record"
            | "flags"
            | "variant"
            | "enum"
            | "bool"
            | "string"
            | "option"
            | "result"
            | "future"
            | "stream"
            | "list"
            | "own"
            | "borrow"
            | "_"
            | "as"
            | "from"
            | "static"
            | "interface"
            | "tuple"
            | "world"
            | "import"
            | "export"
            | "package"
            | "with"
            | "include"
            | "constructor"
            | "error"
    )
}

/// Helper structure to help maintain an indentation level when printing source,
/// modeled after the support in `wit-bindgen-core`.
#[derive(Default)]
struct Output {
    indent: usize,
    output: String,
}

impl Output {
    fn push_str(&mut self, src: &str) {
        let lines = src.lines().collect::<Vec<_>>();
        for (i, line) in lines.iter().enumerate() {
            let trimmed = line.trim();
            if trimmed.starts_with('}') && self.output.ends_with("  ") {
                self.output.pop();
                self.output.pop();
            }
            self.output.push_str(if lines.len() == 1 {
                line
            } else {
                line.trim_start()
            });
            if trimmed.ends_with('{') {
                self.indent += 1;
            }
            if trimmed.starts_with('}') {
                // Note that a `saturating_sub` is used here to prevent a panic
                // here in the case of invalid code being generated in debug
                // mode. It's typically easier to debug those issues through
                // looking at the source code rather than getting a panic.
                self.indent = self.indent.saturating_sub(1);
            }
            if i != lines.len() - 1 || src.ends_with('\n') {
                // Trim trailing whitespace, if any, then push an indented
                // newline
                while let Some(c) = self.output.chars().next_back() {
                    if c.is_whitespace() && c != '\n' {
                        self.output.pop();
                    } else {
                        break;
                    }
                }
                self.output.push('\n');
                for _ in 0..self.indent {
                    self.output.push_str("  ");
                }
            }
        }
    }
}

impl Write for Output {
    fn write_str(&mut self, s: &str) -> fmt::Result {
        self.push_str(s);
        Ok(())
    }
}

impl From<Output> for String {
    fn from(output: Output) -> String {
        output.output
    }
}<|MERGE_RESOLUTION|>--- conflicted
+++ resolved
@@ -548,11 +548,7 @@
                         self.print_type_name(resolve, ty)?;
                         self.output.push_str(">");
                     }
-<<<<<<< HEAD
-                    TypeDefKind::Error => self.output.push_str("error"),
-=======
                     TypeDefKind::ErrorContext => self.output.push_str("error-context"),
->>>>>>> 27bb59a1
                     TypeDefKind::Unknown => unreachable!(),
                 }
             }
@@ -708,15 +704,9 @@
                         }
                         None => bail!("unnamed type in document"),
                     },
-<<<<<<< HEAD
-                    TypeDefKind::Future(_) => todo!("declare future"),
-                    TypeDefKind::Stream(_) => todo!("declare stream"),
-                    TypeDefKind::Error => todo!("declare error"),
-=======
                     TypeDefKind::Future(_) => panic!("no need to declare futures"),
                     TypeDefKind::Stream(_) => panic!("no need to declare streams"),
                     TypeDefKind::ErrorContext => panic!("no need to declare error-contexts"),
->>>>>>> 27bb59a1
                     TypeDefKind::Unknown => unreachable!(),
                 }
             }
