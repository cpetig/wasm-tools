--- conflicted
+++ resolved
@@ -207,25 +207,6 @@
     /// one day.
     Item(Item),
 
-<<<<<<< HEAD
-    ErrorDrop,
-    TaskBackpressure,
-    TaskWait,
-    TaskPoll,
-    TaskYield,
-    SubtaskDrop,
-    FutureNew(PayloadInfo),
-    FutureWrite(PayloadInfo),
-    FutureRead(PayloadInfo),
-    FutureDropWriter(TypeId),
-    FutureDropReader(TypeId),
-    StreamNew(PayloadInfo),
-    StreamWrite(PayloadInfo),
-    StreamRead(PayloadInfo),
-    StreamDropWriter(TypeId),
-    StreamDropReader(TypeId),
-    ExportedTaskReturn(Function),
-=======
     ExportedTaskReturn(Function),
     TaskBackpressure,
     TaskWait {
@@ -284,7 +265,6 @@
         realloc: String,
     },
     ErrorContextDrop,
->>>>>>> 27bb59a1
 }
 
 impl ImportMap {
@@ -437,13 +417,6 @@
             return Ok(import);
         }
 
-<<<<<<< HEAD
-        let async_import = |interface: Option<(WorldKey, InterfaceId)>| {
-            Ok::<_, anyhow::Error>(if let Some(function_name) = names.task_return_name(name) {
-                let interface_id = interface.as_ref().map(|(_, id)| *id);
-                let func = get_function(resolve, world, function_name, interface_id, true)?;
-                validate_task_return(resolve, ty, &func)?;
-=======
         let async_import_for_export = |interface: Option<(WorldKey, InterfaceId)>| {
             Ok::<_, anyhow::Error>(if let Some(function_name) = names.task_return_name(name) {
                 let interface_id = interface.as_ref().map(|(_, id)| *id);
@@ -453,7 +426,6 @@
                 // it's associated with in general.  Instead, the host will
                 // compare it with the expected type at runtime and trap if
                 // necessary.
->>>>>>> 27bb59a1
                 Some(Import::ExportedTaskReturn(func))
             } else {
                 None
@@ -467,17 +439,10 @@
         };
 
         if module == names.import_root() {
-<<<<<<< HEAD
-            if Some(name) == names.error_drop() {
-                let expected = FuncType::new([ValType::I32], []);
-                validate_func_sig(name, &expected, ty)?;
-                return Ok(Import::ErrorDrop);
-=======
             if Some(name) == names.error_context_drop() {
                 let expected = FuncType::new([ValType::I32], []);
                 validate_func_sig(name, &expected, ty)?;
                 return Ok(Import::ErrorContextDrop);
->>>>>>> 27bb59a1
             }
 
             if Some(name) == names.task_backpressure() {
@@ -489,37 +454,25 @@
             if Some(name) == names.task_wait() {
                 let expected = FuncType::new([ValType::I32], [ValType::I32]);
                 validate_func_sig(name, &expected, ty)?;
-<<<<<<< HEAD
-                return Ok(Import::TaskWait);
-=======
                 return Ok(Import::TaskWait {
                     async_: abi == AbiVariant::GuestImportAsync,
                 });
->>>>>>> 27bb59a1
             }
 
             if Some(name) == names.task_poll() {
                 let expected = FuncType::new([ValType::I32], [ValType::I32]);
                 validate_func_sig(name, &expected, ty)?;
-<<<<<<< HEAD
-                return Ok(Import::TaskPoll);
-=======
                 return Ok(Import::TaskPoll {
                     async_: abi == AbiVariant::GuestImportAsync,
                 });
->>>>>>> 27bb59a1
             }
 
             if Some(name) == names.task_yield() {
                 let expected = FuncType::new([], []);
                 validate_func_sig(name, &expected, ty)?;
-<<<<<<< HEAD
-                return Ok(Import::TaskYield);
-=======
                 return Ok(Import::TaskYield {
                     async_: abi == AbiVariant::GuestImportAsync,
                 });
->>>>>>> 27bb59a1
             }
 
             if Some(name) == names.subtask_drop() {
@@ -528,9 +481,6 @@
                 return Ok(Import::SubtaskDrop);
             }
 
-<<<<<<< HEAD
-            if let Some(import) = async_import(None)? {
-=======
             if let Some(encoding) = names.error_context_new(name) {
                 let expected = FuncType::new([ValType::I32; 2], [ValType::I32]);
                 validate_func_sig(name, &expected, ty)?;
@@ -547,7 +497,6 @@
             }
 
             if let Some(import) = async_import_for_export(None)? {
->>>>>>> 27bb59a1
                 return Ok(import);
             }
 
@@ -578,11 +527,7 @@
         };
 
         if let Some(interface) = interface.strip_prefix(names.import_exported_intrinsic_prefix()) {
-<<<<<<< HEAD
-            if let Some(import) = async_import(Some(names.module_to_interface(
-=======
             if let Some(import) = async_import_for_export(Some(names.module_to_interface(
->>>>>>> 27bb59a1
                 interface,
                 resolve,
                 &world.exports,
@@ -852,18 +797,11 @@
             return Ok(Some(Export::Initialize));
         }
 
-<<<<<<< HEAD
-        let (abi, name) = if let Some(name) = names.async_name(export.name) {
-            (AbiVariant::GuestExportAsync, name)
-        } else {
-            (AbiVariant::GuestExport, export.name)
-=======
         let full_name = name;
         let (abi, name) = if let Some(name) = names.async_name(name) {
             (AbiVariant::GuestExportAsync, name)
         } else {
             (AbiVariant::GuestExport, name)
->>>>>>> 27bb59a1
         };
 
         // Try to match this to a known WIT export that `exports` allows.
@@ -908,17 +846,10 @@
             }
         }
 
-<<<<<<< HEAD
-        if let Some(suffix) = names.callback_name(export.name) {
-            if let Some((key, id, f)) = names.match_wit_export(suffix, resolve, world, exports) {
-                validate_func_sig(
-                    export.name,
-=======
         if let Some(suffix) = names.callback_name(full_name) {
             if let Some((key, id, f)) = names.match_wit_export(suffix, resolve, world, exports) {
                 validate_func_sig(
                     full_name,
->>>>>>> 27bb59a1
                     &FuncType::new([ValType::I32; 4], [ValType::I32]),
                     ty,
                 )?;
@@ -1134,13 +1065,9 @@
     fn subtask_drop(&self) -> Option<&str>;
     fn callback_name<'a>(&self, s: &'a str) -> Option<&'a str>;
     fn async_name<'a>(&self, s: &'a str) -> Option<&'a str>;
-<<<<<<< HEAD
-    fn error_drop(&self) -> Option<&str>;
-=======
     fn error_context_new(&self, s: &str) -> Option<StringEncoding>;
     fn error_context_debug_message<'a>(&self, s: &'a str) -> Option<(StringEncoding, &'a str)>;
     fn error_context_drop(&self) -> Option<&str>;
->>>>>>> 27bb59a1
     fn payload_import(
         &self,
         module: &str,
@@ -1233,9 +1160,6 @@
         _ = s;
         None
     }
-<<<<<<< HEAD
-    fn error_drop(&self) -> Option<&str> {
-=======
     fn error_context_new(&self, s: &str) -> Option<StringEncoding> {
         _ = s;
         None
@@ -1245,7 +1169,6 @@
         None
     }
     fn error_context_drop(&self) -> Option<&str> {
->>>>>>> 27bb59a1
         None
     }
     fn payload_import(
@@ -1418,10 +1341,6 @@
     fn async_name<'a>(&self, s: &'a str) -> Option<&'a str> {
         s.strip_prefix("[async]")
     }
-<<<<<<< HEAD
-    fn error_drop(&self) -> Option<&str> {
-        Some("[error-drop]")
-=======
     fn error_context_new(&self, s: &str) -> Option<StringEncoding> {
         parse_encoding(
             s.strip_prefix("[error-context-new;encoding=")?
@@ -1456,7 +1375,6 @@
     }
     fn error_context_drop(&self) -> Option<&str> {
         Some("[error-context-drop]")
->>>>>>> 27bb59a1
     }
     fn payload_import(
         &self,
@@ -1470,11 +1388,7 @@
             if let Some((suffix, imported)) = module
                 .strip_prefix("[import-payload]")
                 .map(|v| (v, true))
-<<<<<<< HEAD
-                .or_else(|| name.strip_prefix("[export-payload]").map(|v| (v, false)))
-=======
                 .or_else(|| module.strip_prefix("[export-payload]").map(|v| (v, false)))
->>>>>>> 27bb59a1
             {
                 let (key, interface) = if suffix == self.import_root() {
                     (WorldKey::Name(name.to_string()), None)
@@ -1499,12 +1413,6 @@
                     (name, false)
                 };
 
-<<<<<<< HEAD
-                let info = |payload_key, validate: &dyn Fn() -> Result<()>| {
-                    let (function, ty) =
-                        get_payload_type(resolve, world, &payload_key, interface, imported)?;
-                    validate()?;
-=======
                 let info = |payload_key| {
                     let (function, ty) = get_future_or_stream_type(
                         resolve,
@@ -1513,7 +1421,6 @@
                         interface,
                         imported,
                     )?;
->>>>>>> 27bb59a1
                     Ok::<_, anyhow::Error>(PayloadInfo {
                         name: orig_name.to_string(),
                         ty,
@@ -1524,56 +1431,11 @@
                     })
                 };
 
-<<<<<<< HEAD
-                // TODO: move
-=======
->>>>>>> 27bb59a1
                 Some(
                     if let Some(key) = match_payload_prefix(name, "[future-new-") {
                         if async_ {
                             bail!("async `future.new` calls not supported");
                         }
-<<<<<<< HEAD
-                        Import::FutureNew(info(key, &|| {
-                            validate_func_sig(name, &FuncType::new([], [ValType::I32]), ty)
-                        })?)
-                    } else if let Some(key) = match_payload_prefix(name, "[future-write-") {
-                        if !async_ {
-                            bail!("TODO: sync `future.write` calls not yet supported");
-                        }
-                        Import::FutureWrite(info(key, &|| {
-                            validate_func_sig(
-                                name,
-                                &FuncType::new([ValType::I32; 2], [ValType::I32]),
-                                ty,
-                            )
-                        })?)
-                    } else if let Some(key) = match_payload_prefix(name, "[future-read-") {
-                        if !async_ {
-                            bail!("TODO: sync `future.read` calls not yet supported");
-                        }
-                        Import::FutureRead(info(key, &|| {
-                            validate_func_sig(
-                                name,
-                                &FuncType::new([ValType::I32; 2], [ValType::I32]),
-                                ty,
-                            )
-                        })?)
-                    } else if let Some(key) = match_payload_prefix(name, "[future-drop-writer-") {
-                        Import::FutureDropWriter(
-                            info(key, &|| {
-                                validate_func_sig(name, &FuncType::new([ValType::I32], []), ty)
-                            })?
-                            .ty,
-                        )
-                    } else if let Some(key) = match_payload_prefix(name, "[future-drop-reader-") {
-                        Import::FutureDropReader(
-                            info(key, &|| {
-                                validate_func_sig(name, &FuncType::new([ValType::I32], []), ty)
-                            })?
-                            .ty,
-                        )
-=======
                         validate_func_sig(name, &FuncType::new([], [ValType::I32]), ty)?;
                         Import::FutureNew(info(key)?)
                     } else if let Some(key) = match_payload_prefix(name, "[future-write-") {
@@ -1630,52 +1492,10 @@
                         }
                         validate_func_sig(name, &FuncType::new([ValType::I32], []), ty)?;
                         Import::FutureCloseReadable(info(key)?.ty)
->>>>>>> 27bb59a1
                     } else if let Some(key) = match_payload_prefix(name, "[stream-new-") {
                         if async_ {
                             bail!("async `stream.new` calls not supported");
                         }
-<<<<<<< HEAD
-                        Import::StreamNew(info(key, &|| {
-                            validate_func_sig(name, &FuncType::new([], [ValType::I32]), ty)
-                        })?)
-                    } else if let Some(key) = match_payload_prefix(name, "[stream-write-") {
-                        if !async_ {
-                            bail!("TODO: sync `stream.write` calls not yet supported");
-                        }
-                        Import::StreamWrite(info(key, &|| {
-                            validate_func_sig(
-                                name,
-                                &FuncType::new([ValType::I32; 3], [ValType::I32]),
-                                ty,
-                            )
-                        })?)
-                    } else if let Some(key) = match_payload_prefix(name, "[stream-read-") {
-                        if !async_ {
-                            bail!("TODO: sync `stream.read` calls not yet supported");
-                        }
-                        Import::StreamRead(info(key, &|| {
-                            validate_func_sig(
-                                name,
-                                &FuncType::new([ValType::I32; 3], [ValType::I32]),
-                                ty,
-                            )
-                        })?)
-                    } else if let Some(key) = match_payload_prefix(name, "[stream-drop-writer-") {
-                        Import::StreamDropWriter(
-                            info(key, &|| {
-                                validate_func_sig(name, &FuncType::new([ValType::I32], []), ty)
-                            })?
-                            .ty,
-                        )
-                    } else if let Some(key) = match_payload_prefix(name, "[stream-drop-reader-") {
-                        Import::StreamDropReader(
-                            info(key, &|| {
-                                validate_func_sig(name, &FuncType::new([ValType::I32], []), ty)
-                            })?
-                            .ty,
-                        )
-=======
                         validate_func_sig(name, &FuncType::new([], [ValType::I32]), ty)?;
                         Import::StreamNew(info(key)?)
                     } else if let Some(key) = match_payload_prefix(name, "[stream-write-") {
@@ -1732,7 +1552,6 @@
                         }
                         validate_func_sig(name, &FuncType::new([ValType::I32], []), ty)?;
                         Import::StreamCloseReadable(info(key)?.ty)
->>>>>>> 27bb59a1
                     } else {
                         bail!("unrecognized payload import: {name}");
                     },
@@ -2036,16 +1855,12 @@
     ))
 }
 
-<<<<<<< HEAD
-fn get_payload_type(
-=======
 /// Retrieve the specified function from the specified world or interface, along
 /// with the future or stream type at the specified index.
 ///
 /// The index refers to the entry in the list returned by
 /// `Function::find_futures_and_streams`.
 fn get_future_or_stream_type(
->>>>>>> 27bb59a1
     resolve: &Resolve,
     world: &World,
     (name, index): &(String, usize),
@@ -2082,21 +1897,11 @@
             .cloned()
     };
     let Some(WorldItem::Function(function)) = function else {
-<<<<<<< HEAD
-        bail!("no export `{name}` export found");
-=======
         bail!("no export `{name}` found");
->>>>>>> 27bb59a1
     };
     Ok(function)
 }
 
-<<<<<<< HEAD
-fn validate_task_return(resolve: &Resolve, ty: &FuncType, function: &Function) -> Result<()> {
-    // TODO
-    _ = (resolve, ty, function);
-    Ok(())
-=======
 fn parse_encoding(s: &str) -> Option<StringEncoding> {
     match s {
         "utf8" => Some(StringEncoding::UTF8),
@@ -2104,5 +1909,4 @@
         "compact-utf16" => Some(StringEncoding::CompactUTF16),
         _ => None,
     }
->>>>>>> 27bb59a1
 }