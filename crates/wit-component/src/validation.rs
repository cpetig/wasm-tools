use crate::encoding::{Instance, Item, LibraryInfo, MainOrAdapter};
use crate::ComponentEncoder;
use anyhow::{bail, Context, Result};
use indexmap::{map::Entry, IndexMap, IndexSet};
use std::hash::{Hash, Hasher};
use std::mem;
use wasm_encoder::ExportKind;
use wasmparser::names::{ComponentName, ComponentNameKind};
use wasmparser::{
    types::TypesRef, Encoding, ExternalKind, FuncType, Parser, Payload, TypeRef, ValType,
    ValidPayload, Validator,
};
use wit_parser::{
    abi::{AbiVariant, WasmSignature, WasmType},
    Function, InterfaceId, PackageName, Resolve, TypeDefKind, TypeId, World, WorldId, WorldItem,
    WorldKey,
};

fn wasm_sig_to_func_type(signature: WasmSignature) -> FuncType {
    fn from_wasm_type(ty: &WasmType) -> ValType {
        match ty {
            WasmType::I32 => ValType::I32,
            WasmType::I64 => ValType::I64,
            WasmType::F32 => ValType::F32,
            WasmType::F64 => ValType::F64,
            WasmType::Pointer => ValType::I32,
            WasmType::PointerOrI64 => ValType::I64,
            WasmType::Length => ValType::I32,
        }
    }

    FuncType::new(
        signature.params.iter().map(from_wasm_type),
        signature.results.iter().map(from_wasm_type),
    )
}

pub const MAIN_MODULE_IMPORT_NAME: &str = "__main_module__";

/// The module name used when a top-level function in a world is imported into a
/// core wasm module. Note that this is not a valid WIT identifier to avoid
/// clashes with valid WIT interfaces. This is also not empty because LLVM
/// interprets an empty module import string as "not specified" which means it
/// turns into `env`.
pub const BARE_FUNC_MODULE_NAME: &str = "$root";

pub const RESOURCE_DROP: &str = "[resource-drop]";
pub const RESOURCE_REP: &str = "[resource-rep]";
pub const RESOURCE_NEW: &str = "[resource-new]";

pub const ASYNC_START: &str = "[async-start]";
pub const ASYNC_RETURN: &str = "[async-return]";

pub const POST_RETURN_PREFIX: &str = "cabi_post_";
pub const CALLBACK_PREFIX: &str = "[callback][async]";

/// Metadata about a validated module and what was found internally.
///
/// All imports to the module are described by the union of `required_imports`
/// and `adapters_required`.
///
/// This structure is created by the `validate_module` function.
pub struct ValidatedModule<'a> {
    /// The required imports into this module which are to be satisfied by
    /// imported component model instances.
    ///
    /// The key of this map is the name of the interface that the module imports
    /// from and the value is the set of functions required from that interface.
    /// This is used to generate an appropriate instance import in the generated
    /// component which imports only the set of required functions.
    pub required_imports: IndexMap<&'a str, RequiredImports>,

    /// This is the set of imports into the module which were not satisfied by
    /// imported interfaces but are required to be satisfied by adapter modules.
    ///
    /// The key of this map is the name of the adapter that was imported into
    /// the module and the value is a further map from function to function type
    /// as required by this module. This map is used to shrink adapter modules
    /// to the precise size required for this module by ensuring it doesn't
    /// export (and subsequently import) extraneous functions.
    pub adapters_required: IndexMap<&'a str, IndexMap<&'a str, FuncType>>,

    /// Resource-related functions required and imported which work over
    /// exported resources from the final component.
    ///
    /// Note that this is disjoint from `required_imports` which handles
    /// imported resources and this is only for exported resources. Exported
    /// resources still require intrinsics to be imported into the core module
    /// itself.
    pub required_resource_funcs: IndexMap<String, IndexMap<String, ResourceInfo>>,

    pub required_async_funcs: IndexMap<String, IndexMap<String, AsyncExportInfo<'a>>>,

    pub required_payload_funcs:
        IndexMap<(String, bool), IndexMap<(String, usize), PayloadInfo<'a>>>,

    pub needs_error_drop: bool,
    pub needs_task_wait: bool,

    /// Whether or not this module exported a linear memory.
    pub has_memory: bool,

    /// Whether or not this module exported a `cabi_realloc` function.
    pub realloc: Option<&'a str>,

    /// Whether or not this module exported a `cabi_realloc_adapter` function.
    pub adapter_realloc: Option<&'a str>,

    /// The original metadata specified for this module.
    pub metadata: &'a ModuleMetadata,

    /// Post-return functions annotated with `cabi_post_*` in their function
    /// name.
    pub post_returns: IndexSet<String>,

    /// Callback functions annotated with `[callback]*` in their function
    /// name.
    pub callbacks: IndexSet<String>,

    /// Exported function like `_initialize` which needs to be run after
    /// everything else has been instantiated.
    pub initialize: Option<&'a str>,
}

/// Metadata about a validated module and what was found internally.
///
/// This structure houses information about `imports` and `exports` to the
/// module. Each of these specialized types contains "connection" information
/// between a module's imports/exports and the WIT or component-level constructs
/// they correspond to.

#[derive(Default)]
pub struct ValidatedModule {
    /// Information about a module's imports.
    pub imports: ImportMap,

    /// Information about a module's exports.
    pub exports: ExportMap,
}

impl ValidatedModule {
    fn new(
        encoder: &ComponentEncoder,
        bytes: &[u8],
        exports: &IndexSet<WorldKey>,
        info: Option<&LibraryInfo>,
    ) -> Result<ValidatedModule> {
        let mut validator = Validator::new();
        let mut ret = ValidatedModule::default();

        for payload in Parser::new(0).parse_all(bytes) {
            let payload = payload?;
            if let ValidPayload::End(_) = validator.payload(&payload)? {
                break;
            }

            let types = validator.types(0).unwrap();

            match payload {
                Payload::Version { encoding, .. } if encoding != Encoding::Module => {
                    bail!("data is not a WebAssembly module");
                }
                Payload::ImportSection(s) => {
                    for import in s {
                        let import = import?;
                        ret.imports.add(import, encoder, info, types)?;
                    }
                }
                Payload::ExportSection(s) => {
                    for export in s {
                        let export = export?;
                        ret.exports.add(export, encoder, &exports, types)?;
                    }
                }
                _ => continue,
            }
        }

        ret.exports.validate(encoder, exports)?;

        Ok(ret)
    }
}

/// Metadata information about a module's imports.
///
/// This structure maintains the connection between component model "things" and
/// core wasm "things" by ensuring that all imports to the core wasm module are
/// classified by the `Import` enumeration.
#[derive(Default)]
pub struct ImportMap {
    /// The first level of the map here is the module namespace of the import
    /// and the second level of the map is the field namespace. The item is then
    /// how the import is satisfied.
    names: IndexMap<String, ImportInstance>,
}

pub enum ImportInstance {
    /// This import is satisfied by an entire instance of another
    /// adapter/module.
    Whole(MainOrAdapter),

    /// This import is satisfied by filling out each name possibly differently.
    Names(IndexMap<String, Import>),
}

#[derive(Debug, Eq, PartialEq, Clone)]
pub struct PayloadInfo {
    pub name: String,
    pub ty: TypeId,
    pub function: Function,
    pub key: WorldKey,
    pub interface: Option<InterfaceId>,
    pub imported: bool,
}

impl Hash for PayloadInfo {
    fn hash<H: Hasher>(&self, state: &mut H) {
        self.name.hash(state);
        self.ty.hash(state);
        self.key.hash(state);
        self.interface.hash(state);
        self.imported.hash(state);
    }
}

/// The different kinds of items that a module or an adapter can import.
///
/// This is intended to be an exhaustive definition of what can be imported into
/// core modules within a component that wit-component supports.
#[derive(Debug, Clone)]
pub enum Import {
    /// A top-level world function, with the name provided here, is imported
    /// into the module.
    WorldFunc(WorldKey, String, AbiVariant),

    /// An interface's function is imported into the module.
    ///
    /// The `WorldKey` here is the name of the interface in the world in
    /// question. The `InterfaceId` is the interface that was imported from and
    /// `String` is the WIT name of the function.
    InterfaceFunc(WorldKey, InterfaceId, String, AbiVariant),

    /// An imported resource's destructor is imported.
    ///
    /// The key provided indicates whether it's for the top-level types of the
    /// world (`None`) or an interface (`Some` with the name of the interface).
    /// The `TypeId` is what resource is being dropped.
    ImportedResourceDrop(WorldKey, Option<InterfaceId>, TypeId),

    /// A `canon resource.drop` intrinsic for an exported item is being
    /// imported.
    ///
    /// This lists the key of the interface that's exporting the resource plus
    /// the id within that interface.
    ExportedResourceDrop(WorldKey, TypeId),

    /// A `canon resource.new` intrinsic for an exported item is being
    /// imported.
    ///
    /// This lists the key of the interface that's exporting the resource plus
    /// the id within that interface.
    ExportedResourceNew(WorldKey, TypeId),

    /// A `canon resource.rep` intrinsic for an exported item is being
    /// imported.
    ///
    /// This lists the key of the interface that's exporting the resource plus
    /// the id within that interface.
    ExportedResourceRep(WorldKey, TypeId),

    /// An export of an adapter is being imported with the specified type.
    ///
    /// This is used for when the main module imports an adapter function. The
    /// adapter name and function name match the module's own import, and the
    /// type must match that listed here.
    AdapterExport(FuncType),

    /// An adapter is importing the memory of the main module.
    ///
    /// (should be combined with `MainModuleExport` below one day)
    MainModuleMemory,

    /// An adapter is importing an arbitrary item from the main module.
    MainModuleExport {
        name: String,
        kind: ExportKind,
    },

    /// An arbitrary item from either the main module or an adapter is being
    /// imported.
    ///
    /// (should probably subsume `MainModule*` and maybe `AdapterExport` above
    /// one day.
    Item(Item),

    ErrorDrop,
    TaskBackpressure,
    TaskWait,
    TaskPoll,
    TaskYield,
    SubtaskDrop,
    FutureNew(PayloadInfo),
    FutureWrite(PayloadInfo),
    FutureRead(PayloadInfo),
    FutureDropWriter(TypeId),
    FutureDropReader(TypeId),
    StreamNew(PayloadInfo),
    StreamWrite(PayloadInfo),
    StreamRead(PayloadInfo),
    StreamDropWriter(TypeId),
    StreamDropReader(TypeId),
    ExportedTaskReturn(Function),
}

impl ImportMap {
    /// Returns whether the top-level world function `func` is imported.
    pub fn uses_toplevel_func(&self, func: &str) -> bool {
        self.imports().any(|(_, _, item)| match item {
            Import::WorldFunc(_, name, _) => func == name,
            _ => false,
        })
    }

    /// Returns whether the interface function specified is imported.
    pub fn uses_interface_func(&self, interface: InterfaceId, func: &str) -> bool {
        self.imports().any(|(_, _, import)| match import {
            Import::InterfaceFunc(_, id, name, _) => *id == interface && name == func,
            _ => false,
        })
    }

    /// Returns whether the specified resource's drop method is needed to import.
    pub fn uses_imported_resource_drop(&self, resource: TypeId) -> bool {
        self.imports().any(|(_, _, import)| match import {
            Import::ImportedResourceDrop(_, _, id) => resource == *id,
            _ => false,
        })
    }

    /// Returns the list of items that the adapter named `name` must export.
    pub fn required_from_adapter(&self, name: &str) -> IndexMap<String, FuncType> {
        let names = match self.names.get(name) {
            Some(ImportInstance::Names(names)) => names,
            _ => return IndexMap::new(),
        };
        names
            .iter()
            .map(|(name, import)| {
                (
                    name.clone(),
                    match import {
                        Import::AdapterExport(ty) => ty.clone(),
                        _ => unreachable!(),
                    },
                )
            })
            .collect()
    }

    /// Returns an iterator over all individual imports registered in this map.
    ///
    /// Note that this doesn't iterate over the "whole instance" imports.
    pub fn imports(&self) -> impl Iterator<Item = (&str, &str, &Import)> + '_ {
        self.names
            .iter()
            .filter_map(|(module, m)| match m {
                ImportInstance::Names(names) => Some((module, names)),
                ImportInstance::Whole(_) => None,
            })
            .flat_map(|(module, m)| {
                m.iter()
                    .map(move |(field, import)| (module.as_str(), field.as_str(), import))
            })
    }

    /// Returns the map for how all imports must be satisfied.
    pub fn modules(&self) -> &IndexMap<String, ImportInstance> {
        &self.names
    }

    /// Helper function used during validation to build up this `ImportMap`.
    fn add(
        &mut self,
        import: wasmparser::Import<'_>,
        encoder: &ComponentEncoder,
        library_info: Option<&LibraryInfo>,
        types: TypesRef<'_>,
    ) -> Result<()> {
        if self.classify_import_with_library(import, library_info)? {
            return Ok(());
        }
        let item = self.classify(import, encoder, types).with_context(|| {
            format!(
                "failed to resolve import `{}::{}`",
                import.module, import.name,
            )
        })?;
        self.insert_import(import, item)
    }

    fn classify(
        &self,
        import: wasmparser::Import<'_>,
        encoder: &ComponentEncoder,
        types: TypesRef<'_>,
    ) -> Result<Import> {
        // Special-case the main module's memory imported into adapters which
        // currently with `wasm-ld` is not easily configurable.
        if import.module == "env" && import.name == "memory" {
            return Ok(Import::MainModuleMemory);
        }

        // Special-case imports from the main module into adapters.
        if import.module == "__main_module__" {
            return Ok(Import::MainModuleExport {
                name: import.name.to_string(),
                kind: match import.ty {
                    TypeRef::Func(_) => ExportKind::Func,
                    TypeRef::Table(_) => ExportKind::Table,
                    TypeRef::Memory(_) => ExportKind::Memory,
                    TypeRef::Global(_) => ExportKind::Global,
                    TypeRef::Tag(_) => ExportKind::Tag,
                },
            });
        }

        let ty_index = match import.ty {
            TypeRef::Func(ty) => ty,
            _ => bail!("module is only allowed to import functions"),
        };
        let ty = types[types.core_type_at_in_module(ty_index)].unwrap_func();

        // Handle main module imports that match known adapters and set it up as
        // an import of an adapter export.
        if encoder.adapters.contains_key(import.module) {
            return Ok(Import::AdapterExport(ty.clone()));
        }

        let (module, names) = match import.module.strip_prefix("cm32p2") {
            Some(suffix) => (suffix, STANDARD),
            None if encoder.reject_legacy_names => (import.module, STANDARD),
            None => (import.module, LEGACY),
        };
        self.classify_component_model_import(module, import.name, encoder, ty, names)
    }

    /// Attempts to classify the import `{module}::{name}` with the rules
    /// specified in WebAssembly/component-model#378
    fn classify_component_model_import(
        &self,
        module: &str,
        name: &str,
        encoder: &ComponentEncoder,
        ty: &FuncType,
        names: &dyn NameMangling,
    ) -> Result<Import> {
        let resolve = &encoder.metadata.resolve;
        let world_id = encoder.metadata.world;
        let world = &resolve.worlds[world_id];

        if let Some(import) = names.payload_import(module, name, resolve, world, ty)? {
            return Ok(import);
        }

        let async_import = |interface: Option<(WorldKey, InterfaceId)>| {
            Ok::<_, anyhow::Error>(if let Some(function_name) = names.task_return_name(name) {
                let interface_id = interface.as_ref().map(|(_, id)| *id);
                let func = get_function(resolve, world, function_name, interface_id, true)?;
                validate_task_return(resolve, ty, &func)?;
                Some(Import::ExportedTaskReturn(func))
            } else {
                None
            })
        };

        let (abi, name) = if let Some(name) = names.async_name(name) {
            (AbiVariant::GuestImportAsync, name)
        } else {
            (AbiVariant::GuestImport, name)
        };

        if module == names.import_root() {
            if Some(name) == names.error_drop() {
                let expected = FuncType::new([ValType::I32], []);
                validate_func_sig(name, &expected, ty)?;
                return Ok(Import::ErrorDrop);
            }

            if Some(name) == names.task_backpressure() {
                let expected = FuncType::new([ValType::I32], []);
                validate_func_sig(name, &expected, ty)?;
                return Ok(Import::TaskBackpressure);
            }

            if Some(name) == names.task_wait() {
                let expected = FuncType::new([ValType::I32], [ValType::I32]);
                validate_func_sig(name, &expected, ty)?;
                return Ok(Import::TaskWait);
            }

            if Some(name) == names.task_poll() {
                let expected = FuncType::new([ValType::I32], [ValType::I32]);
                validate_func_sig(name, &expected, ty)?;
                return Ok(Import::TaskPoll);
            }

            if Some(name) == names.task_yield() {
                let expected = FuncType::new([], []);
                validate_func_sig(name, &expected, ty)?;
                return Ok(Import::TaskYield);
            }

            if Some(name) == names.subtask_drop() {
                let expected = FuncType::new([ValType::I32], []);
                validate_func_sig(name, &expected, ty)?;
                return Ok(Import::SubtaskDrop);
            }

            if let Some(import) = async_import(None)? {
                return Ok(import);
            }

            let key = WorldKey::Name(name.to_string());
            if let Some(WorldItem::Function(func)) = world.imports.get(&key) {
                validate_func(resolve, ty, func, abi)?;
                return Ok(Import::WorldFunc(key, func.name.clone(), abi));
            }

            let get_resource = resource_test_for_world(resolve, world_id);
            if let Some(resource) = names.resource_drop_name(name) {
                if let Some(id) = get_resource(resource) {
                    let expected = FuncType::new([ValType::I32], []);
                    validate_func_sig(name, &expected, ty)?;
                    return Ok(Import::ImportedResourceDrop(key, None, id));
                }
            }

            match world.imports.get(&key) {
                Some(_) => bail!("expected world top-level import `{name}` to be a function"),
                None => bail!("no top-level imported function `{name}` specified"),
            }
        }

        let interface = match module.strip_prefix(names.import_non_root_prefix()) {
            Some(name) => name,
            None => bail!("unknown or invalid component model import syntax"),
        };

        if let Some(interface) = interface.strip_prefix(names.import_exported_intrinsic_prefix()) {
            if let Some(import) = async_import(Some(names.module_to_interface(
                interface,
                resolve,
                &world.exports,
            )?))? {
                return Ok(import);
            }

            let (key, id) = names.module_to_interface(interface, resolve, &world.exports)?;

            let get_resource = resource_test_for_interface(resolve, id);
            if let Some(name) = names.resource_drop_name(name) {
                if let Some(id) = get_resource(name) {
                    let expected = FuncType::new([ValType::I32], []);
                    validate_func_sig(name, &expected, ty)?;
                    return Ok(Import::ExportedResourceDrop(key, id));
                }
            }
            if let Some(name) = names.resource_new_name(name) {
                if let Some(id) = get_resource(name) {
                    let expected = FuncType::new([ValType::I32], [ValType::I32]);
                    validate_func_sig(name, &expected, ty)?;
                    return Ok(Import::ExportedResourceNew(key, id));
                }
            }
            if let Some(name) = names.resource_rep_name(name) {
                if let Some(id) = get_resource(name) {
                    let expected = FuncType::new([ValType::I32], [ValType::I32]);
                    validate_func_sig(name, &expected, ty)?;
                    return Ok(Import::ExportedResourceRep(key, id));
                }
            }
            bail!("unknown function `{name}`")
        }

        let (key, id) = names.module_to_interface(interface, resolve, &world.imports)?;
        let interface = &resolve.interfaces[id];
        let get_resource = resource_test_for_interface(resolve, id);
        if let Some(f) = interface.functions.get(name) {
            validate_func(resolve, ty, f, abi).with_context(|| {
                let name = resolve.name_world_key(&key);
                format!("failed to validate import interface `{name}`")
            })?;
            return Ok(Import::InterfaceFunc(key, id, f.name.clone(), abi));
        } else if let Some(resource) = names.resource_drop_name(name) {
            if let Some(resource) = get_resource(resource) {
                let expected = FuncType::new([ValType::I32], []);
                validate_func_sig(name, &expected, ty)?;
                return Ok(Import::ImportedResourceDrop(key, Some(id), resource));
            }
        }
        bail!(
            "import interface `{module}` is missing function \
             `{name}` that is required by the module",
        )
    }

    fn classify_import_with_library(
        &mut self,
        import: wasmparser::Import<'_>,
        library_info: Option<&LibraryInfo>,
    ) -> Result<bool> {
        let info = match library_info {
            Some(info) => info,
            None => return Ok(false),
        };
        let Some((_, instance)) = info
            .arguments
            .iter()
            .find(|(name, _items)| *name == import.module)
        else {
            return Ok(false);
        };
        match instance {
            Instance::MainOrAdapter(module) => match self.names.get(import.module) {
                Some(ImportInstance::Whole(which)) => {
                    if which != module {
                        bail!("different whole modules imported under the same name");
                    }
                }
                Some(ImportInstance::Names(_)) => {
                    bail!("cannot mix individual imports and whole module imports")
                }
                None => {
                    let instance = ImportInstance::Whole(module.clone());
                    self.names.insert(import.module.to_string(), instance);
                }
            },
            Instance::Items(items) => {
                let Some(item) = items.iter().find(|i| i.alias == import.name) else {
                    return Ok(false);
                };
                self.insert_import(import, Import::Item(item.clone()))?;
            }
        }
        Ok(true)
    }

    fn insert_import(&mut self, import: wasmparser::Import<'_>, item: Import) -> Result<()> {
        let entry = self
            .names
            .entry(import.module.to_string())
            .or_insert(ImportInstance::Names(IndexMap::default()));
        let names = match entry {
            ImportInstance::Names(names) => names,
            _ => bail!("cannot mix individual imports with module imports"),
        };
        let entry = match names.entry(import.name.to_string()) {
            Entry::Occupied(_) => {
                bail!(
                    "module has duplicate import for `{}::{}`",
                    import.module,
                    import.name
                );
            }
            Entry::Vacant(v) => v,
        };
        log::trace!(
            "classifying import `{}::{} as {item:?}",
            import.module,
            import.name
        );
        entry.insert(item);
        Ok(())
    }
}

/// Dual of `ImportMap` except describes the exports of a module instead of the
/// imports.
#[derive(Default)]
pub struct ExportMap {
    names: IndexMap<String, Export>,
    raw_exports: IndexMap<String, FuncType>,
}

/// All possible (known) exports from a core wasm module that are recognized and
/// handled during the componentization process.
#[derive(Debug)]
pub enum Export {
    /// An export of a top-level function of a world, where the world function
    /// is named here.
    WorldFunc(WorldKey, String, AbiVariant),

    /// A post-return for a top-level function of a world.
    WorldFuncPostReturn(WorldKey),

    /// An export of a function in an interface.
    InterfaceFunc(WorldKey, InterfaceId, String, AbiVariant),

    /// A post-return for the above function.
    InterfaceFuncPostReturn(WorldKey, String),

    /// A destructor for an exported resource.
    ResourceDtor(TypeId),

    /// Memory, typically for an adapter.
    Memory,

    /// `cabi_realloc`
    GeneralPurposeRealloc,

    /// `cabi_export_realloc`
    GeneralPurposeExportRealloc,

    /// `cabi_import_realloc`
    GeneralPurposeImportRealloc,

    /// `_initialize`
    Initialize,

    /// `cabi_realloc_adapter`
    ReallocForAdapter,

    WorldFuncCallback(WorldKey),

    InterfaceFuncCallback(WorldKey, String),
}

impl ExportMap {
    fn add(
        &mut self,
        export: wasmparser::Export<'_>,
        encoder: &ComponentEncoder,
        exports: &IndexSet<WorldKey>,
        types: TypesRef<'_>,
    ) -> Result<()> {
        if let Some(item) = self.classify(export, encoder, exports, types)? {
            log::debug!("classifying export `{}` as {item:?}", export.name);
            let prev = self.names.insert(export.name.to_string(), item);
            assert!(prev.is_none());
        }
        Ok(())
    }

    fn classify(
        &mut self,
        export: wasmparser::Export<'_>,
        encoder: &ComponentEncoder,
        exports: &IndexSet<WorldKey>,
        types: TypesRef<'_>,
    ) -> Result<Option<Export>> {
        match export.kind {
            ExternalKind::Func => {
                let ty = types[types.core_function_at(export.index)].unwrap_func();
                self.raw_exports.insert(export.name.to_string(), ty.clone());
            }
            _ => {}
        }

        // Handle a few special-cased names first.
        if export.name == "canonical_abi_realloc" {
            return Ok(Some(Export::GeneralPurposeRealloc));
        } else if export.name == "cabi_import_realloc" {
            return Ok(Some(Export::GeneralPurposeImportRealloc));
        } else if export.name == "cabi_export_realloc" {
            return Ok(Some(Export::GeneralPurposeExportRealloc));
        } else if export.name == "cabi_realloc_adapter" {
            return Ok(Some(Export::ReallocForAdapter));
        }

        let (name, names) = match export.name.strip_prefix("cm32p2") {
            Some(name) => (name, STANDARD),
            None if encoder.reject_legacy_names => return Ok(None),
            None => (export.name, LEGACY),
        };
        if let Some(export) = self
            .classify_component_export(names, name, &export, encoder, exports, types)
            .with_context(|| format!("failed to classify export `{}`", export.name))?
        {
            return Ok(Some(export));
        }
        log::debug!("unknown export `{}`", export.name);
        Ok(None)
    }

    fn classify_component_export(
        &mut self,
        names: &dyn NameMangling,
        name: &str,
        export: &wasmparser::Export<'_>,
        encoder: &ComponentEncoder,
        exports: &IndexSet<WorldKey>,
        types: TypesRef<'_>,
    ) -> Result<Option<Export>> {
        let resolve = &encoder.metadata.resolve;
        let world = encoder.metadata.world;
        match export.kind {
            ExternalKind::Func => {}
            ExternalKind::Memory => {
                if name == names.export_memory() {
                    return Ok(Some(Export::Memory));
                }
                return Ok(None);
            }
            _ => return Ok(None),
        }
        let ty = types[types.core_function_at(export.index)].unwrap_func();

        // Handle a few special-cased names first.
        if name == names.export_realloc() {
            let expected = FuncType::new([ValType::I32; 4], [ValType::I32]);
            validate_func_sig(name, &expected, ty)?;
            return Ok(Some(Export::GeneralPurposeRealloc));
        } else if name == names.export_initialize() {
            let expected = FuncType::new([], []);
            validate_func_sig(name, &expected, ty)?;
            return Ok(Some(Export::Initialize));
        }

        let (abi, name) = if let Some(name) = names.async_name(export.name) {
            (AbiVariant::GuestExportAsync, name)
        } else {
            (AbiVariant::GuestExport, export.name)
        };

        // Try to match this to a known WIT export that `exports` allows.
        if let Some((key, id, f)) = names.match_wit_export(name, resolve, world, exports) {
            validate_func(resolve, ty, f, abi).with_context(|| {
                let key = resolve.name_world_key(key);
                format!("failed to validate export for `{key}`")
            })?;
            match id {
                Some(id) => {
                    return Ok(Some(Export::InterfaceFunc(
                        key.clone(),
                        id,
                        f.name.clone(),
                        abi,
                    )));
                }
                None => {
                    return Ok(Some(Export::WorldFunc(key.clone(), f.name.clone(), abi)));
                }
            }
        }

        // See if this is a post-return for any known WIT export.
        if let Some(remaining) = names.strip_post_return(name) {
            if let Some((key, id, f)) = names.match_wit_export(remaining, resolve, world, exports) {
                validate_post_return(resolve, ty, f).with_context(|| {
                    let key = resolve.name_world_key(key);
                    format!("failed to validate export for `{key}`")
                })?;
                match id {
                    Some(_id) => {
                        return Ok(Some(Export::InterfaceFuncPostReturn(
                            key.clone(),
                            f.name.clone(),
                        )));
                    }
                    None => {
                        return Ok(Some(Export::WorldFuncPostReturn(key.clone())));
                    }
                }
            }
        }

        if let Some(suffix) = names.callback_name(export.name) {
            if let Some((key, id, f)) = names.match_wit_export(suffix, resolve, world, exports) {
                validate_func_sig(
                    export.name,
                    &FuncType::new([ValType::I32; 4], [ValType::I32]),
                    ty,
                )?;
                return Ok(Some(if id.is_some() {
                    Export::InterfaceFuncCallback(key.clone(), f.name.clone())
                } else {
                    Export::WorldFuncCallback(key.clone())
                }));
            }
        }

        // And, finally, see if it matches a known destructor.
        if let Some(dtor) = names.match_wit_resource_dtor(name, resolve, world, exports) {
            let expected = FuncType::new([ValType::I32], []);
            validate_func_sig(export.name, &expected, ty)?;
            return Ok(Some(Export::ResourceDtor(dtor)));
        }

        Ok(None)
    }

    /// Returns the name of the post-return export, if any, for the `key` and
    /// `func` combo.
    pub fn post_return(&self, key: &WorldKey, func: &Function) -> Option<&str> {
        self.find(|m| match m {
            Export::WorldFuncPostReturn(k) => k == key,
            Export::InterfaceFuncPostReturn(k, f) => k == key && func.name == *f,
            _ => false,
        })
    }

    /// Returns the name of the async callback export, if any, for the `key` and
    /// `func` combo.
    pub fn callback(&self, key: &WorldKey, func: &Function) -> Option<&str> {
        self.find(|m| match m {
            Export::WorldFuncCallback(k) => k == key,
            Export::InterfaceFuncCallback(k, f) => k == key && func.name == *f,
            _ => false,
        })
    }

    pub fn abi(&self, key: &WorldKey, func: &Function) -> Option<AbiVariant> {
        self.names.values().find_map(|m| match m {
            Export::WorldFunc(k, f, abi) if k == key && func.name == *f => Some(*abi),
            Export::InterfaceFunc(k, _, f, abi) if k == key && func.name == *f => Some(*abi),
            _ => None,
        })
    }

    /// Returns the realloc that the exported function `interface` and `func`
    /// are using.
    pub fn export_realloc_for(&self, key: &WorldKey, func: &Function) -> Option<&str> {
        // TODO: This realloc detection should probably be improved with
        // some sort of scheme to have per-function reallocs like
        // `cabi_realloc_{name}` or something like that.
        let _ = (key, func);

        if let Some(name) = self.find(|m| matches!(m, Export::GeneralPurposeExportRealloc)) {
            return Some(name);
        }
        self.general_purpose_realloc()
    }

    /// Returns the realloc that the imported function `interface` and `func`
    /// are using.
    pub fn import_realloc_for(&self, interface: Option<InterfaceId>, func: &str) -> Option<&str> {
        // TODO: This realloc detection should probably be improved with
        // some sort of scheme to have per-function reallocs like
        // `cabi_realloc_{name}` or something like that.
        let _ = (interface, func);

        if let Some(name) = self.find(|m| matches!(m, Export::GeneralPurposeImportRealloc)) {
            return Some(name);
        }
        self.general_purpose_realloc()
    }

    /// Returns the realloc that the main module is exporting into the adapter.
    pub fn realloc_to_import_into_adapter(&self) -> Option<&str> {
        if let Some(name) = self.find(|m| matches!(m, Export::ReallocForAdapter)) {
            return Some(name);
        }
        self.general_purpose_realloc()
    }

    fn general_purpose_realloc(&self) -> Option<&str> {
        self.find(|m| matches!(m, Export::GeneralPurposeRealloc))
    }

    /// Returns the memory, if exported, for this module.
    pub fn memory(&self) -> Option<&str> {
        self.find(|m| matches!(m, Export::Memory))
    }

    /// Returns the `_initialize` intrinsic, if exported, for this module.
    pub fn initialize(&self) -> Option<&str> {
        self.find(|m| matches!(m, Export::Initialize))
    }

    /// Returns destructor for the exported resource `ty`, if it was listed.
    pub fn resource_dtor(&self, ty: TypeId) -> Option<&str> {
        self.find(|m| match m {
            Export::ResourceDtor(t) => *t == ty,
            _ => false,
        })
    }

    /// NB: this is a linear search and if that's ever a problem this should
    /// build up an inverse map during construction to accelerate it.
    fn find(&self, f: impl Fn(&Export) -> bool) -> Option<&str> {
        let (name, _) = self.names.iter().filter(|(_, m)| f(m)).next()?;
        Some(name)
    }

    /// Iterates over all exports of this module.
    pub fn iter(&self) -> impl Iterator<Item = (&str, &Export)> + '_ {
        self.names.iter().map(|(n, e)| (n.as_str(), e))
    }

    fn validate(&self, encoder: &ComponentEncoder, exports: &IndexSet<WorldKey>) -> Result<()> {
        let resolve = &encoder.metadata.resolve;
        let world = encoder.metadata.world;
        // Multi-memory isn't supported because otherwise we don't know what
        // memory to put things in.
        if self
            .names
            .values()
            .filter(|m| matches!(m, Export::Memory))
            .count()
            > 1
        {
            bail!("cannot componentize module that exports multiple memories")
        }

        // All of `exports` must be exported and found within this module.
        for export in exports {
            let require_interface_func = |interface: InterfaceId, name: &str| -> Result<()> {
                let result = self.find(|e| match e {
                    Export::InterfaceFunc(_, id, s, _) => interface == *id && name == s,
                    _ => false,
                });
                if result.is_some() {
                    Ok(())
                } else {
                    let export = resolve.name_world_key(export);
                    bail!("failed to find export of interface `{export}` function `{name}`")
                }
            };
            let require_world_func = |name: &str| -> Result<()> {
                let result = self.find(|e| match e {
                    Export::WorldFunc(_, s, _) => name == s,
                    _ => false,
                });
                if result.is_some() {
                    Ok(())
                } else {
                    bail!("failed to find export of function `{name}`")
                }
            };
            match &resolve.worlds[world].exports[export] {
                WorldItem::Interface { id, .. } => {
                    for (name, _) in resolve.interfaces[*id].functions.iter() {
                        require_interface_func(*id, name)?;
                    }
                }
                WorldItem::Function(f) => {
                    require_world_func(&f.name)?;
                }
                WorldItem::Type(_) => unreachable!(),
            }
        }

        Ok(())
    }
}

/// Trait dispatch and definition for parsing and interpreting "mangled names"
/// which show up in imports and exports of the component model.
///
/// This trait is used to implement classification of imports and exports in the
/// component model. The methods on `ImportMap` and `ExportMap` will use this to
/// determine what an import is and how it's lifted/lowered in the world being
/// bound.
///
/// This trait has a bit of history behind it as well. Before
/// WebAssembly/component-model#378 there was no standard naming scheme for core
/// wasm imports or exports when componenitizing. This meant that
/// `wit-component` implemented a particular scheme which mostly worked but was
/// mostly along the lines of "this at least works" rather than "someone sat
/// down and designed this". Since then, however, an standard naming scheme has
/// now been specified which was indeed designed.
///
/// This trait serves as the bridge between these two. The historical naming
/// scheme is still supported for now through the `Legacy` implementation below
/// and will be for some time. The transition plan at this time is to support
/// the new scheme, eventually get it supported in bindings generators, and once
/// that's all propagated remove support for the legacy scheme.
trait NameMangling {
    fn import_root(&self) -> &str;
    fn import_non_root_prefix(&self) -> &str;
    fn import_exported_intrinsic_prefix(&self) -> &str;
    fn export_memory(&self) -> &str;
    fn export_initialize(&self) -> &str;
    fn export_realloc(&self) -> &str;
    fn resource_drop_name<'a>(&self, s: &'a str) -> Option<&'a str>;
    fn resource_new_name<'a>(&self, s: &'a str) -> Option<&'a str>;
    fn resource_rep_name<'a>(&self, s: &'a str) -> Option<&'a str>;
    fn task_return_name<'a>(&self, s: &'a str) -> Option<&'a str>;
    fn task_backpressure(&self) -> Option<&str>;
    fn task_wait(&self) -> Option<&str>;
    fn task_poll(&self) -> Option<&str>;
    fn task_yield(&self) -> Option<&str>;
    fn subtask_drop(&self) -> Option<&str>;
    fn callback_name<'a>(&self, s: &'a str) -> Option<&'a str>;
    fn async_name<'a>(&self, s: &'a str) -> Option<&'a str>;
    fn error_drop(&self) -> Option<&str>;
    fn payload_import(
        &self,
        module: &str,
        name: &str,
        resolve: &Resolve,
        world: &World,
        ty: &FuncType,
    ) -> Result<Option<Import>>;
    fn module_to_interface(
        &self,
        module: &str,
        resolve: &Resolve,
        items: &IndexMap<WorldKey, WorldItem>,
    ) -> Result<(WorldKey, InterfaceId)>;
    fn strip_post_return<'a>(&self, s: &'a str) -> Option<&'a str>;
    fn match_wit_export<'a>(
        &self,
        export_name: &str,
        resolve: &'a Resolve,
        world: WorldId,
        exports: &'a IndexSet<WorldKey>,
    ) -> Option<(&'a WorldKey, Option<InterfaceId>, &'a Function)>;
    fn match_wit_resource_dtor<'a>(
        &self,
        export_name: &str,
        resolve: &'a Resolve,
        world: WorldId,
        exports: &'a IndexSet<WorldKey>,
    ) -> Option<TypeId>;
}

/// Definition of the "standard" naming scheme which currently starts with
/// "cm32p2". Note that wasm64 is not supported at this time.
struct Standard;

const STANDARD: &'static dyn NameMangling = &Standard;

impl NameMangling for Standard {
    fn import_root(&self) -> &str {
        ""
    }
    fn import_non_root_prefix(&self) -> &str {
        "|"
    }
    fn import_exported_intrinsic_prefix(&self) -> &str {
        "_ex_"
    }
    fn export_memory(&self) -> &str {
        "_memory"
    }
    fn export_initialize(&self) -> &str {
        "_initialize"
    }
    fn export_realloc(&self) -> &str {
        "_realloc"
    }
    fn resource_drop_name<'a>(&self, s: &'a str) -> Option<&'a str> {
        s.strip_suffix("_drop")
    }
    fn resource_new_name<'a>(&self, s: &'a str) -> Option<&'a str> {
        s.strip_suffix("_new")
    }
    fn resource_rep_name<'a>(&self, s: &'a str) -> Option<&'a str> {
        s.strip_suffix("_rep")
    }
    fn task_return_name<'a>(&self, s: &'a str) -> Option<&'a str> {
        _ = s;
        None
    }
    fn task_backpressure(&self) -> Option<&str> {
        None
    }
    fn task_wait(&self) -> Option<&str> {
        None
    }
    fn task_poll(&self) -> Option<&str> {
        None
    }
    fn task_yield(&self) -> Option<&str> {
        None
    }
    fn subtask_drop(&self) -> Option<&str> {
        None
    }
    fn callback_name<'a>(&self, s: &'a str) -> Option<&'a str> {
        _ = s;
        None
    }
    fn async_name<'a>(&self, s: &'a str) -> Option<&'a str> {
        _ = s;
        None
    }
    fn error_drop(&self) -> Option<&str> {
        None
    }
    fn payload_import(
        &self,
        module: &str,
        name: &str,
        resolve: &Resolve,
        world: &World,
        ty: &FuncType,
    ) -> Result<Option<Import>> {
        _ = (module, name, resolve, world, ty);
        Ok(None)
    }
    fn module_to_interface(
        &self,
        interface: &str,
        resolve: &Resolve,
        items: &IndexMap<WorldKey, WorldItem>,
    ) -> Result<(WorldKey, InterfaceId)> {
        for (key, item) in items.iter() {
            let id = match key {
                // Bare keys are matched exactly against `interface`
                WorldKey::Name(name) => match item {
                    WorldItem::Interface { id, .. } if name == interface => *id,
                    _ => continue,
                },
                // ID-identified keys are matched with their "canonical name"
                WorldKey::Interface(id) => {
                    if resolve.canonicalized_id_of(*id).as_deref() != Some(interface) {
                        continue;
                    }
                    *id
                }
            };
            return Ok((key.clone(), id));
        }
        bail!("failed to find world item corresponding to interface `{interface}`")
    }
    fn strip_post_return<'a>(&self, s: &'a str) -> Option<&'a str> {
        s.strip_suffix("_post")
    }
    fn match_wit_export<'a>(
        &self,
        export_name: &str,
        resolve: &'a Resolve,
        world: WorldId,
        exports: &'a IndexSet<WorldKey>,
    ) -> Option<(&'a WorldKey, Option<InterfaceId>, &'a Function)> {
        if let Some(world_export_name) = export_name.strip_prefix("||") {
            let key = exports.get(&WorldKey::Name(world_export_name.to_string()))?;
            match &resolve.worlds[world].exports[key] {
                WorldItem::Function(f) => return Some((key, None, f)),
                _ => return None,
            }
        }

        let (key, id, func_name) =
            self.match_wit_interface(export_name, resolve, world, exports)?;
        let func = resolve.interfaces[id].functions.get(func_name)?;
        Some((key, Some(id), func))
    }

    fn match_wit_resource_dtor<'a>(
        &self,
        export_name: &str,
        resolve: &'a Resolve,
        world: WorldId,
        exports: &'a IndexSet<WorldKey>,
    ) -> Option<TypeId> {
        let (_key, id, name) =
            self.match_wit_interface(export_name.strip_suffix("_dtor")?, resolve, world, exports)?;
        let ty = *resolve.interfaces[id].types.get(name)?;
        match resolve.types[ty].kind {
            TypeDefKind::Resource => Some(ty),
            _ => None,
        }
    }
}

impl Standard {
    fn match_wit_interface<'a, 'b>(
        &self,
        export_name: &'b str,
        resolve: &'a Resolve,
        world: WorldId,
        exports: &'a IndexSet<WorldKey>,
    ) -> Option<(&'a WorldKey, InterfaceId, &'b str)> {
        let world = &resolve.worlds[world];
        let export_name = export_name.strip_prefix("|")?;

        for export in exports {
            let id = match &world.exports[export] {
                WorldItem::Interface { id, .. } => *id,
                WorldItem::Function(_) => continue,
                WorldItem::Type(_) => unreachable!(),
            };
            let remaining = match export {
                WorldKey::Name(name) => export_name.strip_prefix(name),
                WorldKey::Interface(_) => {
                    let prefix = resolve.canonicalized_id_of(id).unwrap();
                    export_name.strip_prefix(&prefix)
                }
            };
            let item_name = match remaining.and_then(|s| s.strip_prefix("|")) {
                Some(name) => name,
                None => continue,
            };
            return Some((export, id, item_name));
        }

        None
    }
}

/// Definition of wit-component's "legacy" naming scheme which predates
/// WebAssembly/component-model#378.
struct Legacy;

const LEGACY: &'static dyn NameMangling = &Legacy;

impl NameMangling for Legacy {
    fn import_root(&self) -> &str {
        "$root"
    }
    fn import_non_root_prefix(&self) -> &str {
        ""
    }
    fn import_exported_intrinsic_prefix(&self) -> &str {
        "[export]"
    }
    fn export_memory(&self) -> &str {
        "memory"
    }
    fn export_initialize(&self) -> &str {
        "_initialize"
    }
    fn export_realloc(&self) -> &str {
        "cabi_realloc"
    }
    fn resource_drop_name<'a>(&self, s: &'a str) -> Option<&'a str> {
        s.strip_prefix("[resource-drop]")
    }
    fn resource_new_name<'a>(&self, s: &'a str) -> Option<&'a str> {
        s.strip_prefix("[resource-new]")
    }
    fn resource_rep_name<'a>(&self, s: &'a str) -> Option<&'a str> {
        s.strip_prefix("[resource-rep]")
    }
    fn task_return_name<'a>(&self, s: &'a str) -> Option<&'a str> {
        s.strip_prefix("[task-return]")
    }
    fn task_backpressure(&self) -> Option<&str> {
        Some("[task-backpressure]")
    }
    fn task_wait(&self) -> Option<&str> {
        Some("[task-wait]")
    }
    fn task_poll(&self) -> Option<&str> {
        Some("[task-poll]")
    }
    fn task_yield(&self) -> Option<&str> {
        Some("[task-yield]")
    }
    fn subtask_drop(&self) -> Option<&str> {
        Some("[subtask-drop]")
    }
    fn callback_name<'a>(&self, s: &'a str) -> Option<&'a str> {
        s.strip_prefix("[callback][async]")
    }
    fn async_name<'a>(&self, s: &'a str) -> Option<&'a str> {
        s.strip_prefix("[async]")
    }
    fn error_drop(&self) -> Option<&str> {
        Some("[error-drop]")
    }
    fn payload_import(
        &self,
        module: &str,
        name: &str,
        resolve: &Resolve,
        world: &World,
        ty: &FuncType,
    ) -> Result<Option<Import>> {
        Ok(
            if let Some((suffix, imported)) = module
                .strip_prefix("[import-payload]")
                .map(|v| (v, true))
                .or_else(|| name.strip_prefix("[export-payload]").map(|v| (v, false)))
            {
                let (key, interface) = if suffix == self.import_root() {
                    (WorldKey::Name(name.to_string()), None)
                } else {
                    let (key, id) = self.module_to_interface(
                        suffix,
                        resolve,
                        if imported {
                            &world.imports
                        } else {
                            &world.exports
                        },
                    )?;
                    (key, Some(id))
                };

                let orig_name = name;

                let (name, async_) = if let Some(name) = self.async_name(name) {
                    (name, true)
                } else {
                    (name, false)
                };

                let info = |payload_key, validate: &dyn Fn() -> Result<()>| {
                    let (function, ty) =
                        get_payload_type(resolve, world, &payload_key, interface, imported)?;
                    validate()?;
                    Ok::<_, anyhow::Error>(PayloadInfo {
                        name: orig_name.to_string(),
                        ty,
                        function,
                        key: key.clone(),
                        interface,
                        imported,
                    })
                };

                // TODO: move
                Some(
                    if let Some(key) = match_payload_prefix(name, "[future-new-") {
                        if async_ {
                            bail!("async `future.new` calls not supported");
                        }
                        Import::FutureNew(info(key, &|| {
                            validate_func_sig(name, &FuncType::new([], [ValType::I32]), ty)
                        })?)
                    } else if let Some(key) = match_payload_prefix(name, "[future-write-") {
                        if !async_ {
                            bail!("TODO: sync `future.write` calls not yet supported");
                        }
                        Import::FutureWrite(info(key, &|| {
                            validate_func_sig(
                                name,
                                &FuncType::new([ValType::I32; 2], [ValType::I32]),
                                ty,
                            )
                        })?)
                    } else if let Some(key) = match_payload_prefix(name, "[future-read-") {
                        if !async_ {
                            bail!("TODO: sync `future.read` calls not yet supported");
                        }
                        Import::FutureRead(info(key, &|| {
                            validate_func_sig(
                                name,
                                &FuncType::new([ValType::I32; 2], [ValType::I32]),
                                ty,
                            )
                        })?)
                    } else if let Some(key) = match_payload_prefix(name, "[future-drop-writer-") {
                        Import::FutureDropWriter(
                            info(key, &|| {
                                validate_func_sig(name, &FuncType::new([ValType::I32], []), ty)
                            })?
                            .ty,
                        )
                    } else if let Some(key) = match_payload_prefix(name, "[future-drop-reader-") {
                        Import::FutureDropReader(
                            info(key, &|| {
                                validate_func_sig(name, &FuncType::new([ValType::I32], []), ty)
                            })?
                            .ty,
                        )
                    } else if let Some(key) = match_payload_prefix(name, "[stream-new-") {
                        if async_ {
                            bail!("async `stream.new` calls not supported");
                        }
                        Import::StreamNew(info(key, &|| {
                            validate_func_sig(name, &FuncType::new([], [ValType::I32]), ty)
                        })?)
                    } else if let Some(key) = match_payload_prefix(name, "[stream-write-") {
                        if !async_ {
                            bail!("TODO: sync `stream.write` calls not yet supported");
                        }
                        Import::StreamWrite(info(key, &|| {
                            validate_func_sig(
                                name,
                                &FuncType::new([ValType::I32; 3], [ValType::I32]),
                                ty,
                            )
                        })?)
                    } else if let Some(key) = match_payload_prefix(name, "[stream-read-") {
                        if !async_ {
                            bail!("TODO: sync `stream.read` calls not yet supported");
                        }
                        Import::StreamRead(info(key, &|| {
                            validate_func_sig(
                                name,
                                &FuncType::new([ValType::I32; 3], [ValType::I32]),
                                ty,
                            )
                        })?)
                    } else if let Some(key) = match_payload_prefix(name, "[stream-drop-writer-") {
                        Import::StreamDropWriter(
                            info(key, &|| {
                                validate_func_sig(name, &FuncType::new([ValType::I32], []), ty)
                            })?
                            .ty,
                        )
                    } else if let Some(key) = match_payload_prefix(name, "[stream-drop-reader-") {
                        Import::StreamDropReader(
                            info(key, &|| {
                                validate_func_sig(name, &FuncType::new([ValType::I32], []), ty)
                            })?
                            .ty,
                        )
                    } else {
                        bail!("unrecognized payload import: {name}");
                    },
                )
            } else {
                None
            },
        )
    }
    fn module_to_interface(
        &self,
        module: &str,
        resolve: &Resolve,
        items: &IndexMap<WorldKey, WorldItem>,
    ) -> Result<(WorldKey, InterfaceId)> {
        // First see if this is a bare name
        let bare_name = WorldKey::Name(module.to_string());
        if let Some(WorldItem::Interface { id, .. }) = items.get(&bare_name) {
            return Ok((bare_name, *id));
        }

        // ... and if this isn't a bare name then it's time to do some parsing
        // related to interfaces, versions, and such. First up the `module` name
        // is parsed as a normal component name from `wasmparser` to see if it's
        // of the "interface kind". If it's not then that means the above match
        // should have been a hit but it wasn't, so an error is returned.
        let kebab_name = ComponentName::new(module, 0);
        let name = match kebab_name.as_ref().map(|k| k.kind()) {
            Ok(ComponentNameKind::Interface(name)) => name,
            _ => bail!("module requires an import interface named `{module}`"),
        };

        // Prioritize an exact match based on versions, so try that first.
        let pkgname = PackageName {
            namespace: name.namespace().to_string(),
            name: name.package().to_string(),
            version: name.version(),
        };
        if let Some(pkg) = resolve.package_names.get(&pkgname) {
            if let Some(id) = resolve.packages[*pkg]
                .interfaces
                .get(name.interface().as_str())
            {
                let key = WorldKey::Interface(*id);
                if items.contains_key(&key) {
                    return Ok((key, *id));
                }
            }
        }

        // If an exact match wasn't found then instead search for the first
        // match based on versions. This means that a core wasm import for
        // "1.2.3" might end up matching an interface at "1.2.4", for example.
        // (or "1.2.2", depending on what's available).
        for (key, _) in items {
            let id = match key {
                WorldKey::Interface(id) => *id,
                WorldKey::Name(_) => continue,
            };
            // Make sure the interface names match
            let interface = &resolve.interfaces[id];
            if interface.name.as_ref().unwrap() != name.interface().as_str() {
                continue;
            }

            // Make sure the package name (without version) matches
            let pkg = &resolve.packages[interface.package.unwrap()];
            if pkg.name.namespace != pkgname.namespace || pkg.name.name != pkgname.name {
                continue;
            }

            let module_version = match name.version() {
                Some(version) => version,
                None => continue,
            };
            let pkg_version = match &pkg.name.version {
                Some(version) => version,
                None => continue,
            };

            // Test if the two semver versions are compatible
            let module_compat = PackageName::version_compat_track(&module_version);
            let pkg_compat = PackageName::version_compat_track(pkg_version);
            if module_compat == pkg_compat {
                return Ok((key.clone(), id));
            }
        }

        bail!("module requires an import interface named `{module}`")
    }
    fn strip_post_return<'a>(&self, s: &'a str) -> Option<&'a str> {
        s.strip_prefix("cabi_post_")
    }
    fn match_wit_export<'a>(
        &self,
        export_name: &str,
        resolve: &'a Resolve,
        world: WorldId,
        exports: &'a IndexSet<WorldKey>,
    ) -> Option<(&'a WorldKey, Option<InterfaceId>, &'a Function)> {
        let world = &resolve.worlds[world];
        for name in exports {
            match &world.exports[name] {
                WorldItem::Function(f) => {
                    if f.legacy_core_export_name(None) == export_name {
                        return Some((name, None, f));
                    }
                }
                WorldItem::Interface { id, .. } => {
                    let string = resolve.name_world_key(name);
                    for (_, func) in resolve.interfaces[*id].functions.iter() {
                        if func.legacy_core_export_name(Some(&string)) == export_name {
                            return Some((name, Some(*id), func));
                        }
                    }
                }

                WorldItem::Type(_) => unreachable!(),
            }
        }

        None
    }

    fn match_wit_resource_dtor<'a>(
        &self,
        export_name: &str,
        resolve: &'a Resolve,
        world: WorldId,
        exports: &'a IndexSet<WorldKey>,
    ) -> Option<TypeId> {
        let world = &resolve.worlds[world];
        for name in exports {
            let id = match &world.exports[name] {
                WorldItem::Interface { id, .. } => *id,
                WorldItem::Function(_) => continue,
                WorldItem::Type(_) => unreachable!(),
            };
            let name = resolve.name_world_key(name);
            let resource = match export_name
                .strip_prefix(&name)
                .and_then(|s| s.strip_prefix("#[dtor]"))
                .and_then(|r| resolve.interfaces[id].types.get(r))
            {
                Some(id) => *id,
                None => continue,
            };

            match resolve.types[resource].kind {
                TypeDefKind::Resource => {}
                _ => continue,
            }

            return Some(resource);
        }

        None
    }
}

pub struct AsyncExportInfo<'a> {
    pub interface: Option<InterfaceId>,
    pub function: &'a Function,
    pub start_import: Option<String>,
    pub return_import: Option<String>,
}

pub struct PayloadInfo<'a> {
    pub interface: Option<InterfaceId>,
    pub function: &'a Function,
    pub ty: TypeId,
    pub future_new: Option<String>,
    pub future_send: Option<String>,
    pub future_receive: Option<String>,
    pub future_drop_sender: Option<String>,
    pub future_drop_receiver: Option<String>,
    pub stream_new: Option<String>,
    pub stream_send: Option<String>,
    pub stream_receive: Option<String>,
    pub stream_drop_sender: Option<String>,
    pub stream_drop_receiver: Option<String>,
}

/// This function validates the following:
///
/// * The `bytes` represent a valid core WebAssembly module.
/// * The module's imports are all satisfied by the given `imports` interfaces
///   or the `adapters` set.
/// * The given default and exported interfaces are satisfied by the module's
///   exports.
///
/// The `ValidatedModule` return value contains the metadata which describes the
/// input module on success. This is then further used to generate a component
/// for this module.
pub fn validate_module<'a>(
    bytes: &'a [u8],
    metadata: &'a Bindgen,
    exports: &IndexSet<WorldKey>,
    adapters: &IndexSet<&str>,
) -> Result<ValidatedModule<'a>> {
    let mut validator = Validator::new();
    let mut types = None;
    let mut import_funcs = IndexMap::new();
    let mut export_funcs = IndexMap::new();
    let mut ret = ValidatedModule {
        required_imports: Default::default(),
        adapters_required: Default::default(),
        needs_error_drop: false,
        needs_task_wait: false,
        has_memory: false,
        realloc: None,
        adapter_realloc: None,
        metadata: &metadata.metadata,
        required_async_funcs: Default::default(),
        required_resource_funcs: Default::default(),
        required_payload_funcs: Default::default(),
        post_returns: Default::default(),
        callbacks: Default::default(),
        initialize: None,
    };

    for payload in Parser::new(0).parse_all(bytes) {
        let payload = payload?;
        if let ValidPayload::End(tys) = validator.payload(&payload)? {
            types = Some(tys);
            break;
        }

        match payload {
            Payload::Version { encoding, .. } if encoding != Encoding::Module => {
                bail!("data is not a WebAssembly module");
            }
            Payload::ImportSection(s) => {
                for import in s {
                    let import = import?;
                    match import.ty {
                        TypeRef::Func(ty) => {
                            let map = match import_funcs.entry(import.module) {
                                Entry::Occupied(e) => e.into_mut(),
                                Entry::Vacant(e) => e.insert(IndexMap::new()),
                            };

                            assert!(map.insert(import.name, ty).is_none());
                        }
                        _ => bail!("module is only allowed to import functions"),
                    }
                }
            }
            Payload::ExportSection(s) => {
                for export in s {
                    let export = export?;

                    match export.kind {
                        ExternalKind::Func => {
                            if is_canonical_function(export.name) {
                                // TODO: validate that the cabi_realloc
                                // function is [i32, i32, i32, i32] -> [i32]
                                if export.name == "cabi_realloc"
                                    || export.name == "canonical_abi_realloc"
                                {
                                    ret.realloc = Some(export.name);
                                }
                                if export.name == "cabi_realloc_adapter" {
                                    ret.adapter_realloc = Some(export.name);
                                }
                            }

                            if export.name == "_initialize" {
                                ret.initialize = Some(export.name);
                            } else {
                                assert!(export_funcs.insert(export.name, export.index).is_none())
                            }
                        }
                        ExternalKind::Memory => {
                            if export.name == "memory" {
                                ret.has_memory = true;
                            }
                        }
                        _ => continue,
                    }
                }
            }
            _ => continue,
        }
    }

    let types = types.unwrap();
    let world = &metadata.resolve.worlds[metadata.world];
    let mut exported_resource_and_async_funcs = Vec::new();
    let mut payload_funcs = Vec::new();

    for (name, funcs) in &import_funcs {
        // An empty module name is indicative of the top-level import namespace,
        // so look for top-level functions here.
        if *name == BARE_FUNC_MODULE_NAME {
            let Imports {
                required,
                needs_error_drop,
                needs_task_wait,
            } = validate_imports_top_level(&metadata.resolve, metadata.world, funcs, &types)?;
            ret.needs_error_drop = needs_error_drop;
            ret.needs_task_wait = needs_task_wait;
            if !(required.funcs.is_empty() && required.resources.is_empty()) {
                let prev = ret.required_imports.insert(BARE_FUNC_MODULE_NAME, required);
                assert!(prev.is_none());
            }
            continue;
        }

        if let Some(interface_name) = name.strip_prefix("[export]") {
            exported_resource_and_async_funcs.push((name, interface_name, &import_funcs[name]));
            continue;
        }

        if let Some((interface_name, imported)) = name
            .strip_prefix("[import-payload]")
            .map(|v| (v, true))
            .or_else(|| name.strip_prefix("[export-payload]").map(|v| (v, false)))
        {
            payload_funcs.push((name, imported, interface_name, &import_funcs[name]));
            continue;
        }

        if adapters.contains(name) {
            let map = ret.adapters_required.entry(name).or_default();
            for (func, ty) in funcs {
                let ty = types[types.core_type_at(*ty).unwrap_sub()].unwrap_func();
                map.insert(func, ty.clone());
            }
        } else {
            match world.imports.get(&world_key(&metadata.resolve, name)) {
                Some(WorldItem::Interface { id: interface, .. }) => {
                    let required = validate_imported_interface(
                        &metadata.resolve,
                        *interface,
                        name,
                        funcs,
                        &types,
                        &mut ret.required_payload_funcs,
                    )
                    .with_context(|| format!("failed to validate import interface `{name}`"))?;
                    let prev = ret.required_imports.insert(name, required);
                    assert!(prev.is_none());
                }
                Some(WorldItem::Function(_) | WorldItem::Type(_)) => {
                    bail!("import `{}` is not an interface", name)
                }
                None => bail!("module requires an import interface named `{name}`"),
            }
        }
    }

    for name in exports {
        validate_exported_item(
            &metadata.resolve,
            &world.exports[name],
            &metadata.resolve.name_world_key(name),
            &export_funcs,
            &types,
            &mut ret.post_returns,
            &mut ret.callbacks,
            &mut ret.required_payload_funcs,
            &mut ret.required_async_funcs,
            &mut ret.required_resource_funcs,
        )?;
    }

    for (name, interface_name, funcs) in exported_resource_and_async_funcs {
        let world_key = world_key(&metadata.resolve, interface_name);
        match world.exports.get(&world_key) {
            Some(WorldItem::Interface { id, .. }) => {
                validate_exported_interface_resource_and_async_imports(
                    &metadata.resolve,
                    *id,
                    name,
                    funcs,
                    &types,
                    &mut ret.required_async_funcs,
                    &mut ret.required_resource_funcs,
                )?;
            }
            _ => bail!("import from `{name}` does not correspond to exported interface"),
        }
    }

    for (name, imported, interface_name, funcs) in payload_funcs {
        let world_key = world_key(&metadata.resolve, interface_name);
        let (item, direction) = if imported {
            (world.imports.get(&world_key), "imported")
        } else {
            (world.exports.get(&world_key), "exported")
        };
        match item {
            Some(WorldItem::Interface { id, .. }) => {
                validate_payload_imports(
                    &metadata.resolve,
                    *id,
                    name,
                    imported,
                    funcs,
                    &types,
                    &mut ret.required_payload_funcs,
                )?;
            }
            _ => bail!("import from `{name}` does not correspond to {direction} interface"),
        }
    }

    Ok(ret)
}

fn validate_exported_interface_resource_and_async_imports<'a, 'b>(
    resolve: &'b Resolve,
    interface: InterfaceId,
    import_module: &str,
    funcs: &IndexMap<&'a str, u32>,
    types: &Types,
    required_async_funcs: &mut IndexMap<String, IndexMap<String, AsyncExportInfo<'b>>>,
    required_resource_funcs: &mut IndexMap<String, IndexMap<String, ResourceInfo>>,
) -> Result<()> {
    let is_resource = |name: &str| match resolve.interfaces[interface].types.get(name) {
        Some(ty) => matches!(resolve.types[*ty].kind, TypeDefKind::Resource),
        None => false,
    };
    let mut async_module = required_async_funcs.get_mut(import_module);
    for (func_name, ty) in funcs {
        if let Some(ref mut info) = async_module {
            if let Some(function_name) = func_name.strip_prefix(ASYNC_START) {
                info[function_name].start_import = Some(func_name.to_string());
                continue;
            }
            if let Some(function_name) = func_name.strip_prefix(ASYNC_RETURN) {
                info[function_name].return_import = Some(func_name.to_string());
                continue;
            }
        }

        if valid_exported_resource_func(func_name, *ty, types, is_resource)?.is_none() {
            bail!("import of `{func_name}` is not a valid resource or async function");
        }
        let info = required_resource_funcs.get_mut(import_module).unwrap();
        if let Some(resource_name) = func_name.strip_prefix(RESOURCE_DROP) {
            info[resource_name].drop_import = Some(func_name.to_string());
            continue;
        }
        if let Some(resource_name) = func_name.strip_prefix(RESOURCE_NEW) {
            info[resource_name].new_import = Some(func_name.to_string());
            continue;
        }
        if let Some(resource_name) = func_name.strip_prefix(RESOURCE_REP) {
            info[resource_name].rep_import = Some(func_name.to_string());
            continue;
        }

        unreachable!();
    }
    Ok(())
}

fn match_payload_prefix(name: &str, prefix: &str) -> Option<(String, usize)> {
    let suffix = name.strip_prefix(prefix)?;
    let index = suffix.find(']')?;
    Some((
        suffix[index + 1..].to_owned(),
        suffix[..index].parse().ok()?,
    ))
}

fn validate_payload_imports<'a, 'b>(
    _resolve: &'b Resolve,
    _interface: InterfaceId,
    module: &str,
    import: bool,
    funcs: &IndexMap<&'a str, u32>,
    _types: &Types,
    required_payload_funcs: &mut IndexMap<
        (String, bool),
        IndexMap<(String, usize), PayloadInfo<'b>>,
    >,
) -> Result<()> {
    // TODO: Verify that the core wasm function signatures match what we expect for each function found below.
    // Presumably any issues will be caught anyway when the final component is validated, but it would be best to
    // catch them early.
    let module = module
        .strip_prefix(if import {
            "[import-payload]"
        } else {
            "[export-payload]"
        })
        .unwrap();
    let info = &mut required_payload_funcs[&(module.to_owned(), import)];
    for (orig_func_name, _ty) in funcs {
        let func_name = orig_func_name
            .strip_prefix("[async]")
            .unwrap_or(orig_func_name);
        if let Some(key) = match_payload_prefix(func_name, "[future-new-") {
            info[&key].future_new = Some(orig_func_name.to_string());
        } else if let Some(key) = match_payload_prefix(func_name, "[future-send-") {
            info[&key].future_send = Some(orig_func_name.to_string());
        } else if let Some(key) = match_payload_prefix(func_name, "[future-receive-") {
            info[&key].future_receive = Some(orig_func_name.to_string());
        } else if let Some(key) = match_payload_prefix(func_name, "[future-drop-sender-") {
            info[&key].future_drop_sender = Some(orig_func_name.to_string());
        } else if let Some(key) = match_payload_prefix(func_name, "[future-drop-receiver-") {
            info[&key].future_drop_receiver = Some(orig_func_name.to_string());
        } else if let Some(key) = match_payload_prefix(func_name, "[stream-new-") {
            info[&key].stream_new = Some(orig_func_name.to_string());
        } else if let Some(key) = match_payload_prefix(func_name, "[stream-send-") {
            info[&key].stream_send = Some(orig_func_name.to_string());
        } else if let Some(key) = match_payload_prefix(func_name, "[stream-receive-") {
            info[&key].stream_receive = Some(orig_func_name.to_string());
        } else if let Some(key) = match_payload_prefix(func_name, "[stream-drop-sender-") {
            info[&key].stream_drop_sender = Some(orig_func_name.to_string());
        } else if let Some(key) = match_payload_prefix(func_name, "[stream-drop-receiver-") {
            info[&key].stream_drop_receiver = Some(orig_func_name.to_string());
        } else {
            bail!("unrecognized payload import: {orig_func_name}");
        }
    }
    Ok(())
}

/// Validation information from an "adapter module" which is distinct from a
/// "main module" validated above.
///
/// This is created by the `validate_adapter_module` function.
pub struct ValidatedAdapter<'a> {
    /// If specified this is the list of required imports from the original set
    /// of possible imports along with the set of functions required from each
    /// imported interface.
    pub required_imports: IndexMap<String, RequiredImports>,

    /// Resource-related functions required and imported which work over
    /// exported resources from the final component.
    ///
    /// Note that this is disjoint from `required_imports` which handles
    /// imported resources and this is only for exported resources. Exported
    /// resources still require intrinsics to be imported into the core module
    /// itself.
    pub required_resource_funcs: IndexMap<String, IndexMap<String, ResourceInfo>>,

    pub required_async_funcs: IndexMap<String, IndexMap<String, AsyncExportInfo<'a>>>,

    pub required_payload_funcs:
        IndexMap<(String, bool), IndexMap<(String, usize), PayloadInfo<'a>>>,

    pub needs_error_drop: bool,
    pub needs_task_wait: bool,

    /// This is the module and field name of the memory import, if one is
    /// specified.
    ///
    /// Due to LLVM codegen this is typically `env::memory` as a totally separate
    /// import from the `required_import` above.
    pub needs_memory: Option<(String, String)>,

    /// Set of names required to be exported from the main module which are
    /// imported by this adapter through the `__main_module__` synthetic export.
    /// This is how the WASI adapter imports `_start`, for example.
    pub needs_core_exports: IndexSet<String>,

    /// Name of the exported function to use for the realloc canonical option
    /// for lowering imports.
    pub import_realloc: Option<String>,

    /// Same as `import_realloc`, but for exported interfaces.
    pub export_realloc: Option<String>,

    /// Metadata about the original adapter module.
    pub metadata: &'a ModuleMetadata,

    /// Post-return functions annotated with `cabi_post_*` in their function
    /// name.
    pub post_returns: IndexSet<String>,

    /// Callback functions annotated with `[callback]*` in their function
    /// name.
    pub callbacks: IndexSet<String>,
}

/// This function will validate the `bytes` provided as a wasm adapter module.
/// Notably this will validate the wasm module itself in addition to ensuring
/// that it has the "shape" of an adapter module. Current constraints are:
///
/// * The adapter module can import only one memory
/// * The adapter module can only import from the name of `interface` specified,
///   and all function imports must match the `required` types which correspond
///   to the lowered types of the functions in `interface`.
///
/// The wasm module passed into this function is the output of the GC pass of an
/// adapter module's original source. This means that the adapter module is
/// already minimized and this is a double-check that the minimization pass
/// didn't accidentally break the wasm module.
///
/// If `is_library` is true, we waive some of the constraints described above,
/// allowing the module to import tables and globals, as well as import
/// functions at the world level, not just at the interface level.
pub fn validate_adapter_module(
    encoder: &ComponentEncoder,
    bytes: &[u8],
    required_by_import: &IndexMap<String, FuncType>,
    exports: &IndexSet<WorldKey>,
    is_library: bool,
    adapters: &IndexSet<&str>,
) -> Result<ValidatedAdapter<'a>> {
    let mut validator = Validator::new();
    let mut import_funcs = IndexMap::new();
    let mut export_funcs = IndexMap::new();
    let mut types = None;
    let mut funcs = Vec::new();
    let mut ret = ValidatedAdapter {
        required_imports: Default::default(),
        required_resource_funcs: Default::default(),
        required_async_funcs: Default::default(),
        required_payload_funcs: Default::default(),
        needs_error_drop: false,
        needs_task_wait: false,
        needs_memory: None,
        needs_core_exports: Default::default(),
        import_realloc: None,
        export_realloc: None,
        metadata,
        post_returns: Default::default(),
        callbacks: Default::default(),
    };

    let mut cabi_realloc = None;
    for payload in Parser::new(0).parse_all(bytes) {
        let payload = payload?;
        match validator.payload(&payload)? {
            ValidPayload::End(tys) => {
                types = Some(tys);
                break;
            }
            ValidPayload::Func(validator, body) => {
                funcs.push((validator, body));
            }
            _ => {}
        }

        match payload {
            Payload::Version { encoding, .. } if encoding != Encoding::Module => {
                bail!("data is not a WebAssembly module");
            }

            Payload::ImportSection(s) => {
                for import in s {
                    let import = import?;
                    match import.ty {
                        TypeRef::Func(ty) => {
                            let map = match import_funcs.entry(import.module) {
                                Entry::Occupied(e) => e.into_mut(),
                                Entry::Vacant(e) => e.insert(IndexMap::new()),
                            };

                            assert!(map.insert(import.name, ty).is_none());
                        }

                        // A memory is allowed to be imported into the adapter
                        // module so that's skipped here
                        TypeRef::Memory(_) => {
                            ret.needs_memory =
                                Some((import.module.to_string(), import.name.to_string()));
                        }

                        TypeRef::Global(_) | TypeRef::Table(_) if is_library => (),

                        _ => {
                            bail!("adapter module is only allowed to import functions and memories")
                        }
                    }
                }
            }
            Payload::ExportSection(s) => {
                for export in s {
                    let export = export?;

                    match export.kind {
                        ExternalKind::Func => {
                            export_funcs.insert(export.name, export.index);
                            if export.name == "cabi_export_realloc" {
                                ret.export_realloc = Some(export.name.to_string());
                            }
                            if export.name == "cabi_import_realloc" {
                                ret.import_realloc = Some(export.name.to_string());
                            }
                            if export.name == "cabi_realloc" {
                                cabi_realloc = Some(export.name.to_string());
                            }
                        }
                        _ => continue,
                    }
                }
            }
            _ => continue,
        }
    }

    if is_library {
        // If we're looking at a library, it may only export the
        // `wit-bindgen`-generated `cabi_realloc` rather than the
        // `cabi_import_realloc` and `cabi_export_realloc` functions, so we'll
        // use whatever's available.
        ret.export_realloc = ret.export_realloc.or_else(|| cabi_realloc.clone());
        ret.import_realloc = ret.import_realloc.or_else(|| cabi_realloc);
    }

    let mut resources = Default::default();
    for (validator, body) in funcs {
        let mut validator = validator.into_validator(resources);
        validator.validate(&body)?;
        resources = validator.into_allocations();
    }

    let types = types.unwrap();
    let mut exported_resource_and_async_funcs = Vec::new();
    let mut payload_funcs = Vec::new();

    for (name, funcs) in &import_funcs {
        if *name == MAIN_MODULE_IMPORT_NAME {
            ret.needs_core_exports
                .extend(funcs.iter().map(|(name, _ty)| name.to_string()));
            continue;
        }

        // An empty module name is indicative of the top-level import namespace,
        // so look for top-level functions here.
        if *name == BARE_FUNC_MODULE_NAME {
            let Imports {
                required,
                needs_error_drop,
                needs_task_wait,
            } = validate_imports_top_level(resolve, world, funcs, &types)?;
            ret.needs_error_drop = needs_error_drop;
            ret.needs_task_wait = needs_task_wait;
            if !(required.funcs.is_empty() && required.resources.is_empty()) {
                let prev = ret
                    .required_imports
                    .insert(BARE_FUNC_MODULE_NAME.to_string(), required);
                assert!(prev.is_none());
            }
            continue;
        }

        if let Some(interface_name) = name.strip_prefix("[export]") {
            exported_resource_and_async_funcs.push((name, interface_name, &import_funcs[name]));
            continue;
        }

        if let Some((interface_name, imported)) = name
            .strip_prefix("[import-payload]")
            .map(|v| (v, true))
            .or_else(|| name.strip_prefix("[export-payload]").map(|v| (v, false)))
        {
            payload_funcs.push((name, imported, interface_name, &import_funcs[name]));
            continue;
        }

        if !(is_library && adapters.contains(name)) {
            match resolve.worlds[world].imports.get(&world_key(resolve, name)) {
                Some(WorldItem::Interface { id: interface, .. }) => {
                    let required = validate_imported_interface(
                        resolve,
                        *interface,
                        name,
                        funcs,
                        &types,
                        &mut ret.required_payload_funcs,
                    )
                    .with_context(|| format!("failed to validate import interface `{name}`"))?;
                    let prev = ret.required_imports.insert(name.to_string(), required);
                    assert!(prev.is_none());
                }
                None | Some(WorldItem::Function(_) | WorldItem::Type(_)) => {
                    if !is_library {
                        bail!(
                            "adapter module requires an import interface named `{}`",
                            name
                        )
                    }
                }
            }
        }
    }

    if let Some(required) = required_by_import {
        for (name, ty) in required {
            let idx = match export_funcs.get(name) {
                Some(idx) => *idx,
                None => bail!("adapter module did not export `{name}`"),
            };
            let id = types.core_function_at(idx);
            let actual = types[id].unwrap_func();
            validate_func_sig(name, ty, actual)?;
        }
    }

    let world = &resolve.worlds[world];

    for name in exports {
        validate_exported_item(
            resolve,
            &world.exports[name],
            &resolve.name_world_key(name),
            &export_funcs,
            &types,
            &mut ret.post_returns,
            &mut ret.callbacks,
            &mut ret.required_payload_funcs,
            &mut ret.required_async_funcs,
            &mut ret.required_resource_funcs,
        )?;
    }

    for (name, interface_name, funcs) in exported_resource_and_async_funcs {
        let world_key = world_key(resolve, interface_name);
        match world.exports.get(&world_key) {
            Some(WorldItem::Interface { id, .. }) => {
                validate_exported_interface_resource_and_async_imports(
                    resolve,
                    *id,
                    name,
                    funcs,
                    &types,
                    &mut ret.required_async_funcs,
                    &mut ret.required_resource_funcs,
                )?;
            }
            _ => bail!("import from `{name}` does not correspond to exported interface"),
        }
    }

    for (name, imported, interface_name, funcs) in payload_funcs {
        let world_key = world_key(resolve, interface_name);
        let (item, direction) = if imported {
            (world.imports.get(&world_key), "imported")
        } else {
            (world.exports.get(&world_key), "exported")
        };
        match item {
            Some(WorldItem::Interface { id, .. }) => {
                validate_payload_imports(
                    resolve,
                    *id,
                    name,
                    imported,
                    funcs,
                    &types,
                    &mut ret.required_payload_funcs,
                )?;
            }
            _ => bail!("import from `{name}` does not correspond to {direction} interface"),
        }
    }

    Ok(ret)
}

fn world_key(resolve: &Resolve, name: &str) -> WorldKey {
    let kebab_name = ComponentName::new(name, 0);
    let (pkgname, interface) = match kebab_name.as_ref().map(|k| k.kind()) {
        Ok(ComponentNameKind::Interface(name)) => {
            let pkgname = PackageName {
                namespace: name.namespace().to_string(),
                name: name.package().to_string(),
                version: name.version(),
            };
            (pkgname, name.interface().as_str())
        }
        _ => return WorldKey::Name(name.to_string()),
    };
    match resolve
        .package_names
        .get(&pkgname)
        .and_then(|p| resolve.packages[*p].interfaces.get(interface))
    {
        Some(id) => WorldKey::Interface(*id),
        None => WorldKey::Name(name.to_string()),
    }
}

struct Imports {
    required: RequiredImports,
    needs_error_drop: bool,
    needs_task_wait: bool,
}

fn validate_imports_top_level(
    resolve: &Resolve,
    world: WorldId,
    funcs: &IndexMap<&str, u32>,
    types: &Types,
) -> Result<Imports> {
    // TODO: handle top-level required async, future, and stream built-in imports here
    let is_resource = |name: &str| match resolve.worlds[world]
        .imports
        .get(&WorldKey::Name(name.to_string()))
    {
        Some(WorldItem::Type(r)) => {
            matches!(resolve.types[*r].kind, TypeDefKind::Resource)
        }
        _ => false,
    };
    let mut imports = Imports {
        required: RequiredImports::default(),
        needs_error_drop: false,
        needs_task_wait: false,
    };
    for (name, ty) in funcs {
        {
            if *name == "[error-drop]" {
                imports.needs_error_drop = true;
                continue;
            }

            if *name == "[task-wait]" {
                imports.needs_task_wait = true;
                continue;
            }

            let (abi, name) = if let Some(name) = name.strip_prefix("[async]") {
                (AbiVariant::GuestImportAsync, name)
            } else {
                (AbiVariant::GuestImport, *name)
            };
            match resolve.worlds[world].imports.get(&world_key(resolve, name)) {
                Some(WorldItem::Function(func)) => {
                    let ty = types[types.core_type_at(*ty).unwrap_sub()].unwrap_func();
                    validate_func(resolve, ty, &func, abi)?;
                }
                Some(_) => bail!("expected world top-level import `{name}` to be a function"),
                None => match valid_imported_resource_func(name, *ty, types, is_resource)? {
                    Some(name) => {
                        imports.required.resources.insert(name.to_string());
                    }
                    None => bail!("no top-level imported function `{name}` specified"),
                },
            }
        }
        imports.required.funcs.insert(name.to_string());
    }
    Ok(imports)
}

fn valid_imported_resource_func<'a>(
    func_name: &'a str,
    ty: u32,
    types: &Types,
    is_resource: impl Fn(&str) -> bool,
) -> Result<Option<&'a str>> {
    if let Some(resource_name) = func_name.strip_prefix(RESOURCE_DROP) {
        if is_resource(resource_name) {
            let ty = types[types.core_type_at(ty).unwrap_sub()].unwrap_func();
            let expected = FuncType::new([ValType::I32], []);
            validate_func_sig(func_name, &expected, ty)?;
            return Ok(Some(resource_name));
        }
    }
    Ok(None)
}

fn valid_exported_resource_func<'a>(
    func_name: &'a str,
    ty: u32,
    types: &Types,
    is_resource: impl Fn(&str) -> bool,
) -> Result<Option<&'a str>> {
    if let Some(name) = valid_imported_resource_func(func_name, ty, types, &is_resource)? {
        return Ok(Some(name));
    }
    if let Some(resource_name) = func_name
        .strip_prefix(RESOURCE_REP)
        .or_else(|| func_name.strip_prefix(RESOURCE_NEW))
    {
        if is_resource(resource_name) {
            let ty = types[types.core_type_at(ty).unwrap_sub()].unwrap_func();
            let expected = FuncType::new([ValType::I32], [ValType::I32]);
            validate_func_sig(func_name, &expected, ty)?;
            return Ok(Some(resource_name));
        }
    }
    Ok(None)
}

fn find_payloads<'a>(
    resolve: &'a Resolve,
    interface: Option<InterfaceId>,
    function: &'a Function,
    payload_map: &mut IndexMap<(String, usize), PayloadInfo<'a>>,
) {
    let types = function.find_futures_and_streams(resolve);
    for (index, ty) in types.iter().enumerate() {
        payload_map.insert(
            (function.name.clone(), index),
            PayloadInfo {
                interface,
                function,
                ty: *ty,
                future_new: None,
                future_send: None,
                future_receive: None,
                future_drop_sender: None,
                future_drop_receiver: None,
                stream_new: None,
                stream_send: None,
                stream_receive: None,
                stream_drop_sender: None,
                stream_drop_receiver: None,
            },
        );
    }
}

fn validate_imported_interface<'a>(
    resolve: &'a Resolve,
    interface: InterfaceId,
    name: &str,
    imports: &IndexMap<&str, u32>,
    types: &Types,
    required_payload_funcs: &mut IndexMap<
        (String, bool),
        IndexMap<(String, usize), PayloadInfo<'a>>,
    >,
) -> Result<RequiredImports> {
    let mut required = RequiredImports::default();
    let is_resource = |name: &str| {
        let ty = match resolve.interfaces[interface].types.get(name) {
            Some(ty) => *ty,
            None => return None,
        };
        matches!(resolve.types[ty].kind, TypeDefKind::Resource)
    };
    for (func_name, ty) in imports {
        {
            let (abi, func_name) = if let Some(name) = func_name.strip_prefix("[async]") {
                (AbiVariant::GuestImportAsync, name)
            } else {
                (AbiVariant::GuestImport, *func_name)
            };
            match resolve.interfaces[interface].functions.get(func_name) {
                Some(f) => {
                    let ty = types[types.core_type_at(*ty).unwrap_sub()].unwrap_func();
                    validate_func(resolve, ty, f, abi)?;
                    find_payloads(
                        resolve,
                        Some(interface),
                        f,
                        required_payload_funcs
                            .entry((name.to_string(), true))
                            .or_default(),
                    );
                }
                None => match valid_imported_resource_func(func_name, *ty, types, is_resource)? {
                    Some(name) => {
                        required.resources.insert(name.to_string());
                    }
                    None => bail!(
                        "import interface `{name}` is missing function \
                         `{func_name}` that is required by the module",
                    ),
                },
            }
        }
    }
}

fn resource_test_for_world<'a>(
    resolve: &'a Resolve,
    id: WorldId,
) -> impl Fn(&str) -> Option<TypeId> + 'a {
    let world = &resolve.worlds[id];
    move |name: &str| match world.imports.get(&WorldKey::Name(name.to_string()))? {
        WorldItem::Type(r) => {
            if matches!(resolve.types[*r].kind, TypeDefKind::Resource) {
                Some(*r)
            } else {
                None
            }
        }
        _ => None,
    }
}

fn validate_func(
    resolve: &Resolve,
    ty: &wasmparser::FuncType,
    func: &Function,
    abi: AbiVariant,
) -> Result<()> {
    validate_func_sig(
        &func.name,
        &wasm_sig_to_func_type(resolve.wasm_signature(abi, func)),
        ty,
    )
}

fn validate_post_return(
    resolve: &Resolve,
    ty: &wasmparser::FuncType,
    func: &Function,
) -> Result<()> {
    // The expected signature of a post-return function is to take all the
    // parameters that are returned by the guest function and then return no
    // results. Model this by calculating the signature of `func` and then
    // moving its results into the parameters list while emptying out the
    // results.
    let mut sig = resolve.wasm_signature(AbiVariant::GuestExport, func);
    sig.params = mem::take(&mut sig.results);
    validate_func_sig(
        &format!("{} post-return", func.name),
        &wasm_sig_to_func_type(sig),
        ty,
    )
}

fn validate_callback(ty: &FuncType, func: &Function) -> Result<()> {
    validate_func_sig(
        &format!("{} callback", func.name),
        &FuncType::new([ValType::I32; 4], [ValType::I32]),
        ty,
    )
}

fn validate_func_sig(name: &str, expected: &FuncType, ty: &wasmparser::FuncType) -> Result<()> {
    if ty != expected {
        bail!(
            "type mismatch for function `{}`: expected `{:?} -> {:?}` but found `{:?} -> {:?}`",
            name,
            expected.params(),
            expected.results(),
            ty.params(),
            ty.results()
        );
    }

    Ok(())
}

<<<<<<< HEAD
fn validate_exported_item<'a>(
    resolve: &'a Resolve,
    item: &'a WorldItem,
    export_name: &str,
    exports: &IndexMap<&str, u32>,
    types: &Types,
    post_returns: &mut IndexSet<String>,
    callbacks: &mut IndexSet<String>,
    required_payload_funcs: &mut IndexMap<
        (String, bool),
        IndexMap<(String, usize), PayloadInfo<'a>>,
    >,
    required_async_funcs: &mut IndexMap<String, IndexMap<String, AsyncExportInfo<'a>>>,
    required_resource_funcs: &mut IndexMap<String, IndexMap<String, ResourceInfo>>,
) -> Result<()> {
    let mut validate =
        |func: &'a Function,
         interface: Option<(&str, InterfaceId)>,
         async_map: &mut IndexMap<String, AsyncExportInfo<'a>>,
         payload_map: &mut IndexMap<(String, usize), PayloadInfo<'a>>| {
            let expected_export_name = func.core_export_name(interface.map(|(n, _)| n));
            let (abi, func_index) = match exports.get(expected_export_name.as_ref()) {
                Some(func_index) => (AbiVariant::GuestExport, func_index),
                None => match exports.get(format!("[async]{expected_export_name}").as_str()) {
                    Some(func_index) => {
                        async_map.insert(
                            func.name.clone(),
                            AsyncExportInfo {
                                interface: interface.map(|(_, id)| id),
                                function: func,
                                start_import: None,
                                return_import: None,
                            },
                        );

                        (AbiVariant::GuestExportAsync, func_index)
                    }
                    None => bail!(
                        "module does not export required function `{}`",
                        expected_export_name
                    ),
                },
            };
            let id = types.core_function_at(*func_index);
            let ty = types[id].unwrap_func();
            validate_func(resolve, ty, func, abi)?;
            find_payloads(resolve, interface.map(|(_, id)| id), func, payload_map);

            let post_return = format!("{POST_RETURN_PREFIX}{expected_export_name}");
            if let Some(index) = exports.get(&post_return[..]) {
                let ok = post_returns.insert(post_return);
                assert!(ok);
                let id = types.core_function_at(*index);
                let ty = types[id].unwrap_func();
                validate_post_return(resolve, ty, func)?;
            }

            let callback = format!("{CALLBACK_PREFIX}{expected_export_name}");
            if let Some(index) = exports.get(&callback[..]) {
                let ok = callbacks.insert(callback);
                assert!(ok);
                let id = types.core_function_at(*index);
                let ty = types[id].unwrap_func();
                validate_callback(ty, func)?;
            }

            Ok(())
        };

    match item {
        WorldItem::Function(func) => validate(
            func,
            None,
            required_async_funcs
                .entry(format!("[export]{BARE_FUNC_MODULE_NAME}"))
                .or_default(),
            required_payload_funcs
                .entry((BARE_FUNC_MODULE_NAME.to_string(), false))
                .or_default(),
        )?,
        WorldItem::Interface {
            id: interface_id, ..
        } => {
            let interface = &resolve.interfaces[*interface_id];
            let mut async_map = IndexMap::new();
            for (_, f) in interface.functions.iter() {
                validate(
                    f,
                    Some((export_name, *interface_id)),
                    &mut async_map,
                    required_payload_funcs
                        .entry((export_name.to_string(), false))
                        .or_default(),
                )
                .with_context(|| {
                    format!("failed to validate exported interface `{export_name}`")
                })?;
            }
            let prev = required_async_funcs.insert(format!("[export]{export_name}"), async_map);
            assert!(prev.is_none());
            let mut map = IndexMap::new();
            for (name, id) in interface.types.iter() {
                if !matches!(resolve.types[*id].kind, TypeDefKind::Resource) {
                    continue;
                }
                let mut info = ResourceInfo {
                    id: *id,
                    dtor_export: None,
                    drop_import: None,
                    rep_import: None,
                    new_import: None,
                };
                let dtor = format!("{export_name}#[dtor]{name}");
                if let Some((_, name, func_idx)) = exports.get_full(dtor.as_str()) {
                    let id = types.core_function_at(*func_idx);
                    let ty = types[id].unwrap_func();
                    let expected = FuncType::new([ValType::I32], []);
                    validate_func_sig(name, &expected, ty)?;
                    info.dtor_export = Some(name.to_string());
                }
                let prev = map.insert(name.to_string(), info);
                assert!(prev.is_none());
            }
            let prev = required_resource_funcs.insert(format!("[export]{export_name}"), map);
            assert!(prev.is_none());
        }
        // not required to have anything exported in the core wasm module
        WorldItem::Type(_) => {}
    }

=======
fn match_payload_prefix(name: &str, prefix: &str) -> Option<(String, usize)> {
    let suffix = name.strip_prefix(prefix)?;
    let index = suffix.find(']')?;
    Some((
        suffix[index + 1..].to_owned(),
        suffix[..index].parse().ok()?,
    ))
}

fn get_payload_type(
    resolve: &Resolve,
    world: &World,
    (name, index): &(String, usize),
    interface: Option<InterfaceId>,
    imported: bool,
) -> Result<(Function, TypeId)> {
    let function = get_function(resolve, world, name, interface, imported)?;
    let ty = function.find_futures_and_streams(resolve)[*index];
    Ok((function, ty))
}

fn get_function(
    resolve: &Resolve,
    world: &World,
    name: &str,
    interface: Option<InterfaceId>,
    imported: bool,
) -> Result<Function> {
    let function = if let Some(id) = interface {
        resolve.interfaces[id]
            .functions
            .get(name)
            .cloned()
            .map(WorldItem::Function)
    } else if imported {
        world
            .imports
            .get(&WorldKey::Name(name.to_string()))
            .cloned()
    } else {
        world
            .exports
            .get(&WorldKey::Name(name.to_string()))
            .cloned()
    };
    let Some(WorldItem::Function(function)) = function else {
        bail!("no export `{name}` export found");
    };
    Ok(function)
}

fn validate_task_return(resolve: &Resolve, ty: &FuncType, function: &Function) -> Result<()> {
    // TODO
    _ = (resolve, ty, function);
>>>>>>> 1da8e36d
    Ok(())
}<|MERGE_RESOLUTION|>--- conflicted
+++ resolved
@@ -2630,138 +2630,6 @@
     Ok(())
 }
 
-<<<<<<< HEAD
-fn validate_exported_item<'a>(
-    resolve: &'a Resolve,
-    item: &'a WorldItem,
-    export_name: &str,
-    exports: &IndexMap<&str, u32>,
-    types: &Types,
-    post_returns: &mut IndexSet<String>,
-    callbacks: &mut IndexSet<String>,
-    required_payload_funcs: &mut IndexMap<
-        (String, bool),
-        IndexMap<(String, usize), PayloadInfo<'a>>,
-    >,
-    required_async_funcs: &mut IndexMap<String, IndexMap<String, AsyncExportInfo<'a>>>,
-    required_resource_funcs: &mut IndexMap<String, IndexMap<String, ResourceInfo>>,
-) -> Result<()> {
-    let mut validate =
-        |func: &'a Function,
-         interface: Option<(&str, InterfaceId)>,
-         async_map: &mut IndexMap<String, AsyncExportInfo<'a>>,
-         payload_map: &mut IndexMap<(String, usize), PayloadInfo<'a>>| {
-            let expected_export_name = func.core_export_name(interface.map(|(n, _)| n));
-            let (abi, func_index) = match exports.get(expected_export_name.as_ref()) {
-                Some(func_index) => (AbiVariant::GuestExport, func_index),
-                None => match exports.get(format!("[async]{expected_export_name}").as_str()) {
-                    Some(func_index) => {
-                        async_map.insert(
-                            func.name.clone(),
-                            AsyncExportInfo {
-                                interface: interface.map(|(_, id)| id),
-                                function: func,
-                                start_import: None,
-                                return_import: None,
-                            },
-                        );
-
-                        (AbiVariant::GuestExportAsync, func_index)
-                    }
-                    None => bail!(
-                        "module does not export required function `{}`",
-                        expected_export_name
-                    ),
-                },
-            };
-            let id = types.core_function_at(*func_index);
-            let ty = types[id].unwrap_func();
-            validate_func(resolve, ty, func, abi)?;
-            find_payloads(resolve, interface.map(|(_, id)| id), func, payload_map);
-
-            let post_return = format!("{POST_RETURN_PREFIX}{expected_export_name}");
-            if let Some(index) = exports.get(&post_return[..]) {
-                let ok = post_returns.insert(post_return);
-                assert!(ok);
-                let id = types.core_function_at(*index);
-                let ty = types[id].unwrap_func();
-                validate_post_return(resolve, ty, func)?;
-            }
-
-            let callback = format!("{CALLBACK_PREFIX}{expected_export_name}");
-            if let Some(index) = exports.get(&callback[..]) {
-                let ok = callbacks.insert(callback);
-                assert!(ok);
-                let id = types.core_function_at(*index);
-                let ty = types[id].unwrap_func();
-                validate_callback(ty, func)?;
-            }
-
-            Ok(())
-        };
-
-    match item {
-        WorldItem::Function(func) => validate(
-            func,
-            None,
-            required_async_funcs
-                .entry(format!("[export]{BARE_FUNC_MODULE_NAME}"))
-                .or_default(),
-            required_payload_funcs
-                .entry((BARE_FUNC_MODULE_NAME.to_string(), false))
-                .or_default(),
-        )?,
-        WorldItem::Interface {
-            id: interface_id, ..
-        } => {
-            let interface = &resolve.interfaces[*interface_id];
-            let mut async_map = IndexMap::new();
-            for (_, f) in interface.functions.iter() {
-                validate(
-                    f,
-                    Some((export_name, *interface_id)),
-                    &mut async_map,
-                    required_payload_funcs
-                        .entry((export_name.to_string(), false))
-                        .or_default(),
-                )
-                .with_context(|| {
-                    format!("failed to validate exported interface `{export_name}`")
-                })?;
-            }
-            let prev = required_async_funcs.insert(format!("[export]{export_name}"), async_map);
-            assert!(prev.is_none());
-            let mut map = IndexMap::new();
-            for (name, id) in interface.types.iter() {
-                if !matches!(resolve.types[*id].kind, TypeDefKind::Resource) {
-                    continue;
-                }
-                let mut info = ResourceInfo {
-                    id: *id,
-                    dtor_export: None,
-                    drop_import: None,
-                    rep_import: None,
-                    new_import: None,
-                };
-                let dtor = format!("{export_name}#[dtor]{name}");
-                if let Some((_, name, func_idx)) = exports.get_full(dtor.as_str()) {
-                    let id = types.core_function_at(*func_idx);
-                    let ty = types[id].unwrap_func();
-                    let expected = FuncType::new([ValType::I32], []);
-                    validate_func_sig(name, &expected, ty)?;
-                    info.dtor_export = Some(name.to_string());
-                }
-                let prev = map.insert(name.to_string(), info);
-                assert!(prev.is_none());
-            }
-            let prev = required_resource_funcs.insert(format!("[export]{export_name}"), map);
-            assert!(prev.is_none());
-        }
-        // not required to have anything exported in the core wasm module
-        WorldItem::Type(_) => {}
-    }
-
-=======
 fn match_payload_prefix(name: &str, prefix: &str) -> Option<(String, usize)> {
     let suffix = name.strip_prefix(prefix)?;
     let index = suffix.find(']')?;
@@ -2816,6 +2684,5 @@
 fn validate_task_return(resolve: &Resolve, ty: &FuncType, function: &Function) -> Result<()> {
     // TODO
     _ = (resolve, ty, function);
->>>>>>> 1da8e36d
     Ok(())
 }