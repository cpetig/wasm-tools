use crate::encoding::{Instance, Item, LibraryInfo, MainOrAdapter};
use crate::ComponentEncoder;
use anyhow::{bail, Context, Result};
use indexmap::{map::Entry, IndexMap, IndexSet};
use std::mem;
use wasm_encoder::ExportKind;
use wasmparser::names::{ComponentName, ComponentNameKind};
use wasmparser::{
    types::TypesRef, Encoding, ExternalKind, FuncType, Parser, Payload, TypeRef, ValType,
    ValidPayload, Validator,
};
use wit_parser::{
    abi::{AbiVariant, WasmSignature, WasmType},
    Function, InterfaceId, PackageName, Resolve, TypeDefKind, TypeId, WorldId, WorldItem, WorldKey,
};

fn wasm_sig_to_func_type(signature: WasmSignature) -> FuncType {
    fn from_wasm_type(ty: &WasmType) -> ValType {
        match ty {
            WasmType::I32 => ValType::I32,
            WasmType::I64 => ValType::I64,
            WasmType::F32 => ValType::F32,
            WasmType::F64 => ValType::F64,
            WasmType::Pointer => ValType::I32,
            WasmType::PointerOrI64 => ValType::I64,
            WasmType::Length => ValType::I32,
        }
    }

    FuncType::new(
        signature.params.iter().map(from_wasm_type),
        signature.results.iter().map(from_wasm_type),
    )
}

/// Metadata about a validated module and what was found internally.
///
/// This structure houses information about `imports` and `exports` to the
/// module. Each of these specialized types contains "connection" information
/// between a module's imports/exports and the WIT or component-level constructs
/// they correspond to.
#[derive(Default)]
pub struct ValidatedModule {
    /// Information about a module's imports.
    pub imports: ImportMap,

    /// Information about a module's exports.
    pub exports: ExportMap,
}

impl ValidatedModule {
    fn new(
        encoder: &ComponentEncoder,
        bytes: &[u8],
        exports: &IndexSet<WorldKey>,
        info: Option<&LibraryInfo>,
    ) -> Result<ValidatedModule> {
        let mut validator = Validator::new();
        let mut ret = ValidatedModule::default();

        for payload in Parser::new(0).parse_all(bytes) {
            let payload = payload?;
            if let ValidPayload::End(_) = validator.payload(&payload)? {
                break;
            }

<<<<<<< HEAD
pub const ASYNC_START: &str = "[async-start]";
pub const ASYNC_RETURN: &str = "[async-return]";

pub const POST_RETURN_PREFIX: &str = "cabi_post_";
pub const CALLBACK_PREFIX: &str = "[callback][async]";
=======
            let types = validator.types(0).unwrap();
>>>>>>> 6a76d04f

            match payload {
                Payload::Version { encoding, .. } if encoding != Encoding::Module => {
                    bail!("data is not a WebAssembly module");
                }
                Payload::ImportSection(s) => {
                    for import in s {
                        let import = import?;
                        ret.imports.add(import, encoder, info, types)?;
                    }
                }
                Payload::ExportSection(s) => {
                    for export in s {
                        let export = export?;
                        ret.exports.add(export, encoder, &exports, types)?;
                    }
                }
                _ => continue,
            }
        }

        ret.exports.validate(encoder, exports)?;

        Ok(ret)
    }
}

/// Metadata information about a module's imports.
///
/// This structure maintains the connection between component model "things" and
/// core wasm "things" by ensuring that all imports to the core wasm module are
/// classified by the `Import` enumeration.
#[derive(Default)]
pub struct ImportMap {
    /// The first level of the map here is the module namespace of the import
    /// and the second level of the map is the field namespace. The item is then
    /// how the import is satisfied.
    names: IndexMap<String, ImportInstance>,
}

pub enum ImportInstance {
    /// This import is satisfied by an entire instance of another
    /// adapter/module.
    Whole(MainOrAdapter),

    /// This import is satisfied by filling out each name possibly differently.
    Names(IndexMap<String, Import>),
}

/// The different kinds of items that a module or an adapter can import.
///
/// This is intended to be an exhaustive definition of what can be imported into
/// core modules within a component that wit-component supports.
#[derive(Debug, Clone)]
pub enum Import {
    /// A top-level world function, with the name provided here, is imported
    /// into the module.
    WorldFunc(WorldKey, String),

    /// An interface's function is imported into the module.
    ///
    /// The `WorldKey` here is the name of the interface in the world in
    /// question. The `InterfaceId` is the interface that was imported from and
    /// `String` is the WIT name of the function.
    InterfaceFunc(WorldKey, InterfaceId, String),

    /// An imported resource's destructor is imported.
    ///
    /// The key provided indicates whether it's for the top-level types of the
    /// world (`None`) or an interface (`Some` with the name of the interface).
    /// The `TypeId` is what resource is being dropped.
    ImportedResourceDrop(WorldKey, Option<InterfaceId>, TypeId),

    /// A `canon resource.drop` intrinsic for an exported item is being
    /// imported.
    ///
    /// This lists the key of the interface that's exporting the resource plus
    /// the id within that interface.
    ExportedResourceDrop(WorldKey, TypeId),

<<<<<<< HEAD
    pub required_async_funcs: IndexMap<String, IndexMap<String, AsyncExportInfo<'a>>>,

    pub required_payload_funcs:
        IndexMap<(String, bool), IndexMap<(String, usize), PayloadInfo<'a>>>,

    pub needs_error_drop: bool,
    pub needs_task_wait: bool,

    /// Whether or not this module exported a linear memory.
    pub has_memory: bool,
=======
    /// A `canon resource.new` intrinsic for an exported item is being
    /// imported.
    ///
    /// This lists the key of the interface that's exporting the resource plus
    /// the id within that interface.
    ExportedResourceNew(WorldKey, TypeId),
>>>>>>> 6a76d04f

    /// A `canon resource.rep` intrinsic for an exported item is being
    /// imported.
    ///
    /// This lists the key of the interface that's exporting the resource plus
    /// the id within that interface.
    ExportedResourceRep(WorldKey, TypeId),

    /// An export of an adapter is being imported with the specified type.
    ///
    /// This is used for when the main module imports an adapter function. The
    /// adapter name and function name match the module's own import, and the
    /// type must match that listed here.
    AdapterExport(FuncType),

    /// An adapter is importing the memory of the main module.
    ///
    /// (should be combined with `MainModuleExport` below one day)
    MainModuleMemory,

    /// An adapter is importing an arbitrary item from the main module.
    MainModuleExport { name: String, kind: ExportKind },

<<<<<<< HEAD
    /// Callback functions annotated with `[callback]*` in their function
    /// name.
    pub callbacks: IndexSet<String>,
    
    /// Exported function like `_initialize` which needs to be run after
    /// everything else has been instantiated.
    pub initialize: Option<&'a str>,
=======
    /// An arbitrary item from either the main module or an adapter is being
    /// imported.
    ///
    /// (should probably subsume `MainModule*` and maybe `AdapterExport` above
    /// one day.
    Item(Item),
>>>>>>> 6a76d04f
}

impl ImportMap {
    /// Returns whether the top-level world function `func` is imported.
    pub fn uses_toplevel_func(&self, func: &str) -> bool {
        self.imports().any(|(_, _, item)| match item {
            Import::WorldFunc(_, name) => func == name,
            _ => false,
        })
    }

    /// Returns whether the interface function specified is imported.
    pub fn uses_interface_func(&self, interface: InterfaceId, func: &str) -> bool {
        self.imports().any(|(_, _, import)| match import {
            Import::InterfaceFunc(_, id, name) => *id == interface && name == func,
            _ => false,
        })
    }

<<<<<<< HEAD
pub struct AsyncExportInfo<'a> {
    pub interface: Option<InterfaceId>,
    pub function: &'a Function,
    pub start_import: Option<String>,
    pub return_import: Option<String>,
}

pub struct PayloadInfo<'a> {
    pub interface: Option<InterfaceId>,
    pub function: &'a Function,
    pub ty: TypeId,
    pub future_new: Option<String>,
    pub future_send: Option<String>,
    pub future_receive: Option<String>,
    pub future_drop_sender: Option<String>,
    pub future_drop_receiver: Option<String>,
    pub stream_new: Option<String>,
    pub stream_send: Option<String>,
    pub stream_receive: Option<String>,
    pub stream_drop_sender: Option<String>,
    pub stream_drop_receiver: Option<String>,
}

/// This function validates the following:
///
/// * The `bytes` represent a valid core WebAssembly module.
/// * The module's imports are all satisfied by the given `imports` interfaces
///   or the `adapters` set.
/// * The given default and exported interfaces are satisfied by the module's
///   exports.
///
/// The `ValidatedModule` return value contains the metadata which describes the
/// input module on success. This is then further used to generate a component
/// for this module.
pub fn validate_module<'a>(
    bytes: &'a [u8],
    metadata: &'a Bindgen,
    exports: &IndexSet<WorldKey>,
    adapters: &IndexSet<&str>,
) -> Result<ValidatedModule<'a>> {
    let mut validator = Validator::new();
    let mut types = None;
    let mut import_funcs = IndexMap::new();
    let mut export_funcs = IndexMap::new();
    let mut ret = ValidatedModule {
        required_imports: Default::default(),
        adapters_required: Default::default(),
        needs_error_drop: false,
        needs_task_wait: false,
        has_memory: false,
        realloc: None,
        adapter_realloc: None,
        metadata: &metadata.metadata,
        required_async_funcs: Default::default(),
        required_resource_funcs: Default::default(),
        required_payload_funcs: Default::default(),
        post_returns: Default::default(),
        callbacks: Default::default(),
        initialize: None,
    };

    for payload in Parser::new(0).parse_all(bytes) {
        let payload = payload?;
        if let ValidPayload::End(tys) = validator.payload(&payload)? {
            types = Some(tys);
            break;
        }

        match payload {
            Payload::Version { encoding, .. } if encoding != Encoding::Module => {
                bail!("data is not a WebAssembly module");
=======
    /// Returns whether the specified resource's drop method is needed to import.
    pub fn uses_imported_resource_drop(&self, resource: TypeId) -> bool {
        self.imports().any(|(_, _, import)| match import {
            Import::ImportedResourceDrop(_, _, id) => resource == *id,
            _ => false,
        })
    }

    /// Returns the list of items that the adapter named `name` must export.
    pub fn required_from_adapter(&self, name: &str) -> IndexMap<String, FuncType> {
        let names = match self.names.get(name) {
            Some(ImportInstance::Names(names)) => names,
            _ => return IndexMap::new(),
        };
        names
            .iter()
            .map(|(name, import)| {
                (
                    name.clone(),
                    match import {
                        Import::AdapterExport(ty) => ty.clone(),
                        _ => unreachable!(),
                    },
                )
            })
            .collect()
    }

    /// Returns an iterator over all individual imports registered in this map.
    ///
    /// Note that this doesn't iterate over the "whole instance" imports.
    pub fn imports(&self) -> impl Iterator<Item = (&str, &str, &Import)> + '_ {
        self.names
            .iter()
            .filter_map(|(module, m)| match m {
                ImportInstance::Names(names) => Some((module, names)),
                ImportInstance::Whole(_) => None,
            })
            .flat_map(|(module, m)| {
                m.iter()
                    .map(move |(field, import)| (module.as_str(), field.as_str(), import))
            })
    }

    /// Returns the map for how all imports must be satisfied.
    pub fn modules(&self) -> &IndexMap<String, ImportInstance> {
        &self.names
    }

    /// Helper function used during validation to build up this `ImportMap`.
    fn add(
        &mut self,
        import: wasmparser::Import<'_>,
        encoder: &ComponentEncoder,
        library_info: Option<&LibraryInfo>,
        types: TypesRef<'_>,
    ) -> Result<()> {
        if self.classify_import_with_library(import, library_info)? {
            return Ok(());
        }
        let item = self.classify(import, encoder, types).with_context(|| {
            format!(
                "failed to resolve import `{}::{}`",
                import.module, import.name,
            )
        })?;
        self.insert_import(import, item)
    }

    fn classify(
        &self,
        import: wasmparser::Import<'_>,
        encoder: &ComponentEncoder,
        types: TypesRef<'_>,
    ) -> Result<Import> {
        // Special-case the main module's memory imported into adapters which
        // currently with `wasm-ld` is not easily configurable.
        if import.module == "env" && import.name == "memory" {
            return Ok(Import::MainModuleMemory);
        }

        // Special-case imports from the main module into adapters.
        if import.module == "__main_module__" {
            return Ok(Import::MainModuleExport {
                name: import.name.to_string(),
                kind: match import.ty {
                    TypeRef::Func(_) => ExportKind::Func,
                    TypeRef::Table(_) => ExportKind::Table,
                    TypeRef::Memory(_) => ExportKind::Memory,
                    TypeRef::Global(_) => ExportKind::Global,
                    TypeRef::Tag(_) => ExportKind::Tag,
                },
            });
        }

        let ty_index = match import.ty {
            TypeRef::Func(ty) => ty,
            _ => bail!("module is only allowed to import functions"),
        };
        let ty = types[types.core_type_at_in_module(ty_index)].unwrap_func();

        // Handle main module imports that match known adapters and set it up as
        // an import of an adapter export.
        if encoder.adapters.contains_key(import.module) {
            return Ok(Import::AdapterExport(ty.clone()));
        }

        let (module, names) = match import.module.strip_prefix("cm32p2") {
            Some(suffix) => (suffix, STANDARD),
            None if encoder.reject_legacy_names => (import.module, STANDARD),
            None => (import.module, LEGACY),
        };
        self.classify_component_model_import(module, import.name, encoder, ty, names)
    }

    /// Attempts to classify the import `{module}::{name}` with the rules
    /// specified in WebAssembly/component-model#378
    fn classify_component_model_import(
        &self,
        module: &str,
        name: &str,
        encoder: &ComponentEncoder,
        ty: &FuncType,
        names: &dyn NameMangling,
    ) -> Result<Import> {
        let resolve = &encoder.metadata.resolve;
        let world_id = encoder.metadata.world;
        let world = &resolve.worlds[world_id];

        if module == names.import_root() {
            let key = WorldKey::Name(name.to_string());
            if let Some(WorldItem::Function(func)) = world.imports.get(&key) {
                validate_func(resolve, ty, func, AbiVariant::GuestImport)?;
                return Ok(Import::WorldFunc(key, func.name.clone()));
>>>>>>> 6a76d04f
            }

            let get_resource = resource_test_for_world(resolve, world_id);
            if let Some(resource) = names.resource_drop_name(name) {
                if let Some(id) = get_resource(resource) {
                    let expected = FuncType::new([ValType::I32], []);
                    validate_func_sig(name, &expected, ty)?;
                    return Ok(Import::ImportedResourceDrop(key, None, id));
                }
            }

            match world.imports.get(&key) {
                Some(_) => bail!("expected world top-level import `{name}` to be a function"),
                None => bail!("no top-level imported function `{name}` specified"),
            }
        }

<<<<<<< HEAD
    let types = types.unwrap();
    let world = &metadata.resolve.worlds[metadata.world];
    let mut exported_resource_and_async_funcs = Vec::new();
    let mut payload_funcs = Vec::new();

    for (name, funcs) in &import_funcs {
        // An empty module name is indicative of the top-level import namespace,
        // so look for top-level functions here.
        if *name == BARE_FUNC_MODULE_NAME {
            let Imports {
                required,
                needs_error_drop,
                needs_task_wait,
            } = validate_imports_top_level(&metadata.resolve, metadata.world, funcs, &types)?;
            ret.needs_error_drop = needs_error_drop;
            ret.needs_task_wait = needs_task_wait;
            if !(required.funcs.is_empty() && required.resources.is_empty()) {
                let prev = ret.required_imports.insert(BARE_FUNC_MODULE_NAME, required);
                assert!(prev.is_none());
            }
            continue;
        }

        if let Some(interface_name) = name.strip_prefix("[export]") {
            exported_resource_and_async_funcs.push((name, interface_name, &import_funcs[name]));
            continue;
        }

        if let Some((interface_name, imported)) = name
            .strip_prefix("[import-payload]")
            .map(|v| (v, true))
            .or_else(|| name.strip_prefix("[export-payload]").map(|v| (v, false)))
        {
            payload_funcs.push((name, imported, interface_name, &import_funcs[name]));
            continue;
=======
        let interface = match module.strip_prefix(names.import_non_root_prefix()) {
            Some(name) => name,
            None => bail!("unknown or invalid component model import syntax"),
        };

        if let Some(interface) = interface.strip_prefix(names.import_exported_intrinsic_prefix()) {
            let (key, id) = names.module_to_interface(interface, resolve, &world.exports)?;

            let get_resource = resource_test_for_interface(resolve, id);
            if let Some(name) = names.resource_drop_name(name) {
                if let Some(id) = get_resource(name) {
                    let expected = FuncType::new([ValType::I32], []);
                    validate_func_sig(name, &expected, ty)?;
                    return Ok(Import::ExportedResourceDrop(key, id));
                }
            }
            if let Some(name) = names.resource_new_name(name) {
                if let Some(id) = get_resource(name) {
                    let expected = FuncType::new([ValType::I32], [ValType::I32]);
                    validate_func_sig(name, &expected, ty)?;
                    return Ok(Import::ExportedResourceNew(key, id));
                }
            }
            if let Some(name) = names.resource_rep_name(name) {
                if let Some(id) = get_resource(name) {
                    let expected = FuncType::new([ValType::I32], [ValType::I32]);
                    validate_func_sig(name, &expected, ty)?;
                    return Ok(Import::ExportedResourceRep(key, id));
                }
            }
            bail!("unknown function `{name}`")
>>>>>>> 6a76d04f
        }

        let (key, id) = names.module_to_interface(interface, resolve, &world.imports)?;
        let interface = &resolve.interfaces[id];
        let get_resource = resource_test_for_interface(resolve, id);
        if let Some(f) = interface.functions.get(name) {
            validate_func(resolve, ty, f, AbiVariant::GuestImport).with_context(|| {
                let name = resolve.name_world_key(&key);
                format!("failed to validate import interface `{name}`")
            })?;
            return Ok(Import::InterfaceFunc(key, id, f.name.clone()));
        } else if let Some(resource) = names.resource_drop_name(name) {
            if let Some(resource) = get_resource(resource) {
                let expected = FuncType::new([ValType::I32], []);
                validate_func_sig(name, &expected, ty)?;
                return Ok(Import::ImportedResourceDrop(key, Some(id), resource));
            }
<<<<<<< HEAD
        } else {
            match world.imports.get(&world_key(&metadata.resolve, name)) {
                Some(WorldItem::Interface { id: interface, .. }) => {
                    let required = validate_imported_interface(
                        &metadata.resolve,
                        *interface,
                        name,
                        funcs,
                        &types,
                        &mut ret.required_payload_funcs,
                    )
                    .with_context(|| format!("failed to validate import interface `{name}`"))?;
                    let prev = ret.required_imports.insert(name, required);
                    assert!(prev.is_none());
=======
        }
        bail!(
            "import interface `{module}` is missing function \
             `{name}` that is required by the module",
        )
    }

    fn classify_import_with_library(
        &mut self,
        import: wasmparser::Import<'_>,
        library_info: Option<&LibraryInfo>,
    ) -> Result<bool> {
        let info = match library_info {
            Some(info) => info,
            None => return Ok(false),
        };
        let Some((_, instance)) = info
            .arguments
            .iter()
            .find(|(name, _items)| *name == import.module)
        else {
            return Ok(false);
        };
        match instance {
            Instance::MainOrAdapter(module) => match self.names.get(import.module) {
                Some(ImportInstance::Whole(which)) => {
                    if which != module {
                        bail!("different whole modules imported under the same name");
                    }
                }
                Some(ImportInstance::Names(_)) => {
                    bail!("cannot mix individual imports and whole module imports")
>>>>>>> 6a76d04f
                }
                None => {
                    let instance = ImportInstance::Whole(module.clone());
                    self.names.insert(import.module.to_string(), instance);
                }
            },
            Instance::Items(items) => {
                let Some(item) = items.iter().find(|i| i.alias == import.name) else {
                    return Ok(false);
                };
                self.insert_import(import, Import::Item(item.clone()))?;
            }
        }
        Ok(true)
    }

<<<<<<< HEAD
    for name in exports {
        validate_exported_item(
            &metadata.resolve,
            &world.exports[name],
            &metadata.resolve.name_world_key(name),
            &export_funcs,
            &types,
            &mut ret.post_returns,
            &mut ret.callbacks,
            &mut ret.required_payload_funcs,
            &mut ret.required_async_funcs,
            &mut ret.required_resource_funcs,
        )?;
    }

    for (name, interface_name, funcs) in exported_resource_and_async_funcs {
        let world_key = world_key(&metadata.resolve, interface_name);
        match world.exports.get(&world_key) {
            Some(WorldItem::Interface { id, .. }) => {
                validate_exported_interface_resource_and_async_imports(
                    &metadata.resolve,
                    *id,
                    name,
                    funcs,
                    &types,
                    &mut ret.required_async_funcs,
                    &mut ret.required_resource_funcs,
                )?;
=======
    fn insert_import(&mut self, import: wasmparser::Import<'_>, item: Import) -> Result<()> {
        let entry = self
            .names
            .entry(import.module.to_string())
            .or_insert(ImportInstance::Names(IndexMap::default()));
        let names = match entry {
            ImportInstance::Names(names) => names,
            _ => bail!("cannot mix individual imports with module imports"),
        };
        let entry = match names.entry(import.name.to_string()) {
            Entry::Occupied(_) => {
                bail!(
                    "module has duplicate import for `{}::{}`",
                    import.module,
                    import.name
                );
>>>>>>> 6a76d04f
            }
            Entry::Vacant(v) => v,
        };
        log::trace!(
            "classifying import `{}::{} as {item:?}",
            import.module,
            import.name
        );
        entry.insert(item);
        Ok(())
    }
}

<<<<<<< HEAD
    for (name, imported, interface_name, funcs) in payload_funcs {
        let world_key = world_key(&metadata.resolve, interface_name);
        let (item, direction) = if imported {
            (world.imports.get(&world_key), "imported")
        } else {
            (world.exports.get(&world_key), "exported")
        };
        match item {
            Some(WorldItem::Interface { id, .. }) => {
                validate_payload_imports(
                    &metadata.resolve,
                    *id,
                    name,
                    imported,
                    funcs,
                    &types,
                    &mut ret.required_payload_funcs,
                )?;
            }
            _ => bail!("import from `{name}` does not correspond to {direction} interface"),
        }
    }

    Ok(ret)
}

fn validate_exported_interface_resource_and_async_imports<'a, 'b>(
    resolve: &'b Resolve,
    interface: InterfaceId,
    import_module: &str,
    funcs: &IndexMap<&'a str, u32>,
    types: &Types,
    required_async_funcs: &mut IndexMap<String, IndexMap<String, AsyncExportInfo<'b>>>,
    required_resource_funcs: &mut IndexMap<String, IndexMap<String, ResourceInfo>>,
) -> Result<()> {
    let is_resource = |name: &str| match resolve.interfaces[interface].types.get(name) {
        Some(ty) => matches!(resolve.types[*ty].kind, TypeDefKind::Resource),
        None => false,
    };
    let mut async_module = required_async_funcs.get_mut(import_module);
    for (func_name, ty) in funcs {
        if let Some(ref mut info) = async_module {
            if let Some(function_name) = func_name.strip_prefix(ASYNC_START) {
                info[function_name].start_import = Some(func_name.to_string());
                continue;
            }
            if let Some(function_name) = func_name.strip_prefix(ASYNC_RETURN) {
                info[function_name].return_import = Some(func_name.to_string());
                continue;
            }
        }

        if valid_exported_resource_func(func_name, *ty, types, is_resource)?.is_none() {
            bail!("import of `{func_name}` is not a valid resource or async function");
        }
        let info = required_resource_funcs.get_mut(import_module).unwrap();
        if let Some(resource_name) = func_name.strip_prefix(RESOURCE_DROP) {
            info[resource_name].drop_import = Some(func_name.to_string());
            continue;
        }
        if let Some(resource_name) = func_name.strip_prefix(RESOURCE_NEW) {
            info[resource_name].new_import = Some(func_name.to_string());
            continue;
        }
        if let Some(resource_name) = func_name.strip_prefix(RESOURCE_REP) {
            info[resource_name].rep_import = Some(func_name.to_string());
            continue;
        }
=======
/// Dual of `ImportMap` except describes the exports of a module instead of the
/// imports.
#[derive(Default)]
pub struct ExportMap {
    names: IndexMap<String, Export>,
    raw_exports: IndexMap<String, FuncType>,
}

/// All possible (known) exports from a core wasm module that are recognized and
/// handled during the componentization process.
#[derive(Debug)]
pub enum Export {
    /// An export of a top-level function of a world, where the world function
    /// is named here.
    WorldFunc(String),
>>>>>>> 6a76d04f

    /// A post-return for a top-level function of a world.
    WorldFuncPostReturn(WorldKey),

<<<<<<< HEAD
fn match_payload_prefix(name: &str, prefix: &str) -> Option<(String, usize)> {
    let suffix = name.strip_prefix(prefix)?;
    let index = suffix.find(']')?;
    Some((
        suffix[index + 1..].to_owned(),
        suffix[..index].parse().ok()?,
    ))
}

fn validate_payload_imports<'a, 'b>(
    _resolve: &'b Resolve,
    _interface: InterfaceId,
    module: &str,
    import: bool,
    funcs: &IndexMap<&'a str, u32>,
    _types: &Types,
    required_payload_funcs: &mut IndexMap<
        (String, bool),
        IndexMap<(String, usize), PayloadInfo<'b>>,
    >,
) -> Result<()> {
    // TODO: Verify that the core wasm function signatures match what we expect for each function found below.
    // Presumably any issues will be caught anyway when the final component is validated, but it would be best to
    // catch them early.
    let module = module
        .strip_prefix(if import {
            "[import-payload]"
        } else {
            "[export-payload]"
        })
        .unwrap();
    let info = &mut required_payload_funcs[&(module.to_owned(), import)];
    for (orig_func_name, _ty) in funcs {
        let func_name = orig_func_name
            .strip_prefix("[async]")
            .unwrap_or(orig_func_name);
        if let Some(key) = match_payload_prefix(func_name, "[future-new-") {
            info[&key].future_new = Some(orig_func_name.to_string());
        } else if let Some(key) = match_payload_prefix(func_name, "[future-send-") {
            info[&key].future_send = Some(orig_func_name.to_string());
        } else if let Some(key) = match_payload_prefix(func_name, "[future-receive-") {
            info[&key].future_receive = Some(orig_func_name.to_string());
        } else if let Some(key) = match_payload_prefix(func_name, "[future-drop-sender-") {
            info[&key].future_drop_sender = Some(orig_func_name.to_string());
        } else if let Some(key) = match_payload_prefix(func_name, "[future-drop-receiver-") {
            info[&key].future_drop_receiver = Some(orig_func_name.to_string());
        } else if let Some(key) = match_payload_prefix(func_name, "[stream-new-") {
            info[&key].stream_new = Some(orig_func_name.to_string());
        } else if let Some(key) = match_payload_prefix(func_name, "[stream-send-") {
            info[&key].stream_send = Some(orig_func_name.to_string());
        } else if let Some(key) = match_payload_prefix(func_name, "[stream-receive-") {
            info[&key].stream_receive = Some(orig_func_name.to_string());
        } else if let Some(key) = match_payload_prefix(func_name, "[stream-drop-sender-") {
            info[&key].stream_drop_sender = Some(orig_func_name.to_string());
        } else if let Some(key) = match_payload_prefix(func_name, "[stream-drop-receiver-") {
            info[&key].stream_drop_receiver = Some(orig_func_name.to_string());
        } else {
            bail!("unrecognized payload import: {orig_func_name}");
        }
    }
    Ok(())
}

/// Validation information from an "adapter module" which is distinct from a
/// "main module" validated above.
///
/// This is created by the `validate_adapter_module` function.
pub struct ValidatedAdapter<'a> {
    /// If specified this is the list of required imports from the original set
    /// of possible imports along with the set of functions required from each
    /// imported interface.
    pub required_imports: IndexMap<String, RequiredImports>,

    /// Resource-related functions required and imported which work over
    /// exported resources from the final component.
    ///
    /// Note that this is disjoint from `required_imports` which handles
    /// imported resources and this is only for exported resources. Exported
    /// resources still require intrinsics to be imported into the core module
    /// itself.
    pub required_resource_funcs: IndexMap<String, IndexMap<String, ResourceInfo>>,

    pub required_async_funcs: IndexMap<String, IndexMap<String, AsyncExportInfo<'a>>>,

    pub required_payload_funcs:
        IndexMap<(String, bool), IndexMap<(String, usize), PayloadInfo<'a>>>,

    pub needs_error_drop: bool,
    pub needs_task_wait: bool,

    /// This is the module and field name of the memory import, if one is
    /// specified.
    ///
    /// Due to LLVM codegen this is typically `env::memory` as a totally separate
    /// import from the `required_import` above.
    pub needs_memory: Option<(String, String)>,
=======
    /// An export of a function in an interface.
    InterfaceFunc(InterfaceId, String),

    /// A post-return for the above function.
    InterfaceFuncPostReturn(WorldKey, String),

    /// A destructor for an exported resource.
    ResourceDtor(TypeId),

    /// Memory, typically for an adapter.
    Memory,
>>>>>>> 6a76d04f

    /// `cabi_realloc`
    GeneralPurposeRealloc,

    /// `cabi_export_realloc`
    GeneralPurposeExportRealloc,

    /// `cabi_import_realloc`
    GeneralPurposeImportRealloc,

    /// `_initialize`
    Initialize,

<<<<<<< HEAD
    /// Post-return functions annotated with `cabi_post_*` in their function
    /// name.
    pub post_returns: IndexSet<String>,

    /// Callback functions annotated with `[callback]*` in their function
    /// name.
    pub callbacks: IndexSet<String>,
}

/// This function will validate the `bytes` provided as a wasm adapter module.
/// Notably this will validate the wasm module itself in addition to ensuring
/// that it has the "shape" of an adapter module. Current constraints are:
///
/// * The adapter module can import only one memory
/// * The adapter module can only import from the name of `interface` specified,
///   and all function imports must match the `required` types which correspond
///   to the lowered types of the functions in `interface`.
///
/// The wasm module passed into this function is the output of the GC pass of an
/// adapter module's original source. This means that the adapter module is
/// already minimized and this is a double-check that the minimization pass
/// didn't accidentally break the wasm module.
///
/// If `is_library` is true, we waive some of the constraints described above,
/// allowing the module to import tables and globals, as well as import
/// functions at the world level, not just at the interface level.
pub fn validate_adapter_module<'a>(
    bytes: &[u8],
    resolve: &'a Resolve,
    world: WorldId,
    metadata: &'a ModuleMetadata,
    required_by_import: Option<&IndexMap<&str, FuncType>>,
    exports: &IndexSet<WorldKey>,
    is_library: bool,
    adapters: &IndexSet<&str>,
) -> Result<ValidatedAdapter<'a>> {
    let mut validator = Validator::new();
    let mut import_funcs = IndexMap::new();
    let mut export_funcs = IndexMap::new();
    let mut types = None;
    let mut funcs = Vec::new();
    let mut ret = ValidatedAdapter {
        required_imports: Default::default(),
        required_resource_funcs: Default::default(),
        required_async_funcs: Default::default(),
        required_payload_funcs: Default::default(),
        needs_error_drop: false,
        needs_task_wait: false,
        needs_memory: None,
        needs_core_exports: Default::default(),
        import_realloc: None,
        export_realloc: None,
        metadata,
        post_returns: Default::default(),
        callbacks: Default::default(),
    };

    let mut cabi_realloc = None;
    for payload in Parser::new(0).parse_all(bytes) {
        let payload = payload?;
        match validator.payload(&payload)? {
            ValidPayload::End(tys) => {
                types = Some(tys);
                break;
            }
            ValidPayload::Func(validator, body) => {
                funcs.push((validator, body));
            }
            _ => {}
=======
    /// `cabi_realloc_adapter`
    ReallocForAdapter,
}

impl ExportMap {
    fn add(
        &mut self,
        export: wasmparser::Export<'_>,
        encoder: &ComponentEncoder,
        exports: &IndexSet<WorldKey>,
        types: TypesRef<'_>,
    ) -> Result<()> {
        if let Some(item) = self.classify(export, encoder, exports, types)? {
            log::debug!("classifying export `{}` as {item:?}", export.name);
            let prev = self.names.insert(export.name.to_string(), item);
            assert!(prev.is_none());
>>>>>>> 6a76d04f
        }
        Ok(())
    }

    fn classify(
        &mut self,
        export: wasmparser::Export<'_>,
        encoder: &ComponentEncoder,
        exports: &IndexSet<WorldKey>,
        types: TypesRef<'_>,
    ) -> Result<Option<Export>> {
        match export.kind {
            ExternalKind::Func => {
                let ty = types[types.core_function_at(export.index)].unwrap_func();
                self.raw_exports.insert(export.name.to_string(), ty.clone());
            }
            _ => {}
        }

        // Handle a few special-cased names first.
        if export.name == "canonical_abi_realloc" {
            return Ok(Some(Export::GeneralPurposeRealloc));
        } else if export.name == "cabi_import_realloc" {
            return Ok(Some(Export::GeneralPurposeImportRealloc));
        } else if export.name == "cabi_export_realloc" {
            return Ok(Some(Export::GeneralPurposeExportRealloc));
        } else if export.name == "cabi_realloc_adapter" {
            return Ok(Some(Export::ReallocForAdapter));
        }

        let (name, names) = match export.name.strip_prefix("cm32p2") {
            Some(name) => (name, STANDARD),
            None if encoder.reject_legacy_names => return Ok(None),
            None => (export.name, LEGACY),
        };
        if let Some(export) = self
            .classify_component_export(names, name, &export, encoder, exports, types)
            .with_context(|| format!("failed to classify export `{}`", export.name))?
        {
            return Ok(Some(export));
        }
        log::debug!("unknown export `{}`", export.name);
        Ok(None)
    }

    fn classify_component_export(
        &mut self,
        names: &dyn NameMangling,
        name: &str,
        export: &wasmparser::Export<'_>,
        encoder: &ComponentEncoder,
        exports: &IndexSet<WorldKey>,
        types: TypesRef<'_>,
    ) -> Result<Option<Export>> {
        let resolve = &encoder.metadata.resolve;
        let world = encoder.metadata.world;
        match export.kind {
            ExternalKind::Func => {}
            ExternalKind::Memory => {
                if name == names.export_memory() {
                    return Ok(Some(Export::Memory));
                }
                return Ok(None);
            }
            _ => return Ok(None),
        }
        let ty = types[types.core_function_at(export.index)].unwrap_func();

        // Handle a few special-cased names first.
        if name == names.export_realloc() {
            let expected = FuncType::new([ValType::I32; 4], [ValType::I32]);
            validate_func_sig(name, &expected, ty)?;
            return Ok(Some(Export::GeneralPurposeRealloc));
        } else if name == names.export_initialize() {
            let expected = FuncType::new([], []);
            validate_func_sig(name, &expected, ty)?;
            return Ok(Some(Export::Initialize));
        }

        // Try to match this to a known WIT export that `exports` allows.
        if let Some((key, id, f)) = names.match_wit_export(name, resolve, world, exports) {
            validate_func(resolve, ty, f, AbiVariant::GuestExport).with_context(|| {
                let key = resolve.name_world_key(key);
                format!("failed to validate export for `{key}`")
            })?;
            match id {
                Some(id) => {
                    return Ok(Some(Export::InterfaceFunc(id, f.name.clone())));
                }
                None => {
                    return Ok(Some(Export::WorldFunc(f.name.clone())));
                }
            }
        }

        // See if this is a post-return for any known WIT export.
        if let Some(remaining) = names.strip_post_return(name) {
            if let Some((key, id, f)) = names.match_wit_export(remaining, resolve, world, exports) {
                validate_post_return(resolve, ty, f).with_context(|| {
                    let key = resolve.name_world_key(key);
                    format!("failed to validate export for `{key}`")
                })?;
                match id {
                    Some(_id) => {
                        return Ok(Some(Export::InterfaceFuncPostReturn(
                            key.clone(),
                            f.name.clone(),
                        )));
                    }
                    None => {
                        return Ok(Some(Export::WorldFuncPostReturn(key.clone())));
                    }
                }
            }
        }

        // And, finally, see if it matches a known destructor.
        if let Some(dtor) = names.match_wit_resource_dtor(name, resolve, world, exports) {
            let expected = FuncType::new([ValType::I32], []);
            validate_func_sig(export.name, &expected, ty)?;
            return Ok(Some(Export::ResourceDtor(dtor)));
        }

        Ok(None)
    }

    /// Returns the name of the post-return export, if any, for the `interface`
    /// and `func` combo.
    pub fn post_return(&self, key: &WorldKey, func: &Function) -> Option<&str> {
        self.find(|m| match m {
            Export::WorldFuncPostReturn(k) => k == key,
            Export::InterfaceFuncPostReturn(k, f) => k == key && func.name == *f,
            _ => false,
        })
    }

    /// Returns the realloc that the exported function `interface` and `func`
    /// are using.
    pub fn export_realloc_for(&self, key: &WorldKey, func: &Function) -> Option<&str> {
        // TODO: This realloc detection should probably be improved with
        // some sort of scheme to have per-function reallocs like
        // `cabi_realloc_{name}` or something like that.
        let _ = (key, func);

        if let Some(name) = self.find(|m| matches!(m, Export::GeneralPurposeExportRealloc)) {
            return Some(name);
        }
        self.general_purpose_realloc()
    }

<<<<<<< HEAD
    let types = types.unwrap();
    let mut exported_resource_and_async_funcs = Vec::new();
    let mut payload_funcs = Vec::new();

    for (name, funcs) in &import_funcs {
        if *name == MAIN_MODULE_IMPORT_NAME {
            ret.needs_core_exports
                .extend(funcs.iter().map(|(name, _ty)| name.to_string()));
            continue;
=======
    /// Returns the realloc that the imported function `interface` and `func`
    /// are using.
    pub fn import_realloc_for(&self, interface: Option<InterfaceId>, func: &str) -> Option<&str> {
        // TODO: This realloc detection should probably be improved with
        // some sort of scheme to have per-function reallocs like
        // `cabi_realloc_{name}` or something like that.
        let _ = (interface, func);

        if let Some(name) = self.find(|m| matches!(m, Export::GeneralPurposeImportRealloc)) {
            return Some(name);
>>>>>>> 6a76d04f
        }
        self.general_purpose_realloc()
    }

<<<<<<< HEAD
        // An empty module name is indicative of the top-level import namespace,
        // so look for top-level functions here.
        if *name == BARE_FUNC_MODULE_NAME {
            let Imports {
                required,
                needs_error_drop,
                needs_task_wait,
            } = validate_imports_top_level(resolve, world, funcs, &types)?;
            ret.needs_error_drop = needs_error_drop;
            ret.needs_task_wait = needs_task_wait;
            if !(required.funcs.is_empty() && required.resources.is_empty()) {
                let prev = ret
                    .required_imports
                    .insert(BARE_FUNC_MODULE_NAME.to_string(), required);
                assert!(prev.is_none());
            }
            continue;
=======
    /// Returns the realloc that the main module is exporting into the adapter.
    pub fn realloc_to_import_into_adapter(&self) -> Option<&str> {
        if let Some(name) = self.find(|m| matches!(m, Export::ReallocForAdapter)) {
            return Some(name);
>>>>>>> 6a76d04f
        }
        self.general_purpose_realloc()
    }

<<<<<<< HEAD
        if let Some(interface_name) = name.strip_prefix("[export]") {
            exported_resource_and_async_funcs.push((name, interface_name, &import_funcs[name]));
            continue;
        }

        if let Some((interface_name, imported)) = name
            .strip_prefix("[import-payload]")
            .map(|v| (v, true))
            .or_else(|| name.strip_prefix("[export-payload]").map(|v| (v, false)))
        {
            payload_funcs.push((name, imported, interface_name, &import_funcs[name]));
            continue;
        }

        if !(is_library && adapters.contains(name)) {
            match resolve.worlds[world].imports.get(&world_key(resolve, name)) {
                Some(WorldItem::Interface { id: interface, .. }) => {
                    let required = validate_imported_interface(
                        resolve,
                        *interface,
                        name,
                        funcs,
                        &types,
                        &mut ret.required_payload_funcs,
                    )
                    .with_context(|| format!("failed to validate import interface `{name}`"))?;
                    let prev = ret.required_imports.insert(name.to_string(), required);
                    assert!(prev.is_none());
=======
    fn general_purpose_realloc(&self) -> Option<&str> {
        self.find(|m| matches!(m, Export::GeneralPurposeRealloc))
    }

    /// Returns the memory, if exported, for this module.
    pub fn memory(&self) -> Option<&str> {
        self.find(|m| matches!(m, Export::Memory))
    }

    /// Returns the `_initialize` intrinsic, if exported, for this module.
    pub fn initialize(&self) -> Option<&str> {
        self.find(|m| matches!(m, Export::Initialize))
    }

    /// Returns destructor for the exported resource `ty`, if it was listed.
    pub fn resource_dtor(&self, ty: TypeId) -> Option<&str> {
        self.find(|m| match m {
            Export::ResourceDtor(t) => *t == ty,
            _ => false,
        })
    }

    /// NB: this is a linear search and if that's ever a problem this should
    /// build up an inverse map during construction to accelerate it.
    fn find(&self, f: impl Fn(&Export) -> bool) -> Option<&str> {
        let (name, _) = self.names.iter().filter(|(_, m)| f(m)).next()?;
        Some(name)
    }

    /// Iterates over all exports of this module.
    pub fn iter(&self) -> impl Iterator<Item = (&str, &Export)> + '_ {
        self.names.iter().map(|(n, e)| (n.as_str(), e))
    }

    fn validate(&self, encoder: &ComponentEncoder, exports: &IndexSet<WorldKey>) -> Result<()> {
        let resolve = &encoder.metadata.resolve;
        let world = encoder.metadata.world;
        // Multi-memory isn't supported because otherwise we don't know what
        // memory to put things in.
        if self
            .names
            .values()
            .filter(|m| matches!(m, Export::Memory))
            .count()
            > 1
        {
            bail!("cannot componentize module that exports multiple memories")
        }

        // All of `exports` must be exported and found within this module.
        for export in exports {
            let require_interface_func = |interface: InterfaceId, name: &str| -> Result<()> {
                let result = self.find(|e| match e {
                    Export::InterfaceFunc(id, s) => interface == *id && name == s,
                    _ => false,
                });
                if result.is_some() {
                    Ok(())
                } else {
                    let export = resolve.name_world_key(export);
                    bail!("failed to find export of interface `{export}` function `{name}`")
                }
            };
            let require_world_func = |name: &str| -> Result<()> {
                let result = self.find(|e| match e {
                    Export::WorldFunc(s) => name == s,
                    _ => false,
                });
                if result.is_some() {
                    Ok(())
                } else {
                    bail!("failed to find export of function `{name}`")
>>>>>>> 6a76d04f
                }
            };
            match &resolve.worlds[world].exports[export] {
                WorldItem::Interface { id, .. } => {
                    for (name, _) in resolve.interfaces[*id].functions.iter() {
                        require_interface_func(*id, name)?;
                    }
                }
                WorldItem::Function(f) => {
                    require_world_func(&f.name)?;
                }
                WorldItem::Type(_) => unreachable!(),
            }
        }

        Ok(())
    }
}

/// Trait dispatch and definition for parsing and interpreting "mangled names"
/// which show up in imports and exports of the component model.
///
/// This trait is used to implement classification of imports and exports in the
/// component model. The methods on `ImportMap` and `ExportMap` will use this to
/// determine what an import is and how it's lifted/lowered in the world being
/// bound.
///
/// This trait has a bit of history behind it as well. Before
/// WebAssembly/component-model#378 there was no standard naming scheme for core
/// wasm imports or exports when componenitizing. This meant that
/// `wit-component` implemented a particular scheme which mostly worked but was
/// mostly along the lines of "this at least works" rather than "someone sat
/// down and designed this". Since then, however, an standard naming scheme has
/// now been specified which was indeed designed.
///
/// This trait serves as the bridge between these two. The historical naming
/// scheme is still supported for now through the `Legacy` implementation below
/// and will be for some time. The transition plan at this time is to support
/// the new scheme, eventually get it supported in bindings generators, and once
/// that's all propagated remove support for the legacy scheme.
trait NameMangling {
    fn import_root(&self) -> &str;
    fn import_non_root_prefix(&self) -> &str;
    fn import_exported_intrinsic_prefix(&self) -> &str;
    fn export_memory(&self) -> &str;
    fn export_initialize(&self) -> &str;
    fn export_realloc(&self) -> &str;
    fn resource_drop_name<'a>(&self, s: &'a str) -> Option<&'a str>;
    fn resource_new_name<'a>(&self, s: &'a str) -> Option<&'a str>;
    fn resource_rep_name<'a>(&self, s: &'a str) -> Option<&'a str>;
    fn module_to_interface(
        &self,
        module: &str,
        resolve: &Resolve,
        items: &IndexMap<WorldKey, WorldItem>,
    ) -> Result<(WorldKey, InterfaceId)>;
    fn strip_post_return<'a>(&self, s: &'a str) -> Option<&'a str>;
    fn match_wit_export<'a>(
        &self,
        export_name: &str,
        resolve: &'a Resolve,
        world: WorldId,
        exports: &'a IndexSet<WorldKey>,
    ) -> Option<(&'a WorldKey, Option<InterfaceId>, &'a Function)>;
    fn match_wit_resource_dtor<'a>(
        &self,
        export_name: &str,
        resolve: &'a Resolve,
        world: WorldId,
        exports: &'a IndexSet<WorldKey>,
    ) -> Option<TypeId>;
}

/// Definition of the "standard" naming scheme which currently starts with
/// "cm32p2". Note that wasm64 is not supported at this time.
struct Standard;

const STANDARD: &'static dyn NameMangling = &Standard;

impl NameMangling for Standard {
    fn import_root(&self) -> &str {
        ""
    }
    fn import_non_root_prefix(&self) -> &str {
        "|"
    }
    fn import_exported_intrinsic_prefix(&self) -> &str {
        "_ex_"
    }
    fn export_memory(&self) -> &str {
        "_memory"
    }
    fn export_initialize(&self) -> &str {
        "_initialize"
    }
    fn export_realloc(&self) -> &str {
        "_realloc"
    }
    fn resource_drop_name<'a>(&self, s: &'a str) -> Option<&'a str> {
        s.strip_suffix("_drop")
    }
    fn resource_new_name<'a>(&self, s: &'a str) -> Option<&'a str> {
        s.strip_suffix("_new")
    }
    fn resource_rep_name<'a>(&self, s: &'a str) -> Option<&'a str> {
        s.strip_suffix("_rep")
    }
    fn module_to_interface(
        &self,
        interface: &str,
        resolve: &Resolve,
        items: &IndexMap<WorldKey, WorldItem>,
    ) -> Result<(WorldKey, InterfaceId)> {
        for (key, item) in items.iter() {
            let id = match key {
                // Bare keys are matched exactly against `interface`
                WorldKey::Name(name) => match item {
                    WorldItem::Interface { id, .. } if name == interface => *id,
                    _ => continue,
                },
                // ID-identified keys are matched with their "canonical name"
                WorldKey::Interface(id) => {
                    if resolve.canonicalized_id_of(*id).as_deref() != Some(interface) {
                        continue;
                    }
                    *id
                }
            };
<<<<<<< HEAD
            let id = types.core_function_at(idx);
            let actual = types[id].unwrap_func();
            validate_func_sig(name, ty, actual)?;
        }
    }

    let world = &resolve.worlds[world];

    for name in exports {
        validate_exported_item(
            resolve,
            &world.exports[name],
            &resolve.name_world_key(name),
            &export_funcs,
            &types,
            &mut ret.post_returns,
            &mut ret.callbacks,
            &mut ret.required_payload_funcs,
            &mut ret.required_async_funcs,
            &mut ret.required_resource_funcs,
        )?;
    }

    for (name, interface_name, funcs) in exported_resource_and_async_funcs {
        let world_key = world_key(resolve, interface_name);
        match world.exports.get(&world_key) {
            Some(WorldItem::Interface { id, .. }) => {
                validate_exported_interface_resource_and_async_imports(
                    resolve,
                    *id,
                    name,
                    funcs,
                    &types,
                    &mut ret.required_async_funcs,
                    &mut ret.required_resource_funcs,
                )?;
=======
            return Ok((key.clone(), id));
        }
        bail!("failed to find world item corresponding to interface `{interface}`")
    }
    fn strip_post_return<'a>(&self, s: &'a str) -> Option<&'a str> {
        s.strip_suffix("_post")
    }
    fn match_wit_export<'a>(
        &self,
        export_name: &str,
        resolve: &'a Resolve,
        world: WorldId,
        exports: &'a IndexSet<WorldKey>,
    ) -> Option<(&'a WorldKey, Option<InterfaceId>, &'a Function)> {
        if let Some(world_export_name) = export_name.strip_prefix("||") {
            let key = exports.get(&WorldKey::Name(world_export_name.to_string()))?;
            match &resolve.worlds[world].exports[key] {
                WorldItem::Function(f) => return Some((key, None, f)),
                _ => return None,
>>>>>>> 6a76d04f
            }
        }

        let (key, id, func_name) =
            self.match_wit_interface(export_name, resolve, world, exports)?;
        let func = resolve.interfaces[id].functions.get(func_name)?;
        Some((key, Some(id), func))
    }

<<<<<<< HEAD
    for (name, imported, interface_name, funcs) in payload_funcs {
        let world_key = world_key(resolve, interface_name);
        let (item, direction) = if imported {
            (world.imports.get(&world_key), "imported")
        } else {
            (world.exports.get(&world_key), "exported")
        };
        match item {
            Some(WorldItem::Interface { id, .. }) => {
                validate_payload_imports(
                    resolve,
                    *id,
                    name,
                    imported,
                    funcs,
                    &types,
                    &mut ret.required_payload_funcs,
                )?;
            }
            _ => bail!("import from `{name}` does not correspond to {direction} interface"),
        }
    }

    Ok(ret)
=======
    fn match_wit_resource_dtor<'a>(
        &self,
        export_name: &str,
        resolve: &'a Resolve,
        world: WorldId,
        exports: &'a IndexSet<WorldKey>,
    ) -> Option<TypeId> {
        let (_key, id, name) =
            self.match_wit_interface(export_name.strip_suffix("_dtor")?, resolve, world, exports)?;
        let ty = *resolve.interfaces[id].types.get(name)?;
        match resolve.types[ty].kind {
            TypeDefKind::Resource => Some(ty),
            _ => None,
        }
    }
>>>>>>> 6a76d04f
}

impl Standard {
    fn match_wit_interface<'a, 'b>(
        &self,
        export_name: &'b str,
        resolve: &'a Resolve,
        world: WorldId,
        exports: &'a IndexSet<WorldKey>,
    ) -> Option<(&'a WorldKey, InterfaceId, &'b str)> {
        let world = &resolve.worlds[world];
        let export_name = export_name.strip_prefix("|")?;

        for export in exports {
            let id = match &world.exports[export] {
                WorldItem::Interface { id, .. } => *id,
                WorldItem::Function(_) => continue,
                WorldItem::Type(_) => unreachable!(),
            };
            let remaining = match export {
                WorldKey::Name(name) => export_name.strip_prefix(name),
                WorldKey::Interface(_) => {
                    let prefix = resolve.canonicalized_id_of(id).unwrap();
                    export_name.strip_prefix(&prefix)
                }
            };
            let item_name = match remaining.and_then(|s| s.strip_prefix("|")) {
                Some(name) => name,
                None => continue,
            };
            return Some((export, id, item_name));
        }

        None
    }
}

<<<<<<< HEAD
struct Imports {
    required: RequiredImports,
    needs_error_drop: bool,
    needs_task_wait: bool,
}

fn validate_imports_top_level(
    resolve: &Resolve,
    world: WorldId,
    funcs: &IndexMap<&str, u32>,
    types: &Types,
) -> Result<Imports> {
    // TODO: handle top-level required async, future, and stream built-in imports here
    let is_resource = |name: &str| match resolve.worlds[world]
        .imports
        .get(&WorldKey::Name(name.to_string()))
    {
        Some(WorldItem::Type(r)) => {
            matches!(resolve.types[*r].kind, TypeDefKind::Resource)
        }
        _ => false,
    };
    let mut imports = Imports {
        required: RequiredImports::default(),
        needs_error_drop: false,
        needs_task_wait: false,
    };
    for (name, ty) in funcs {
        {
            if *name == "[error-drop]" {
                imports.needs_error_drop = true;
                continue;
            }

            if *name == "[task-wait]" {
                imports.needs_task_wait = true;
                continue;
            }

            let (abi, name) = if let Some(name) = name.strip_prefix("[async]") {
                (AbiVariant::GuestImportAsync, name)
            } else {
                (AbiVariant::GuestImport, *name)
            };
            match resolve.worlds[world].imports.get(&world_key(resolve, name)) {
                Some(WorldItem::Function(func)) => {
                    let ty = types[types.core_type_at(*ty).unwrap_sub()].unwrap_func();
                    validate_func(resolve, ty, &func, abi)?;
                }
                Some(_) => bail!("expected world top-level import `{name}` to be a function"),
                None => match valid_imported_resource_func(name, *ty, types, is_resource)? {
                    Some(name) => {
                        imports.required.resources.insert(name.to_string());
                    }
                    None => bail!("no top-level imported function `{name}` specified"),
                },
            }
        }
        imports.required.funcs.insert(name.to_string());
    }
    Ok(imports)
}
=======
/// Definition of wit-component's "legacy" naming scheme which predates
/// WebAssembly/component-model#378.
struct Legacy;

const LEGACY: &'static dyn NameMangling = &Legacy;

impl NameMangling for Legacy {
    fn import_root(&self) -> &str {
        "$root"
    }
    fn import_non_root_prefix(&self) -> &str {
        ""
    }
    fn import_exported_intrinsic_prefix(&self) -> &str {
        "[export]"
    }
    fn export_memory(&self) -> &str {
        "memory"
    }
    fn export_initialize(&self) -> &str {
        "_initialize"
    }
    fn export_realloc(&self) -> &str {
        "cabi_realloc"
    }
    fn resource_drop_name<'a>(&self, s: &'a str) -> Option<&'a str> {
        s.strip_prefix("[resource-drop]")
    }
    fn resource_new_name<'a>(&self, s: &'a str) -> Option<&'a str> {
        s.strip_prefix("[resource-new]")
    }
    fn resource_rep_name<'a>(&self, s: &'a str) -> Option<&'a str> {
        s.strip_prefix("[resource-rep]")
    }
    fn module_to_interface(
        &self,
        module: &str,
        resolve: &Resolve,
        items: &IndexMap<WorldKey, WorldItem>,
    ) -> Result<(WorldKey, InterfaceId)> {
        // First see if this is a bare name
        let bare_name = WorldKey::Name(module.to_string());
        if let Some(WorldItem::Interface { id, .. }) = items.get(&bare_name) {
            return Ok((bare_name, *id));
        }

        // ... and if this isn't a bare name then it's time to do some parsing
        // related to interfaces, versions, and such. First up the `module` name
        // is parsed as a normal component name from `wasmparser` to see if it's
        // of the "interface kind". If it's not then that means the above match
        // should have been a hit but it wasn't, so an error is returned.
        let kebab_name = ComponentName::new(module, 0);
        let name = match kebab_name.as_ref().map(|k| k.kind()) {
            Ok(ComponentNameKind::Interface(name)) => name,
            _ => bail!("module requires an import interface named `{module}`"),
        };

        // Prioritize an exact match based on versions, so try that first.
        let pkgname = PackageName {
            namespace: name.namespace().to_string(),
            name: name.package().to_string(),
            version: name.version(),
        };
        if let Some(pkg) = resolve.package_names.get(&pkgname) {
            if let Some(id) = resolve.packages[*pkg]
                .interfaces
                .get(name.interface().as_str())
            {
                let key = WorldKey::Interface(*id);
                if items.contains_key(&key) {
                    return Ok((key, *id));
                }
            }
        }

        // If an exact match wasn't found then instead search for the first
        // match based on versions. This means that a core wasm import for
        // "1.2.3" might end up matching an interface at "1.2.4", for example.
        // (or "1.2.2", depending on what's available).
        for (key, _) in items {
            let id = match key {
                WorldKey::Interface(id) => *id,
                WorldKey::Name(_) => continue,
            };
            // Make sure the interface names match
            let interface = &resolve.interfaces[id];
            if interface.name.as_ref().unwrap() != name.interface().as_str() {
                continue;
            }

            // Make sure the package name (without version) matches
            let pkg = &resolve.packages[interface.package.unwrap()];
            if pkg.name.namespace != pkgname.namespace || pkg.name.name != pkgname.name {
                continue;
            }

            let module_version = match name.version() {
                Some(version) => version,
                None => continue,
            };
            let pkg_version = match &pkg.name.version {
                Some(version) => version,
                None => continue,
            };

            // Test if the two semver versions are compatible
            let module_compat = PackageName::version_compat_track(&module_version);
            let pkg_compat = PackageName::version_compat_track(pkg_version);
            if module_compat == pkg_compat {
                return Ok((key.clone(), id));
            }
        }

        bail!("module requires an import interface named `{module}`")
    }
    fn strip_post_return<'a>(&self, s: &'a str) -> Option<&'a str> {
        s.strip_prefix("cabi_post_")
    }
    fn match_wit_export<'a>(
        &self,
        export_name: &str,
        resolve: &'a Resolve,
        world: WorldId,
        exports: &'a IndexSet<WorldKey>,
    ) -> Option<(&'a WorldKey, Option<InterfaceId>, &'a Function)> {
        let world = &resolve.worlds[world];
        for name in exports {
            match &world.exports[name] {
                WorldItem::Function(f) => {
                    if f.legacy_core_export_name(None) == export_name {
                        return Some((name, None, f));
                    }
                }
                WorldItem::Interface { id, .. } => {
                    let string = resolve.name_world_key(name);
                    for (_, func) in resolve.interfaces[*id].functions.iter() {
                        if func.legacy_core_export_name(Some(&string)) == export_name {
                            return Some((name, Some(*id), func));
                        }
                    }
                }

                WorldItem::Type(_) => unreachable!(),
            }
        }

        None
    }
>>>>>>> 6a76d04f

    fn match_wit_resource_dtor<'a>(
        &self,
        export_name: &str,
        resolve: &'a Resolve,
        world: WorldId,
        exports: &'a IndexSet<WorldKey>,
    ) -> Option<TypeId> {
        let world = &resolve.worlds[world];
        for name in exports {
            let id = match &world.exports[name] {
                WorldItem::Interface { id, .. } => *id,
                WorldItem::Function(_) => continue,
                WorldItem::Type(_) => unreachable!(),
            };
            let name = resolve.name_world_key(name);
            let resource = match export_name
                .strip_prefix(&name)
                .and_then(|s| s.strip_prefix("#[dtor]"))
                .and_then(|r| resolve.interfaces[id].types.get(r))
            {
                Some(id) => *id,
                None => continue,
            };

            match resolve.types[resource].kind {
                TypeDefKind::Resource => {}
                _ => continue,
            }

            return Some(resource);
        }

        None
    }
}

/// This function validates the following:
///
/// * The `bytes` represent a valid core WebAssembly module.
/// * The module's imports are all satisfied by the given `imports` interfaces
///   or the `adapters` set.
/// * The given default and exported interfaces are satisfied by the module's
///   exports.
///
/// The `ValidatedModule` return value contains the metadata which describes the
/// input module on success. This is then further used to generate a component
/// for this module.
pub fn validate_module(encoder: &ComponentEncoder, bytes: &[u8]) -> Result<ValidatedModule> {
    ValidatedModule::new(encoder, bytes, &encoder.main_module_exports, None)
}

<<<<<<< HEAD
fn find_payloads<'a>(
    resolve: &'a Resolve,
    interface: Option<InterfaceId>,
    function: &'a Function,
    payload_map: &mut IndexMap<(String, usize), PayloadInfo<'a>>,
) {
    let types = function.find_futures_and_streams(resolve);
    for (index, ty) in types.iter().enumerate() {
        payload_map.insert(
            (function.name.clone(), index),
            PayloadInfo {
                interface,
                function,
                ty: *ty,
                future_new: None,
                future_send: None,
                future_receive: None,
                future_drop_sender: None,
                future_drop_receiver: None,
                stream_new: None,
                stream_send: None,
                stream_receive: None,
                stream_drop_sender: None,
                stream_drop_receiver: None,
            },
        );
    }
}

fn validate_imported_interface<'a>(
    resolve: &'a Resolve,
    interface: InterfaceId,
    name: &str,
    imports: &IndexMap<&str, u32>,
    types: &Types,
    required_payload_funcs: &mut IndexMap<
        (String, bool),
        IndexMap<(String, usize), PayloadInfo<'a>>,
    >,
) -> Result<RequiredImports> {
    let mut required = RequiredImports::default();
    let is_resource = |name: &str| {
        let ty = match resolve.interfaces[interface].types.get(name) {
=======
/// This function will validate the `bytes` provided as a wasm adapter module.
/// Notably this will validate the wasm module itself in addition to ensuring
/// that it has the "shape" of an adapter module. Current constraints are:
///
/// * The adapter module can import only one memory
/// * The adapter module can only import from the name of `interface` specified,
///   and all function imports must match the `required` types which correspond
///   to the lowered types of the functions in `interface`.
///
/// The wasm module passed into this function is the output of the GC pass of an
/// adapter module's original source. This means that the adapter module is
/// already minimized and this is a double-check that the minimization pass
/// didn't accidentally break the wasm module.
///
/// If `is_library` is true, we waive some of the constraints described above,
/// allowing the module to import tables and globals, as well as import
/// functions at the world level, not just at the interface level.
pub fn validate_adapter_module(
    encoder: &ComponentEncoder,
    bytes: &[u8],
    required_by_import: &IndexMap<String, FuncType>,
    exports: &IndexSet<WorldKey>,
    library_info: Option<&LibraryInfo>,
) -> Result<ValidatedModule> {
    let ret = ValidatedModule::new(encoder, bytes, exports, library_info)?;

    for (name, required_ty) in required_by_import {
        let actual = match ret.exports.raw_exports.get(name) {
            Some(ty) => ty,
            None => bail!("adapter module did not export `{name}`"),
        };
        validate_func_sig(name, required_ty, &actual)?;
    }

    Ok(ret)
}

fn resource_test_for_interface<'a>(
    resolve: &'a Resolve,
    id: InterfaceId,
) -> impl Fn(&str) -> Option<TypeId> + 'a {
    let interface = &resolve.interfaces[id];
    move |name: &str| {
        let ty = match interface.types.get(name) {
>>>>>>> 6a76d04f
            Some(ty) => *ty,
            None => return None,
        };
<<<<<<< HEAD
        matches!(resolve.types[ty].kind, TypeDefKind::Resource)
    };
    for (func_name, ty) in imports {
        {
            let (abi, func_name) = if let Some(name) = func_name.strip_prefix("[async]") {
                (AbiVariant::GuestImportAsync, name)
            } else {
                (AbiVariant::GuestImport, *func_name)
            };
            match resolve.interfaces[interface].functions.get(func_name) {
                Some(f) => {
                    let ty = types[types.core_type_at(*ty).unwrap_sub()].unwrap_func();
                    validate_func(resolve, ty, f, abi)?;
                    find_payloads(
                        resolve,
                        Some(interface),
                        f,
                        required_payload_funcs
                            .entry((name.to_string(), true))
                            .or_default(),
                    );
                }
                None => match valid_imported_resource_func(func_name, *ty, types, is_resource)? {
                    Some(name) => {
                        required.resources.insert(name.to_string());
                    }
                    None => bail!(
                        "import interface `{name}` is missing function \
                         `{func_name}` that is required by the module",
                    ),
                },
            }
=======
        if matches!(resolve.types[ty].kind, TypeDefKind::Resource) {
            Some(ty)
        } else {
            None
>>>>>>> 6a76d04f
        }
    }
}

fn resource_test_for_world<'a>(
    resolve: &'a Resolve,
    id: WorldId,
) -> impl Fn(&str) -> Option<TypeId> + 'a {
    let world = &resolve.worlds[id];
    move |name: &str| match world.imports.get(&WorldKey::Name(name.to_string()))? {
        WorldItem::Type(r) => {
            if matches!(resolve.types[*r].kind, TypeDefKind::Resource) {
                Some(*r)
            } else {
                None
            }
        }
        _ => None,
    }
}

fn validate_func(
    resolve: &Resolve,
    ty: &wasmparser::FuncType,
    func: &Function,
    abi: AbiVariant,
) -> Result<()> {
    validate_func_sig(
        &func.name,
        &wasm_sig_to_func_type(resolve.wasm_signature(abi, func)),
        ty,
    )
}

fn validate_post_return(
    resolve: &Resolve,
    ty: &wasmparser::FuncType,
    func: &Function,
) -> Result<()> {
    // The expected signature of a post-return function is to take all the
    // parameters that are returned by the guest function and then return no
    // results. Model this by calculating the signature of `func` and then
    // moving its results into the parameters list while emptying out the
    // results.
    let mut sig = resolve.wasm_signature(AbiVariant::GuestExport, func);
    sig.params = mem::take(&mut sig.results);
    validate_func_sig(
        &format!("{} post-return", func.name),
        &wasm_sig_to_func_type(sig),
        ty,
    )
}

fn validate_callback(ty: &FuncType, func: &Function) -> Result<()> {
    validate_func_sig(
        &format!("{} callback", func.name),
        &FuncType::new([ValType::I32; 4], [ValType::I32]),
        ty,
    )
}

fn validate_func_sig(name: &str, expected: &FuncType, ty: &wasmparser::FuncType) -> Result<()> {
    if ty != expected {
        bail!(
            "type mismatch for function `{}`: expected `{:?} -> {:?}` but found `{:?} -> {:?}`",
            name,
            expected.params(),
            expected.results(),
            ty.params(),
            ty.results()
        );
    }

    Ok(())
<<<<<<< HEAD
}

fn validate_exported_item<'a>(
    resolve: &'a Resolve,
    item: &'a WorldItem,
    export_name: &str,
    exports: &IndexMap<&str, u32>,
    types: &Types,
    post_returns: &mut IndexSet<String>,
    callbacks: &mut IndexSet<String>,
    required_payload_funcs: &mut IndexMap<
        (String, bool),
        IndexMap<(String, usize), PayloadInfo<'a>>,
    >,
    required_async_funcs: &mut IndexMap<String, IndexMap<String, AsyncExportInfo<'a>>>,
    required_resource_funcs: &mut IndexMap<String, IndexMap<String, ResourceInfo>>,
) -> Result<()> {
    let mut validate =
        |func: &'a Function,
         interface: Option<(&str, InterfaceId)>,
         async_map: &mut IndexMap<String, AsyncExportInfo<'a>>,
         payload_map: &mut IndexMap<(String, usize), PayloadInfo<'a>>| {
            let expected_export_name = func.core_export_name(interface.map(|(n, _)| n));
            let (abi, func_index) = match exports.get(expected_export_name.as_ref()) {
                Some(func_index) => (AbiVariant::GuestExport, func_index),
                None => match exports.get(format!("[async]{expected_export_name}").as_str()) {
                    Some(func_index) => {
                        async_map.insert(
                            func.name.clone(),
                            AsyncExportInfo {
                                interface: interface.map(|(_, id)| id),
                                function: func,
                                start_import: None,
                                return_import: None,
                            },
                        );

                        (AbiVariant::GuestExportAsync, func_index)
                    }
                    None => bail!(
                        "module does not export required function `{}`",
                        expected_export_name
                    ),
                },
            };
            let id = types.core_function_at(*func_index);
            let ty = types[id].unwrap_func();
            validate_func(resolve, ty, func, abi)?;
            find_payloads(resolve, interface.map(|(_, id)| id), func, payload_map);

            let post_return = format!("{POST_RETURN_PREFIX}{expected_export_name}");
            if let Some(index) = exports.get(&post_return[..]) {
                let ok = post_returns.insert(post_return);
                assert!(ok);
                let id = types.core_function_at(*index);
                let ty = types[id].unwrap_func();
                validate_post_return(resolve, ty, func)?;
            }

            let callback = format!("{CALLBACK_PREFIX}{expected_export_name}");
            if let Some(index) = exports.get(&callback[..]) {
                let ok = callbacks.insert(callback);
                assert!(ok);
                let id = types.core_function_at(*index);
                let ty = types[id].unwrap_func();
                validate_callback(ty, func)?;
            }

            Ok(())
        };

    match item {
        WorldItem::Function(func) => validate(
            func,
            None,
            required_async_funcs
                .entry(format!("[export]{BARE_FUNC_MODULE_NAME}"))
                .or_default(),
            required_payload_funcs
                .entry((BARE_FUNC_MODULE_NAME.to_string(), false))
                .or_default(),
        )?,
        WorldItem::Interface {
            id: interface_id, ..
        } => {
            let interface = &resolve.interfaces[*interface_id];
            let mut async_map = IndexMap::new();
            for (_, f) in interface.functions.iter() {
                validate(
                    f,
                    Some((export_name, *interface_id)),
                    &mut async_map,
                    required_payload_funcs
                        .entry((export_name.to_string(), false))
                        .or_default(),
                )
                .with_context(|| {
                    format!("failed to validate exported interface `{export_name}`")
                })?;
            }
            let prev = required_async_funcs.insert(format!("[export]{export_name}"), async_map);
            assert!(prev.is_none());
            let mut map = IndexMap::new();
            for (name, id) in interface.types.iter() {
                if !matches!(resolve.types[*id].kind, TypeDefKind::Resource) {
                    continue;
                }
                let mut info = ResourceInfo {
                    id: *id,
                    dtor_export: None,
                    drop_import: None,
                    rep_import: None,
                    new_import: None,
                };
                let dtor = format!("{export_name}#[dtor]{name}");
                if let Some((_, name, func_idx)) = exports.get_full(dtor.as_str()) {
                    let id = types.core_function_at(*func_idx);
                    let ty = types[id].unwrap_func();
                    let expected = FuncType::new([ValType::I32], []);
                    validate_func_sig(name, &expected, ty)?;
                    info.dtor_export = Some(name.to_string());
                }
                let prev = map.insert(name.to_string(), info);
                assert!(prev.is_none());
            }
            let prev = required_resource_funcs.insert(format!("[export]{export_name}"), map);
            assert!(prev.is_none());
        }
        // not required to have anything exported in the core wasm module
        WorldItem::Type(_) => {}
    }

    Ok(())
=======
>>>>>>> 6a76d04f
}<|MERGE_RESOLUTION|>--- conflicted
+++ resolved
@@ -33,6 +33,93 @@
     )
 }
 
+pub const MAIN_MODULE_IMPORT_NAME: &str = "__main_module__";
+
+/// The module name used when a top-level function in a world is imported into a
+/// core wasm module. Note that this is not a valid WIT identifier to avoid
+/// clashes with valid WIT interfaces. This is also not empty because LLVM
+/// interprets an empty module import string as "not specified" which means it
+/// turns into `env`.
+pub const BARE_FUNC_MODULE_NAME: &str = "$root";
+
+pub const RESOURCE_DROP: &str = "[resource-drop]";
+pub const RESOURCE_REP: &str = "[resource-rep]";
+pub const RESOURCE_NEW: &str = "[resource-new]";
+
+pub const ASYNC_START: &str = "[async-start]";
+pub const ASYNC_RETURN: &str = "[async-return]";
+
+pub const POST_RETURN_PREFIX: &str = "cabi_post_";
+pub const CALLBACK_PREFIX: &str = "[callback][async]";
+
+/// Metadata about a validated module and what was found internally.
+///
+/// All imports to the module are described by the union of `required_imports`
+/// and `adapters_required`.
+///
+/// This structure is created by the `validate_module` function.
+pub struct ValidatedModule<'a> {
+    /// The required imports into this module which are to be satisfied by
+    /// imported component model instances.
+    ///
+    /// The key of this map is the name of the interface that the module imports
+    /// from and the value is the set of functions required from that interface.
+    /// This is used to generate an appropriate instance import in the generated
+    /// component which imports only the set of required functions.
+    pub required_imports: IndexMap<&'a str, RequiredImports>,
+
+    /// This is the set of imports into the module which were not satisfied by
+    /// imported interfaces but are required to be satisfied by adapter modules.
+    ///
+    /// The key of this map is the name of the adapter that was imported into
+    /// the module and the value is a further map from function to function type
+    /// as required by this module. This map is used to shrink adapter modules
+    /// to the precise size required for this module by ensuring it doesn't
+    /// export (and subsequently import) extraneous functions.
+    pub adapters_required: IndexMap<&'a str, IndexMap<&'a str, FuncType>>,
+
+    /// Resource-related functions required and imported which work over
+    /// exported resources from the final component.
+    ///
+    /// Note that this is disjoint from `required_imports` which handles
+    /// imported resources and this is only for exported resources. Exported
+    /// resources still require intrinsics to be imported into the core module
+    /// itself.
+    pub required_resource_funcs: IndexMap<String, IndexMap<String, ResourceInfo>>,
+
+    pub required_async_funcs: IndexMap<String, IndexMap<String, AsyncExportInfo<'a>>>,
+
+    pub required_payload_funcs:
+        IndexMap<(String, bool), IndexMap<(String, usize), PayloadInfo<'a>>>,
+
+    pub needs_error_drop: bool,
+    pub needs_task_wait: bool,
+
+    /// Whether or not this module exported a linear memory.
+    pub has_memory: bool,
+
+    /// Whether or not this module exported a `cabi_realloc` function.
+    pub realloc: Option<&'a str>,
+
+    /// Whether or not this module exported a `cabi_realloc_adapter` function.
+    pub adapter_realloc: Option<&'a str>,
+
+    /// The original metadata specified for this module.
+    pub metadata: &'a ModuleMetadata,
+
+    /// Post-return functions annotated with `cabi_post_*` in their function
+    /// name.
+    pub post_returns: IndexSet<String>,
+
+    /// Callback functions annotated with `[callback]*` in their function
+    /// name.
+    pub callbacks: IndexSet<String>,
+    
+    /// Exported function like `_initialize` which needs to be run after
+    /// everything else has been instantiated.
+    pub initialize: Option<&'a str>,
+}
+
 /// Metadata about a validated module and what was found internally.
 ///
 /// This structure houses information about `imports` and `exports` to the
@@ -64,15 +151,7 @@
                 break;
             }
 
-<<<<<<< HEAD
-pub const ASYNC_START: &str = "[async-start]";
-pub const ASYNC_RETURN: &str = "[async-return]";
-
-pub const POST_RETURN_PREFIX: &str = "cabi_post_";
-pub const CALLBACK_PREFIX: &str = "[callback][async]";
-=======
             let types = validator.types(0).unwrap();
->>>>>>> 6a76d04f
 
             match payload {
                 Payload::Version { encoding, .. } if encoding != Encoding::Module => {
@@ -153,25 +232,12 @@
     /// the id within that interface.
     ExportedResourceDrop(WorldKey, TypeId),
 
-<<<<<<< HEAD
-    pub required_async_funcs: IndexMap<String, IndexMap<String, AsyncExportInfo<'a>>>,
-
-    pub required_payload_funcs:
-        IndexMap<(String, bool), IndexMap<(String, usize), PayloadInfo<'a>>>,
-
-    pub needs_error_drop: bool,
-    pub needs_task_wait: bool,
-
-    /// Whether or not this module exported a linear memory.
-    pub has_memory: bool,
-=======
     /// A `canon resource.new` intrinsic for an exported item is being
     /// imported.
     ///
     /// This lists the key of the interface that's exporting the resource plus
     /// the id within that interface.
     ExportedResourceNew(WorldKey, TypeId),
->>>>>>> 6a76d04f
 
     /// A `canon resource.rep` intrinsic for an exported item is being
     /// imported.
@@ -195,22 +261,12 @@
     /// An adapter is importing an arbitrary item from the main module.
     MainModuleExport { name: String, kind: ExportKind },
 
-<<<<<<< HEAD
-    /// Callback functions annotated with `[callback]*` in their function
-    /// name.
-    pub callbacks: IndexSet<String>,
-    
-    /// Exported function like `_initialize` which needs to be run after
-    /// everything else has been instantiated.
-    pub initialize: Option<&'a str>,
-=======
     /// An arbitrary item from either the main module or an adapter is being
     /// imported.
     ///
     /// (should probably subsume `MainModule*` and maybe `AdapterExport` above
     /// one day.
     Item(Item),
->>>>>>> 6a76d04f
 }
 
 impl ImportMap {
@@ -230,79 +286,6 @@
         })
     }
 
-<<<<<<< HEAD
-pub struct AsyncExportInfo<'a> {
-    pub interface: Option<InterfaceId>,
-    pub function: &'a Function,
-    pub start_import: Option<String>,
-    pub return_import: Option<String>,
-}
-
-pub struct PayloadInfo<'a> {
-    pub interface: Option<InterfaceId>,
-    pub function: &'a Function,
-    pub ty: TypeId,
-    pub future_new: Option<String>,
-    pub future_send: Option<String>,
-    pub future_receive: Option<String>,
-    pub future_drop_sender: Option<String>,
-    pub future_drop_receiver: Option<String>,
-    pub stream_new: Option<String>,
-    pub stream_send: Option<String>,
-    pub stream_receive: Option<String>,
-    pub stream_drop_sender: Option<String>,
-    pub stream_drop_receiver: Option<String>,
-}
-
-/// This function validates the following:
-///
-/// * The `bytes` represent a valid core WebAssembly module.
-/// * The module's imports are all satisfied by the given `imports` interfaces
-///   or the `adapters` set.
-/// * The given default and exported interfaces are satisfied by the module's
-///   exports.
-///
-/// The `ValidatedModule` return value contains the metadata which describes the
-/// input module on success. This is then further used to generate a component
-/// for this module.
-pub fn validate_module<'a>(
-    bytes: &'a [u8],
-    metadata: &'a Bindgen,
-    exports: &IndexSet<WorldKey>,
-    adapters: &IndexSet<&str>,
-) -> Result<ValidatedModule<'a>> {
-    let mut validator = Validator::new();
-    let mut types = None;
-    let mut import_funcs = IndexMap::new();
-    let mut export_funcs = IndexMap::new();
-    let mut ret = ValidatedModule {
-        required_imports: Default::default(),
-        adapters_required: Default::default(),
-        needs_error_drop: false,
-        needs_task_wait: false,
-        has_memory: false,
-        realloc: None,
-        adapter_realloc: None,
-        metadata: &metadata.metadata,
-        required_async_funcs: Default::default(),
-        required_resource_funcs: Default::default(),
-        required_payload_funcs: Default::default(),
-        post_returns: Default::default(),
-        callbacks: Default::default(),
-        initialize: None,
-    };
-
-    for payload in Parser::new(0).parse_all(bytes) {
-        let payload = payload?;
-        if let ValidPayload::End(tys) = validator.payload(&payload)? {
-            types = Some(tys);
-            break;
-        }
-
-        match payload {
-            Payload::Version { encoding, .. } if encoding != Encoding::Module => {
-                bail!("data is not a WebAssembly module");
-=======
     /// Returns whether the specified resource's drop method is needed to import.
     pub fn uses_imported_resource_drop(&self, resource: TypeId) -> bool {
         self.imports().any(|(_, _, import)| match import {
@@ -437,7 +420,6 @@
             if let Some(WorldItem::Function(func)) = world.imports.get(&key) {
                 validate_func(resolve, ty, func, AbiVariant::GuestImport)?;
                 return Ok(Import::WorldFunc(key, func.name.clone()));
->>>>>>> 6a76d04f
             }
 
             let get_resource = resource_test_for_world(resolve, world_id);
@@ -455,43 +437,6 @@
             }
         }
 
-<<<<<<< HEAD
-    let types = types.unwrap();
-    let world = &metadata.resolve.worlds[metadata.world];
-    let mut exported_resource_and_async_funcs = Vec::new();
-    let mut payload_funcs = Vec::new();
-
-    for (name, funcs) in &import_funcs {
-        // An empty module name is indicative of the top-level import namespace,
-        // so look for top-level functions here.
-        if *name == BARE_FUNC_MODULE_NAME {
-            let Imports {
-                required,
-                needs_error_drop,
-                needs_task_wait,
-            } = validate_imports_top_level(&metadata.resolve, metadata.world, funcs, &types)?;
-            ret.needs_error_drop = needs_error_drop;
-            ret.needs_task_wait = needs_task_wait;
-            if !(required.funcs.is_empty() && required.resources.is_empty()) {
-                let prev = ret.required_imports.insert(BARE_FUNC_MODULE_NAME, required);
-                assert!(prev.is_none());
-            }
-            continue;
-        }
-
-        if let Some(interface_name) = name.strip_prefix("[export]") {
-            exported_resource_and_async_funcs.push((name, interface_name, &import_funcs[name]));
-            continue;
-        }
-
-        if let Some((interface_name, imported)) = name
-            .strip_prefix("[import-payload]")
-            .map(|v| (v, true))
-            .or_else(|| name.strip_prefix("[export-payload]").map(|v| (v, false)))
-        {
-            payload_funcs.push((name, imported, interface_name, &import_funcs[name]));
-            continue;
-=======
         let interface = match module.strip_prefix(names.import_non_root_prefix()) {
             Some(name) => name,
             None => bail!("unknown or invalid component model import syntax"),
@@ -523,7 +468,6 @@
                 }
             }
             bail!("unknown function `{name}`")
->>>>>>> 6a76d04f
         }
 
         let (key, id) = names.module_to_interface(interface, resolve, &world.imports)?;
@@ -541,22 +485,6 @@
                 validate_func_sig(name, &expected, ty)?;
                 return Ok(Import::ImportedResourceDrop(key, Some(id), resource));
             }
-<<<<<<< HEAD
-        } else {
-            match world.imports.get(&world_key(&metadata.resolve, name)) {
-                Some(WorldItem::Interface { id: interface, .. }) => {
-                    let required = validate_imported_interface(
-                        &metadata.resolve,
-                        *interface,
-                        name,
-                        funcs,
-                        &types,
-                        &mut ret.required_payload_funcs,
-                    )
-                    .with_context(|| format!("failed to validate import interface `{name}`"))?;
-                    let prev = ret.required_imports.insert(name, required);
-                    assert!(prev.is_none());
-=======
         }
         bail!(
             "import interface `{module}` is missing function \
@@ -589,7 +517,6 @@
                 }
                 Some(ImportInstance::Names(_)) => {
                     bail!("cannot mix individual imports and whole module imports")
->>>>>>> 6a76d04f
                 }
                 None => {
                     let instance = ImportInstance::Whole(module.clone());
@@ -606,36 +533,6 @@
         Ok(true)
     }
 
-<<<<<<< HEAD
-    for name in exports {
-        validate_exported_item(
-            &metadata.resolve,
-            &world.exports[name],
-            &metadata.resolve.name_world_key(name),
-            &export_funcs,
-            &types,
-            &mut ret.post_returns,
-            &mut ret.callbacks,
-            &mut ret.required_payload_funcs,
-            &mut ret.required_async_funcs,
-            &mut ret.required_resource_funcs,
-        )?;
-    }
-
-    for (name, interface_name, funcs) in exported_resource_and_async_funcs {
-        let world_key = world_key(&metadata.resolve, interface_name);
-        match world.exports.get(&world_key) {
-            Some(WorldItem::Interface { id, .. }) => {
-                validate_exported_interface_resource_and_async_imports(
-                    &metadata.resolve,
-                    *id,
-                    name,
-                    funcs,
-                    &types,
-                    &mut ret.required_async_funcs,
-                    &mut ret.required_resource_funcs,
-                )?;
-=======
     fn insert_import(&mut self, import: wasmparser::Import<'_>, item: Import) -> Result<()> {
         let entry = self
             .names
@@ -652,7 +549,6 @@
                     import.module,
                     import.name
                 );
->>>>>>> 6a76d04f
             }
             Entry::Vacant(v) => v,
         };
@@ -666,76 +562,6 @@
     }
 }
 
-<<<<<<< HEAD
-    for (name, imported, interface_name, funcs) in payload_funcs {
-        let world_key = world_key(&metadata.resolve, interface_name);
-        let (item, direction) = if imported {
-            (world.imports.get(&world_key), "imported")
-        } else {
-            (world.exports.get(&world_key), "exported")
-        };
-        match item {
-            Some(WorldItem::Interface { id, .. }) => {
-                validate_payload_imports(
-                    &metadata.resolve,
-                    *id,
-                    name,
-                    imported,
-                    funcs,
-                    &types,
-                    &mut ret.required_payload_funcs,
-                )?;
-            }
-            _ => bail!("import from `{name}` does not correspond to {direction} interface"),
-        }
-    }
-
-    Ok(ret)
-}
-
-fn validate_exported_interface_resource_and_async_imports<'a, 'b>(
-    resolve: &'b Resolve,
-    interface: InterfaceId,
-    import_module: &str,
-    funcs: &IndexMap<&'a str, u32>,
-    types: &Types,
-    required_async_funcs: &mut IndexMap<String, IndexMap<String, AsyncExportInfo<'b>>>,
-    required_resource_funcs: &mut IndexMap<String, IndexMap<String, ResourceInfo>>,
-) -> Result<()> {
-    let is_resource = |name: &str| match resolve.interfaces[interface].types.get(name) {
-        Some(ty) => matches!(resolve.types[*ty].kind, TypeDefKind::Resource),
-        None => false,
-    };
-    let mut async_module = required_async_funcs.get_mut(import_module);
-    for (func_name, ty) in funcs {
-        if let Some(ref mut info) = async_module {
-            if let Some(function_name) = func_name.strip_prefix(ASYNC_START) {
-                info[function_name].start_import = Some(func_name.to_string());
-                continue;
-            }
-            if let Some(function_name) = func_name.strip_prefix(ASYNC_RETURN) {
-                info[function_name].return_import = Some(func_name.to_string());
-                continue;
-            }
-        }
-
-        if valid_exported_resource_func(func_name, *ty, types, is_resource)?.is_none() {
-            bail!("import of `{func_name}` is not a valid resource or async function");
-        }
-        let info = required_resource_funcs.get_mut(import_module).unwrap();
-        if let Some(resource_name) = func_name.strip_prefix(RESOURCE_DROP) {
-            info[resource_name].drop_import = Some(func_name.to_string());
-            continue;
-        }
-        if let Some(resource_name) = func_name.strip_prefix(RESOURCE_NEW) {
-            info[resource_name].new_import = Some(func_name.to_string());
-            continue;
-        }
-        if let Some(resource_name) = func_name.strip_prefix(RESOURCE_REP) {
-            info[resource_name].rep_import = Some(func_name.to_string());
-            continue;
-        }
-=======
 /// Dual of `ImportMap` except describes the exports of a module instead of the
 /// imports.
 #[derive(Default)]
@@ -751,109 +577,10 @@
     /// An export of a top-level function of a world, where the world function
     /// is named here.
     WorldFunc(String),
->>>>>>> 6a76d04f
 
     /// A post-return for a top-level function of a world.
     WorldFuncPostReturn(WorldKey),
 
-<<<<<<< HEAD
-fn match_payload_prefix(name: &str, prefix: &str) -> Option<(String, usize)> {
-    let suffix = name.strip_prefix(prefix)?;
-    let index = suffix.find(']')?;
-    Some((
-        suffix[index + 1..].to_owned(),
-        suffix[..index].parse().ok()?,
-    ))
-}
-
-fn validate_payload_imports<'a, 'b>(
-    _resolve: &'b Resolve,
-    _interface: InterfaceId,
-    module: &str,
-    import: bool,
-    funcs: &IndexMap<&'a str, u32>,
-    _types: &Types,
-    required_payload_funcs: &mut IndexMap<
-        (String, bool),
-        IndexMap<(String, usize), PayloadInfo<'b>>,
-    >,
-) -> Result<()> {
-    // TODO: Verify that the core wasm function signatures match what we expect for each function found below.
-    // Presumably any issues will be caught anyway when the final component is validated, but it would be best to
-    // catch them early.
-    let module = module
-        .strip_prefix(if import {
-            "[import-payload]"
-        } else {
-            "[export-payload]"
-        })
-        .unwrap();
-    let info = &mut required_payload_funcs[&(module.to_owned(), import)];
-    for (orig_func_name, _ty) in funcs {
-        let func_name = orig_func_name
-            .strip_prefix("[async]")
-            .unwrap_or(orig_func_name);
-        if let Some(key) = match_payload_prefix(func_name, "[future-new-") {
-            info[&key].future_new = Some(orig_func_name.to_string());
-        } else if let Some(key) = match_payload_prefix(func_name, "[future-send-") {
-            info[&key].future_send = Some(orig_func_name.to_string());
-        } else if let Some(key) = match_payload_prefix(func_name, "[future-receive-") {
-            info[&key].future_receive = Some(orig_func_name.to_string());
-        } else if let Some(key) = match_payload_prefix(func_name, "[future-drop-sender-") {
-            info[&key].future_drop_sender = Some(orig_func_name.to_string());
-        } else if let Some(key) = match_payload_prefix(func_name, "[future-drop-receiver-") {
-            info[&key].future_drop_receiver = Some(orig_func_name.to_string());
-        } else if let Some(key) = match_payload_prefix(func_name, "[stream-new-") {
-            info[&key].stream_new = Some(orig_func_name.to_string());
-        } else if let Some(key) = match_payload_prefix(func_name, "[stream-send-") {
-            info[&key].stream_send = Some(orig_func_name.to_string());
-        } else if let Some(key) = match_payload_prefix(func_name, "[stream-receive-") {
-            info[&key].stream_receive = Some(orig_func_name.to_string());
-        } else if let Some(key) = match_payload_prefix(func_name, "[stream-drop-sender-") {
-            info[&key].stream_drop_sender = Some(orig_func_name.to_string());
-        } else if let Some(key) = match_payload_prefix(func_name, "[stream-drop-receiver-") {
-            info[&key].stream_drop_receiver = Some(orig_func_name.to_string());
-        } else {
-            bail!("unrecognized payload import: {orig_func_name}");
-        }
-    }
-    Ok(())
-}
-
-/// Validation information from an "adapter module" which is distinct from a
-/// "main module" validated above.
-///
-/// This is created by the `validate_adapter_module` function.
-pub struct ValidatedAdapter<'a> {
-    /// If specified this is the list of required imports from the original set
-    /// of possible imports along with the set of functions required from each
-    /// imported interface.
-    pub required_imports: IndexMap<String, RequiredImports>,
-
-    /// Resource-related functions required and imported which work over
-    /// exported resources from the final component.
-    ///
-    /// Note that this is disjoint from `required_imports` which handles
-    /// imported resources and this is only for exported resources. Exported
-    /// resources still require intrinsics to be imported into the core module
-    /// itself.
-    pub required_resource_funcs: IndexMap<String, IndexMap<String, ResourceInfo>>,
-
-    pub required_async_funcs: IndexMap<String, IndexMap<String, AsyncExportInfo<'a>>>,
-
-    pub required_payload_funcs:
-        IndexMap<(String, bool), IndexMap<(String, usize), PayloadInfo<'a>>>,
-
-    pub needs_error_drop: bool,
-    pub needs_task_wait: bool,
-
-    /// This is the module and field name of the memory import, if one is
-    /// specified.
-    ///
-    /// Due to LLVM codegen this is typically `env::memory` as a totally separate
-    /// import from the `required_import` above.
-    pub needs_memory: Option<(String, String)>,
-=======
     /// An export of a function in an interface.
     InterfaceFunc(InterfaceId, String),
 
@@ -865,7 +592,6 @@
 
     /// Memory, typically for an adapter.
     Memory,
->>>>>>> 6a76d04f
 
     /// `cabi_realloc`
     GeneralPurposeRealloc,
@@ -879,77 +605,6 @@
     /// `_initialize`
     Initialize,
 
-<<<<<<< HEAD
-    /// Post-return functions annotated with `cabi_post_*` in their function
-    /// name.
-    pub post_returns: IndexSet<String>,
-
-    /// Callback functions annotated with `[callback]*` in their function
-    /// name.
-    pub callbacks: IndexSet<String>,
-}
-
-/// This function will validate the `bytes` provided as a wasm adapter module.
-/// Notably this will validate the wasm module itself in addition to ensuring
-/// that it has the "shape" of an adapter module. Current constraints are:
-///
-/// * The adapter module can import only one memory
-/// * The adapter module can only import from the name of `interface` specified,
-///   and all function imports must match the `required` types which correspond
-///   to the lowered types of the functions in `interface`.
-///
-/// The wasm module passed into this function is the output of the GC pass of an
-/// adapter module's original source. This means that the adapter module is
-/// already minimized and this is a double-check that the minimization pass
-/// didn't accidentally break the wasm module.
-///
-/// If `is_library` is true, we waive some of the constraints described above,
-/// allowing the module to import tables and globals, as well as import
-/// functions at the world level, not just at the interface level.
-pub fn validate_adapter_module<'a>(
-    bytes: &[u8],
-    resolve: &'a Resolve,
-    world: WorldId,
-    metadata: &'a ModuleMetadata,
-    required_by_import: Option<&IndexMap<&str, FuncType>>,
-    exports: &IndexSet<WorldKey>,
-    is_library: bool,
-    adapters: &IndexSet<&str>,
-) -> Result<ValidatedAdapter<'a>> {
-    let mut validator = Validator::new();
-    let mut import_funcs = IndexMap::new();
-    let mut export_funcs = IndexMap::new();
-    let mut types = None;
-    let mut funcs = Vec::new();
-    let mut ret = ValidatedAdapter {
-        required_imports: Default::default(),
-        required_resource_funcs: Default::default(),
-        required_async_funcs: Default::default(),
-        required_payload_funcs: Default::default(),
-        needs_error_drop: false,
-        needs_task_wait: false,
-        needs_memory: None,
-        needs_core_exports: Default::default(),
-        import_realloc: None,
-        export_realloc: None,
-        metadata,
-        post_returns: Default::default(),
-        callbacks: Default::default(),
-    };
-
-    let mut cabi_realloc = None;
-    for payload in Parser::new(0).parse_all(bytes) {
-        let payload = payload?;
-        match validator.payload(&payload)? {
-            ValidPayload::End(tys) => {
-                types = Some(tys);
-                break;
-            }
-            ValidPayload::Func(validator, body) => {
-                funcs.push((validator, body));
-            }
-            _ => {}
-=======
     /// `cabi_realloc_adapter`
     ReallocForAdapter,
 }
@@ -966,7 +621,6 @@
             log::debug!("classifying export `{}` as {item:?}", export.name);
             let prev = self.names.insert(export.name.to_string(), item);
             assert!(prev.is_none());
->>>>>>> 6a76d04f
         }
         Ok(())
     }
@@ -1117,17 +771,6 @@
         self.general_purpose_realloc()
     }
 
-<<<<<<< HEAD
-    let types = types.unwrap();
-    let mut exported_resource_and_async_funcs = Vec::new();
-    let mut payload_funcs = Vec::new();
-
-    for (name, funcs) in &import_funcs {
-        if *name == MAIN_MODULE_IMPORT_NAME {
-            ret.needs_core_exports
-                .extend(funcs.iter().map(|(name, _ty)| name.to_string()));
-            continue;
-=======
     /// Returns the realloc that the imported function `interface` and `func`
     /// are using.
     pub fn import_realloc_for(&self, interface: Option<InterfaceId>, func: &str) -> Option<&str> {
@@ -1138,69 +781,18 @@
 
         if let Some(name) = self.find(|m| matches!(m, Export::GeneralPurposeImportRealloc)) {
             return Some(name);
->>>>>>> 6a76d04f
         }
         self.general_purpose_realloc()
     }
 
-<<<<<<< HEAD
-        // An empty module name is indicative of the top-level import namespace,
-        // so look for top-level functions here.
-        if *name == BARE_FUNC_MODULE_NAME {
-            let Imports {
-                required,
-                needs_error_drop,
-                needs_task_wait,
-            } = validate_imports_top_level(resolve, world, funcs, &types)?;
-            ret.needs_error_drop = needs_error_drop;
-            ret.needs_task_wait = needs_task_wait;
-            if !(required.funcs.is_empty() && required.resources.is_empty()) {
-                let prev = ret
-                    .required_imports
-                    .insert(BARE_FUNC_MODULE_NAME.to_string(), required);
-                assert!(prev.is_none());
-            }
-            continue;
-=======
     /// Returns the realloc that the main module is exporting into the adapter.
     pub fn realloc_to_import_into_adapter(&self) -> Option<&str> {
         if let Some(name) = self.find(|m| matches!(m, Export::ReallocForAdapter)) {
             return Some(name);
->>>>>>> 6a76d04f
         }
         self.general_purpose_realloc()
     }
 
-<<<<<<< HEAD
-        if let Some(interface_name) = name.strip_prefix("[export]") {
-            exported_resource_and_async_funcs.push((name, interface_name, &import_funcs[name]));
-            continue;
-        }
-
-        if let Some((interface_name, imported)) = name
-            .strip_prefix("[import-payload]")
-            .map(|v| (v, true))
-            .or_else(|| name.strip_prefix("[export-payload]").map(|v| (v, false)))
-        {
-            payload_funcs.push((name, imported, interface_name, &import_funcs[name]));
-            continue;
-        }
-
-        if !(is_library && adapters.contains(name)) {
-            match resolve.worlds[world].imports.get(&world_key(resolve, name)) {
-                Some(WorldItem::Interface { id: interface, .. }) => {
-                    let required = validate_imported_interface(
-                        resolve,
-                        *interface,
-                        name,
-                        funcs,
-                        &types,
-                        &mut ret.required_payload_funcs,
-                    )
-                    .with_context(|| format!("failed to validate import interface `{name}`"))?;
-                    let prev = ret.required_imports.insert(name.to_string(), required);
-                    assert!(prev.is_none());
-=======
     fn general_purpose_realloc(&self) -> Option<&str> {
         self.find(|m| matches!(m, Export::GeneralPurposeRealloc))
     }
@@ -1273,7 +865,6 @@
                     Ok(())
                 } else {
                     bail!("failed to find export of function `{name}`")
->>>>>>> 6a76d04f
                 }
             };
             match &resolve.worlds[world].exports[export] {
@@ -1402,44 +993,6 @@
                     *id
                 }
             };
-<<<<<<< HEAD
-            let id = types.core_function_at(idx);
-            let actual = types[id].unwrap_func();
-            validate_func_sig(name, ty, actual)?;
-        }
-    }
-
-    let world = &resolve.worlds[world];
-
-    for name in exports {
-        validate_exported_item(
-            resolve,
-            &world.exports[name],
-            &resolve.name_world_key(name),
-            &export_funcs,
-            &types,
-            &mut ret.post_returns,
-            &mut ret.callbacks,
-            &mut ret.required_payload_funcs,
-            &mut ret.required_async_funcs,
-            &mut ret.required_resource_funcs,
-        )?;
-    }
-
-    for (name, interface_name, funcs) in exported_resource_and_async_funcs {
-        let world_key = world_key(resolve, interface_name);
-        match world.exports.get(&world_key) {
-            Some(WorldItem::Interface { id, .. }) => {
-                validate_exported_interface_resource_and_async_imports(
-                    resolve,
-                    *id,
-                    name,
-                    funcs,
-                    &types,
-                    &mut ret.required_async_funcs,
-                    &mut ret.required_resource_funcs,
-                )?;
-=======
             return Ok((key.clone(), id));
         }
         bail!("failed to find world item corresponding to interface `{interface}`")
@@ -1459,7 +1012,6 @@
             match &resolve.worlds[world].exports[key] {
                 WorldItem::Function(f) => return Some((key, None, f)),
                 _ => return None,
->>>>>>> 6a76d04f
             }
         }
 
@@ -1469,32 +1021,6 @@
         Some((key, Some(id), func))
     }
 
-<<<<<<< HEAD
-    for (name, imported, interface_name, funcs) in payload_funcs {
-        let world_key = world_key(resolve, interface_name);
-        let (item, direction) = if imported {
-            (world.imports.get(&world_key), "imported")
-        } else {
-            (world.exports.get(&world_key), "exported")
-        };
-        match item {
-            Some(WorldItem::Interface { id, .. }) => {
-                validate_payload_imports(
-                    resolve,
-                    *id,
-                    name,
-                    imported,
-                    funcs,
-                    &types,
-                    &mut ret.required_payload_funcs,
-                )?;
-            }
-            _ => bail!("import from `{name}` does not correspond to {direction} interface"),
-        }
-    }
-
-    Ok(ret)
-=======
     fn match_wit_resource_dtor<'a>(
         &self,
         export_name: &str,
@@ -1510,7 +1036,6 @@
             _ => None,
         }
     }
->>>>>>> 6a76d04f
 }
 
 impl Standard {
@@ -1548,70 +1073,6 @@
     }
 }
 
-<<<<<<< HEAD
-struct Imports {
-    required: RequiredImports,
-    needs_error_drop: bool,
-    needs_task_wait: bool,
-}
-
-fn validate_imports_top_level(
-    resolve: &Resolve,
-    world: WorldId,
-    funcs: &IndexMap<&str, u32>,
-    types: &Types,
-) -> Result<Imports> {
-    // TODO: handle top-level required async, future, and stream built-in imports here
-    let is_resource = |name: &str| match resolve.worlds[world]
-        .imports
-        .get(&WorldKey::Name(name.to_string()))
-    {
-        Some(WorldItem::Type(r)) => {
-            matches!(resolve.types[*r].kind, TypeDefKind::Resource)
-        }
-        _ => false,
-    };
-    let mut imports = Imports {
-        required: RequiredImports::default(),
-        needs_error_drop: false,
-        needs_task_wait: false,
-    };
-    for (name, ty) in funcs {
-        {
-            if *name == "[error-drop]" {
-                imports.needs_error_drop = true;
-                continue;
-            }
-
-            if *name == "[task-wait]" {
-                imports.needs_task_wait = true;
-                continue;
-            }
-
-            let (abi, name) = if let Some(name) = name.strip_prefix("[async]") {
-                (AbiVariant::GuestImportAsync, name)
-            } else {
-                (AbiVariant::GuestImport, *name)
-            };
-            match resolve.worlds[world].imports.get(&world_key(resolve, name)) {
-                Some(WorldItem::Function(func)) => {
-                    let ty = types[types.core_type_at(*ty).unwrap_sub()].unwrap_func();
-                    validate_func(resolve, ty, &func, abi)?;
-                }
-                Some(_) => bail!("expected world top-level import `{name}` to be a function"),
-                None => match valid_imported_resource_func(name, *ty, types, is_resource)? {
-                    Some(name) => {
-                        imports.required.resources.insert(name.to_string());
-                    }
-                    None => bail!("no top-level imported function `{name}` specified"),
-                },
-            }
-        }
-        imports.required.funcs.insert(name.to_string());
-    }
-    Ok(imports)
-}
-=======
 /// Definition of wit-component's "legacy" naming scheme which predates
 /// WebAssembly/component-model#378.
 struct Legacy;
@@ -1760,7 +1221,6 @@
 
         None
     }
->>>>>>> 6a76d04f
 
     fn match_wit_resource_dtor<'a>(
         &self,
@@ -1798,6 +1258,29 @@
     }
 }
 
+pub struct AsyncExportInfo<'a> {
+    pub interface: Option<InterfaceId>,
+    pub function: &'a Function,
+    pub start_import: Option<String>,
+    pub return_import: Option<String>,
+}
+
+pub struct PayloadInfo<'a> {
+    pub interface: Option<InterfaceId>,
+    pub function: &'a Function,
+    pub ty: TypeId,
+    pub future_new: Option<String>,
+    pub future_send: Option<String>,
+    pub future_receive: Option<String>,
+    pub future_drop_sender: Option<String>,
+    pub future_drop_receiver: Option<String>,
+    pub stream_new: Option<String>,
+    pub stream_send: Option<String>,
+    pub stream_receive: Option<String>,
+    pub stream_drop_sender: Option<String>,
+    pub stream_drop_receiver: Option<String>,
+}
+
 /// This function validates the following:
 ///
 /// * The `bytes` represent a valid core WebAssembly module.
@@ -1809,11 +1292,796 @@
 /// The `ValidatedModule` return value contains the metadata which describes the
 /// input module on success. This is then further used to generate a component
 /// for this module.
-pub fn validate_module(encoder: &ComponentEncoder, bytes: &[u8]) -> Result<ValidatedModule> {
-    ValidatedModule::new(encoder, bytes, &encoder.main_module_exports, None)
-}
-
-<<<<<<< HEAD
+pub fn validate_module<'a>(
+    bytes: &'a [u8],
+    metadata: &'a Bindgen,
+    exports: &IndexSet<WorldKey>,
+    adapters: &IndexSet<&str>,
+) -> Result<ValidatedModule<'a>> {
+    let mut validator = Validator::new();
+    let mut types = None;
+    let mut import_funcs = IndexMap::new();
+    let mut export_funcs = IndexMap::new();
+    let mut ret = ValidatedModule {
+        required_imports: Default::default(),
+        adapters_required: Default::default(),
+        needs_error_drop: false,
+        needs_task_wait: false,
+        has_memory: false,
+        realloc: None,
+        adapter_realloc: None,
+        metadata: &metadata.metadata,
+        required_async_funcs: Default::default(),
+        required_resource_funcs: Default::default(),
+        required_payload_funcs: Default::default(),
+        post_returns: Default::default(),
+        callbacks: Default::default(),
+        initialize: None,
+    };
+
+    for payload in Parser::new(0).parse_all(bytes) {
+        let payload = payload?;
+        if let ValidPayload::End(tys) = validator.payload(&payload)? {
+            types = Some(tys);
+            break;
+        }
+
+        match payload {
+            Payload::Version { encoding, .. } if encoding != Encoding::Module => {
+                bail!("data is not a WebAssembly module");
+            }
+            Payload::ImportSection(s) => {
+                for import in s {
+                    let import = import?;
+                    match import.ty {
+                        TypeRef::Func(ty) => {
+                            let map = match import_funcs.entry(import.module) {
+                                Entry::Occupied(e) => e.into_mut(),
+                                Entry::Vacant(e) => e.insert(IndexMap::new()),
+                            };
+
+                            assert!(map.insert(import.name, ty).is_none());
+                        }
+                        _ => bail!("module is only allowed to import functions"),
+                    }
+                }
+            }
+            Payload::ExportSection(s) => {
+                for export in s {
+                    let export = export?;
+
+                    match export.kind {
+                        ExternalKind::Func => {
+                            if is_canonical_function(export.name) {
+                                // TODO: validate that the cabi_realloc
+                                // function is [i32, i32, i32, i32] -> [i32]
+                                if export.name == "cabi_realloc"
+                                    || export.name == "canonical_abi_realloc"
+                                {
+                                    ret.realloc = Some(export.name);
+                                }
+                                if export.name == "cabi_realloc_adapter" {
+                                    ret.adapter_realloc = Some(export.name);
+                                }
+                            }
+
+                            if export.name == "_initialize" {
+                                ret.initialize = Some(export.name);
+                            } else {
+                                assert!(export_funcs.insert(export.name, export.index).is_none())
+                            }
+                        }
+                        ExternalKind::Memory => {
+                            if export.name == "memory" {
+                                ret.has_memory = true;
+                            }
+                        }
+                        _ => continue,
+                    }
+                }
+            }
+            _ => continue,
+        }
+    }
+
+    let types = types.unwrap();
+    let world = &metadata.resolve.worlds[metadata.world];
+    let mut exported_resource_and_async_funcs = Vec::new();
+    let mut payload_funcs = Vec::new();
+
+    for (name, funcs) in &import_funcs {
+        // An empty module name is indicative of the top-level import namespace,
+        // so look for top-level functions here.
+        if *name == BARE_FUNC_MODULE_NAME {
+            let Imports {
+                required,
+                needs_error_drop,
+                needs_task_wait,
+            } = validate_imports_top_level(&metadata.resolve, metadata.world, funcs, &types)?;
+            ret.needs_error_drop = needs_error_drop;
+            ret.needs_task_wait = needs_task_wait;
+            if !(required.funcs.is_empty() && required.resources.is_empty()) {
+                let prev = ret.required_imports.insert(BARE_FUNC_MODULE_NAME, required);
+                assert!(prev.is_none());
+            }
+            continue;
+        }
+
+        if let Some(interface_name) = name.strip_prefix("[export]") {
+            exported_resource_and_async_funcs.push((name, interface_name, &import_funcs[name]));
+            continue;
+        }
+
+        if let Some((interface_name, imported)) = name
+            .strip_prefix("[import-payload]")
+            .map(|v| (v, true))
+            .or_else(|| name.strip_prefix("[export-payload]").map(|v| (v, false)))
+        {
+            payload_funcs.push((name, imported, interface_name, &import_funcs[name]));
+            continue;
+        }
+
+        if adapters.contains(name) {
+            let map = ret.adapters_required.entry(name).or_default();
+            for (func, ty) in funcs {
+                let ty = types[types.core_type_at(*ty).unwrap_sub()].unwrap_func();
+                map.insert(func, ty.clone());
+            }
+        } else {
+            match world.imports.get(&world_key(&metadata.resolve, name)) {
+                Some(WorldItem::Interface { id: interface, .. }) => {
+                    let required = validate_imported_interface(
+                        &metadata.resolve,
+                        *interface,
+                        name,
+                        funcs,
+                        &types,
+                        &mut ret.required_payload_funcs,
+                    )
+                    .with_context(|| format!("failed to validate import interface `{name}`"))?;
+                    let prev = ret.required_imports.insert(name, required);
+                    assert!(prev.is_none());
+                }
+                Some(WorldItem::Function(_) | WorldItem::Type(_)) => {
+                    bail!("import `{}` is not an interface", name)
+                }
+                None => bail!("module requires an import interface named `{name}`"),
+            }
+        }
+    }
+
+    for name in exports {
+        validate_exported_item(
+            &metadata.resolve,
+            &world.exports[name],
+            &metadata.resolve.name_world_key(name),
+            &export_funcs,
+            &types,
+            &mut ret.post_returns,
+            &mut ret.callbacks,
+            &mut ret.required_payload_funcs,
+            &mut ret.required_async_funcs,
+            &mut ret.required_resource_funcs,
+        )?;
+    }
+
+    for (name, interface_name, funcs) in exported_resource_and_async_funcs {
+        let world_key = world_key(&metadata.resolve, interface_name);
+        match world.exports.get(&world_key) {
+            Some(WorldItem::Interface { id, .. }) => {
+                validate_exported_interface_resource_and_async_imports(
+                    &metadata.resolve,
+                    *id,
+                    name,
+                    funcs,
+                    &types,
+                    &mut ret.required_async_funcs,
+                    &mut ret.required_resource_funcs,
+                )?;
+            }
+            _ => bail!("import from `{name}` does not correspond to exported interface"),
+        }
+    }
+
+    for (name, imported, interface_name, funcs) in payload_funcs {
+        let world_key = world_key(&metadata.resolve, interface_name);
+        let (item, direction) = if imported {
+            (world.imports.get(&world_key), "imported")
+        } else {
+            (world.exports.get(&world_key), "exported")
+        };
+        match item {
+            Some(WorldItem::Interface { id, .. }) => {
+                validate_payload_imports(
+                    &metadata.resolve,
+                    *id,
+                    name,
+                    imported,
+                    funcs,
+                    &types,
+                    &mut ret.required_payload_funcs,
+                )?;
+            }
+            _ => bail!("import from `{name}` does not correspond to {direction} interface"),
+        }
+    }
+
+    Ok(ret)
+}
+
+fn validate_exported_interface_resource_and_async_imports<'a, 'b>(
+    resolve: &'b Resolve,
+    interface: InterfaceId,
+    import_module: &str,
+    funcs: &IndexMap<&'a str, u32>,
+    types: &Types,
+    required_async_funcs: &mut IndexMap<String, IndexMap<String, AsyncExportInfo<'b>>>,
+    required_resource_funcs: &mut IndexMap<String, IndexMap<String, ResourceInfo>>,
+) -> Result<()> {
+    let is_resource = |name: &str| match resolve.interfaces[interface].types.get(name) {
+        Some(ty) => matches!(resolve.types[*ty].kind, TypeDefKind::Resource),
+        None => false,
+    };
+    let mut async_module = required_async_funcs.get_mut(import_module);
+    for (func_name, ty) in funcs {
+        if let Some(ref mut info) = async_module {
+            if let Some(function_name) = func_name.strip_prefix(ASYNC_START) {
+                info[function_name].start_import = Some(func_name.to_string());
+                continue;
+            }
+            if let Some(function_name) = func_name.strip_prefix(ASYNC_RETURN) {
+                info[function_name].return_import = Some(func_name.to_string());
+                continue;
+            }
+        }
+
+        if valid_exported_resource_func(func_name, *ty, types, is_resource)?.is_none() {
+            bail!("import of `{func_name}` is not a valid resource or async function");
+        }
+        let info = required_resource_funcs.get_mut(import_module).unwrap();
+        if let Some(resource_name) = func_name.strip_prefix(RESOURCE_DROP) {
+            info[resource_name].drop_import = Some(func_name.to_string());
+            continue;
+        }
+        if let Some(resource_name) = func_name.strip_prefix(RESOURCE_NEW) {
+            info[resource_name].new_import = Some(func_name.to_string());
+            continue;
+        }
+        if let Some(resource_name) = func_name.strip_prefix(RESOURCE_REP) {
+            info[resource_name].rep_import = Some(func_name.to_string());
+            continue;
+        }
+
+        unreachable!();
+    }
+    Ok(())
+}
+
+fn match_payload_prefix(name: &str, prefix: &str) -> Option<(String, usize)> {
+    let suffix = name.strip_prefix(prefix)?;
+    let index = suffix.find(']')?;
+    Some((
+        suffix[index + 1..].to_owned(),
+        suffix[..index].parse().ok()?,
+    ))
+}
+
+fn validate_payload_imports<'a, 'b>(
+    _resolve: &'b Resolve,
+    _interface: InterfaceId,
+    module: &str,
+    import: bool,
+    funcs: &IndexMap<&'a str, u32>,
+    _types: &Types,
+    required_payload_funcs: &mut IndexMap<
+        (String, bool),
+        IndexMap<(String, usize), PayloadInfo<'b>>,
+    >,
+) -> Result<()> {
+    // TODO: Verify that the core wasm function signatures match what we expect for each function found below.
+    // Presumably any issues will be caught anyway when the final component is validated, but it would be best to
+    // catch them early.
+    let module = module
+        .strip_prefix(if import {
+            "[import-payload]"
+        } else {
+            "[export-payload]"
+        })
+        .unwrap();
+    let info = &mut required_payload_funcs[&(module.to_owned(), import)];
+    for (orig_func_name, _ty) in funcs {
+        let func_name = orig_func_name
+            .strip_prefix("[async]")
+            .unwrap_or(orig_func_name);
+        if let Some(key) = match_payload_prefix(func_name, "[future-new-") {
+            info[&key].future_new = Some(orig_func_name.to_string());
+        } else if let Some(key) = match_payload_prefix(func_name, "[future-send-") {
+            info[&key].future_send = Some(orig_func_name.to_string());
+        } else if let Some(key) = match_payload_prefix(func_name, "[future-receive-") {
+            info[&key].future_receive = Some(orig_func_name.to_string());
+        } else if let Some(key) = match_payload_prefix(func_name, "[future-drop-sender-") {
+            info[&key].future_drop_sender = Some(orig_func_name.to_string());
+        } else if let Some(key) = match_payload_prefix(func_name, "[future-drop-receiver-") {
+            info[&key].future_drop_receiver = Some(orig_func_name.to_string());
+        } else if let Some(key) = match_payload_prefix(func_name, "[stream-new-") {
+            info[&key].stream_new = Some(orig_func_name.to_string());
+        } else if let Some(key) = match_payload_prefix(func_name, "[stream-send-") {
+            info[&key].stream_send = Some(orig_func_name.to_string());
+        } else if let Some(key) = match_payload_prefix(func_name, "[stream-receive-") {
+            info[&key].stream_receive = Some(orig_func_name.to_string());
+        } else if let Some(key) = match_payload_prefix(func_name, "[stream-drop-sender-") {
+            info[&key].stream_drop_sender = Some(orig_func_name.to_string());
+        } else if let Some(key) = match_payload_prefix(func_name, "[stream-drop-receiver-") {
+            info[&key].stream_drop_receiver = Some(orig_func_name.to_string());
+        } else {
+            bail!("unrecognized payload import: {orig_func_name}");
+        }
+    }
+    Ok(())
+}
+
+/// Validation information from an "adapter module" which is distinct from a
+/// "main module" validated above.
+///
+/// This is created by the `validate_adapter_module` function.
+pub struct ValidatedAdapter<'a> {
+    /// If specified this is the list of required imports from the original set
+    /// of possible imports along with the set of functions required from each
+    /// imported interface.
+    pub required_imports: IndexMap<String, RequiredImports>,
+
+    /// Resource-related functions required and imported which work over
+    /// exported resources from the final component.
+    ///
+    /// Note that this is disjoint from `required_imports` which handles
+    /// imported resources and this is only for exported resources. Exported
+    /// resources still require intrinsics to be imported into the core module
+    /// itself.
+    pub required_resource_funcs: IndexMap<String, IndexMap<String, ResourceInfo>>,
+
+    pub required_async_funcs: IndexMap<String, IndexMap<String, AsyncExportInfo<'a>>>,
+
+    pub required_payload_funcs:
+        IndexMap<(String, bool), IndexMap<(String, usize), PayloadInfo<'a>>>,
+
+    pub needs_error_drop: bool,
+    pub needs_task_wait: bool,
+
+    /// This is the module and field name of the memory import, if one is
+    /// specified.
+    ///
+    /// Due to LLVM codegen this is typically `env::memory` as a totally separate
+    /// import from the `required_import` above.
+    pub needs_memory: Option<(String, String)>,
+
+    /// Set of names required to be exported from the main module which are
+    /// imported by this adapter through the `__main_module__` synthetic export.
+    /// This is how the WASI adapter imports `_start`, for example.
+    pub needs_core_exports: IndexSet<String>,
+
+    /// Name of the exported function to use for the realloc canonical option
+    /// for lowering imports.
+    pub import_realloc: Option<String>,
+
+    /// Same as `import_realloc`, but for exported interfaces.
+    pub export_realloc: Option<String>,
+
+    /// Metadata about the original adapter module.
+    pub metadata: &'a ModuleMetadata,
+
+    /// Post-return functions annotated with `cabi_post_*` in their function
+    /// name.
+    pub post_returns: IndexSet<String>,
+
+    /// Callback functions annotated with `[callback]*` in their function
+    /// name.
+    pub callbacks: IndexSet<String>,
+}
+
+/// This function will validate the `bytes` provided as a wasm adapter module.
+/// Notably this will validate the wasm module itself in addition to ensuring
+/// that it has the "shape" of an adapter module. Current constraints are:
+///
+/// * The adapter module can import only one memory
+/// * The adapter module can only import from the name of `interface` specified,
+///   and all function imports must match the `required` types which correspond
+///   to the lowered types of the functions in `interface`.
+///
+/// The wasm module passed into this function is the output of the GC pass of an
+/// adapter module's original source. This means that the adapter module is
+/// already minimized and this is a double-check that the minimization pass
+/// didn't accidentally break the wasm module.
+///
+/// If `is_library` is true, we waive some of the constraints described above,
+/// allowing the module to import tables and globals, as well as import
+/// functions at the world level, not just at the interface level.
+pub fn validate_adapter_module(
+    encoder: &ComponentEncoder,
+    bytes: &[u8],
+    required_by_import: &IndexMap<String, FuncType>,
+    exports: &IndexSet<WorldKey>,
+    is_library: bool,
+    adapters: &IndexSet<&str>,
+) -> Result<ValidatedAdapter<'a>> {
+    let mut validator = Validator::new();
+    let mut import_funcs = IndexMap::new();
+    let mut export_funcs = IndexMap::new();
+    let mut types = None;
+    let mut funcs = Vec::new();
+    let mut ret = ValidatedAdapter {
+        required_imports: Default::default(),
+        required_resource_funcs: Default::default(),
+        required_async_funcs: Default::default(),
+        required_payload_funcs: Default::default(),
+        needs_error_drop: false,
+        needs_task_wait: false,
+        needs_memory: None,
+        needs_core_exports: Default::default(),
+        import_realloc: None,
+        export_realloc: None,
+        metadata,
+        post_returns: Default::default(),
+        callbacks: Default::default(),
+    };
+
+    let mut cabi_realloc = None;
+    for payload in Parser::new(0).parse_all(bytes) {
+        let payload = payload?;
+        match validator.payload(&payload)? {
+            ValidPayload::End(tys) => {
+                types = Some(tys);
+                break;
+            }
+            ValidPayload::Func(validator, body) => {
+                funcs.push((validator, body));
+            }
+            _ => {}
+        }
+
+        match payload {
+            Payload::Version { encoding, .. } if encoding != Encoding::Module => {
+                bail!("data is not a WebAssembly module");
+            }
+
+            Payload::ImportSection(s) => {
+                for import in s {
+                    let import = import?;
+                    match import.ty {
+                        TypeRef::Func(ty) => {
+                            let map = match import_funcs.entry(import.module) {
+                                Entry::Occupied(e) => e.into_mut(),
+                                Entry::Vacant(e) => e.insert(IndexMap::new()),
+                            };
+
+                            assert!(map.insert(import.name, ty).is_none());
+                        }
+
+                        // A memory is allowed to be imported into the adapter
+                        // module so that's skipped here
+                        TypeRef::Memory(_) => {
+                            ret.needs_memory =
+                                Some((import.module.to_string(), import.name.to_string()));
+                        }
+
+                        TypeRef::Global(_) | TypeRef::Table(_) if is_library => (),
+
+                        _ => {
+                            bail!("adapter module is only allowed to import functions and memories")
+                        }
+                    }
+                }
+            }
+            Payload::ExportSection(s) => {
+                for export in s {
+                    let export = export?;
+
+                    match export.kind {
+                        ExternalKind::Func => {
+                            export_funcs.insert(export.name, export.index);
+                            if export.name == "cabi_export_realloc" {
+                                ret.export_realloc = Some(export.name.to_string());
+                            }
+                            if export.name == "cabi_import_realloc" {
+                                ret.import_realloc = Some(export.name.to_string());
+                            }
+                            if export.name == "cabi_realloc" {
+                                cabi_realloc = Some(export.name.to_string());
+                            }
+                        }
+                        _ => continue,
+                    }
+                }
+            }
+            _ => continue,
+        }
+    }
+
+    if is_library {
+        // If we're looking at a library, it may only export the
+        // `wit-bindgen`-generated `cabi_realloc` rather than the
+        // `cabi_import_realloc` and `cabi_export_realloc` functions, so we'll
+        // use whatever's available.
+        ret.export_realloc = ret.export_realloc.or_else(|| cabi_realloc.clone());
+        ret.import_realloc = ret.import_realloc.or_else(|| cabi_realloc);
+    }
+
+    let mut resources = Default::default();
+    for (validator, body) in funcs {
+        let mut validator = validator.into_validator(resources);
+        validator.validate(&body)?;
+        resources = validator.into_allocations();
+    }
+
+    let types = types.unwrap();
+    let mut exported_resource_and_async_funcs = Vec::new();
+    let mut payload_funcs = Vec::new();
+
+    for (name, funcs) in &import_funcs {
+        if *name == MAIN_MODULE_IMPORT_NAME {
+            ret.needs_core_exports
+                .extend(funcs.iter().map(|(name, _ty)| name.to_string()));
+            continue;
+        }
+
+        // An empty module name is indicative of the top-level import namespace,
+        // so look for top-level functions here.
+        if *name == BARE_FUNC_MODULE_NAME {
+            let Imports {
+                required,
+                needs_error_drop,
+                needs_task_wait,
+            } = validate_imports_top_level(resolve, world, funcs, &types)?;
+            ret.needs_error_drop = needs_error_drop;
+            ret.needs_task_wait = needs_task_wait;
+            if !(required.funcs.is_empty() && required.resources.is_empty()) {
+                let prev = ret
+                    .required_imports
+                    .insert(BARE_FUNC_MODULE_NAME.to_string(), required);
+                assert!(prev.is_none());
+            }
+            continue;
+        }
+
+        if let Some(interface_name) = name.strip_prefix("[export]") {
+            exported_resource_and_async_funcs.push((name, interface_name, &import_funcs[name]));
+            continue;
+        }
+
+        if let Some((interface_name, imported)) = name
+            .strip_prefix("[import-payload]")
+            .map(|v| (v, true))
+            .or_else(|| name.strip_prefix("[export-payload]").map(|v| (v, false)))
+        {
+            payload_funcs.push((name, imported, interface_name, &import_funcs[name]));
+            continue;
+        }
+
+        if !(is_library && adapters.contains(name)) {
+            match resolve.worlds[world].imports.get(&world_key(resolve, name)) {
+                Some(WorldItem::Interface { id: interface, .. }) => {
+                    let required = validate_imported_interface(
+                        resolve,
+                        *interface,
+                        name,
+                        funcs,
+                        &types,
+                        &mut ret.required_payload_funcs,
+                    )
+                    .with_context(|| format!("failed to validate import interface `{name}`"))?;
+                    let prev = ret.required_imports.insert(name.to_string(), required);
+                    assert!(prev.is_none());
+                }
+                None | Some(WorldItem::Function(_) | WorldItem::Type(_)) => {
+                    if !is_library {
+                        bail!(
+                            "adapter module requires an import interface named `{}`",
+                            name
+                        )
+                    }
+                }
+            }
+        }
+    }
+
+    if let Some(required) = required_by_import {
+        for (name, ty) in required {
+            let idx = match export_funcs.get(name) {
+                Some(idx) => *idx,
+                None => bail!("adapter module did not export `{name}`"),
+            };
+            let id = types.core_function_at(idx);
+            let actual = types[id].unwrap_func();
+            validate_func_sig(name, ty, actual)?;
+        }
+    }
+
+    let world = &resolve.worlds[world];
+
+    for name in exports {
+        validate_exported_item(
+            resolve,
+            &world.exports[name],
+            &resolve.name_world_key(name),
+            &export_funcs,
+            &types,
+            &mut ret.post_returns,
+            &mut ret.callbacks,
+            &mut ret.required_payload_funcs,
+            &mut ret.required_async_funcs,
+            &mut ret.required_resource_funcs,
+        )?;
+    }
+
+    for (name, interface_name, funcs) in exported_resource_and_async_funcs {
+        let world_key = world_key(resolve, interface_name);
+        match world.exports.get(&world_key) {
+            Some(WorldItem::Interface { id, .. }) => {
+                validate_exported_interface_resource_and_async_imports(
+                    resolve,
+                    *id,
+                    name,
+                    funcs,
+                    &types,
+                    &mut ret.required_async_funcs,
+                    &mut ret.required_resource_funcs,
+                )?;
+            }
+            _ => bail!("import from `{name}` does not correspond to exported interface"),
+        }
+    }
+
+    for (name, imported, interface_name, funcs) in payload_funcs {
+        let world_key = world_key(resolve, interface_name);
+        let (item, direction) = if imported {
+            (world.imports.get(&world_key), "imported")
+        } else {
+            (world.exports.get(&world_key), "exported")
+        };
+        match item {
+            Some(WorldItem::Interface { id, .. }) => {
+                validate_payload_imports(
+                    resolve,
+                    *id,
+                    name,
+                    imported,
+                    funcs,
+                    &types,
+                    &mut ret.required_payload_funcs,
+                )?;
+            }
+            _ => bail!("import from `{name}` does not correspond to {direction} interface"),
+        }
+    }
+
+    Ok(ret)
+}
+
+fn world_key(resolve: &Resolve, name: &str) -> WorldKey {
+    let kebab_name = ComponentName::new(name, 0);
+    let (pkgname, interface) = match kebab_name.as_ref().map(|k| k.kind()) {
+        Ok(ComponentNameKind::Interface(name)) => {
+            let pkgname = PackageName {
+                namespace: name.namespace().to_string(),
+                name: name.package().to_string(),
+                version: name.version(),
+            };
+            (pkgname, name.interface().as_str())
+        }
+        _ => return WorldKey::Name(name.to_string()),
+    };
+    match resolve
+        .package_names
+        .get(&pkgname)
+        .and_then(|p| resolve.packages[*p].interfaces.get(interface))
+    {
+        Some(id) => WorldKey::Interface(*id),
+        None => WorldKey::Name(name.to_string()),
+    }
+}
+
+struct Imports {
+    required: RequiredImports,
+    needs_error_drop: bool,
+    needs_task_wait: bool,
+}
+
+fn validate_imports_top_level(
+    resolve: &Resolve,
+    world: WorldId,
+    funcs: &IndexMap<&str, u32>,
+    types: &Types,
+) -> Result<Imports> {
+    // TODO: handle top-level required async, future, and stream built-in imports here
+    let is_resource = |name: &str| match resolve.worlds[world]
+        .imports
+        .get(&WorldKey::Name(name.to_string()))
+    {
+        Some(WorldItem::Type(r)) => {
+            matches!(resolve.types[*r].kind, TypeDefKind::Resource)
+        }
+        _ => false,
+    };
+    let mut imports = Imports {
+        required: RequiredImports::default(),
+        needs_error_drop: false,
+        needs_task_wait: false,
+    };
+    for (name, ty) in funcs {
+        {
+            if *name == "[error-drop]" {
+                imports.needs_error_drop = true;
+                continue;
+            }
+
+            if *name == "[task-wait]" {
+                imports.needs_task_wait = true;
+                continue;
+            }
+
+            let (abi, name) = if let Some(name) = name.strip_prefix("[async]") {
+                (AbiVariant::GuestImportAsync, name)
+            } else {
+                (AbiVariant::GuestImport, *name)
+            };
+            match resolve.worlds[world].imports.get(&world_key(resolve, name)) {
+                Some(WorldItem::Function(func)) => {
+                    let ty = types[types.core_type_at(*ty).unwrap_sub()].unwrap_func();
+                    validate_func(resolve, ty, &func, abi)?;
+                }
+                Some(_) => bail!("expected world top-level import `{name}` to be a function"),
+                None => match valid_imported_resource_func(name, *ty, types, is_resource)? {
+                    Some(name) => {
+                        imports.required.resources.insert(name.to_string());
+                    }
+                    None => bail!("no top-level imported function `{name}` specified"),
+                },
+            }
+        }
+        imports.required.funcs.insert(name.to_string());
+    }
+    Ok(imports)
+}
+
+fn valid_imported_resource_func<'a>(
+    func_name: &'a str,
+    ty: u32,
+    types: &Types,
+    is_resource: impl Fn(&str) -> bool,
+) -> Result<Option<&'a str>> {
+    if let Some(resource_name) = func_name.strip_prefix(RESOURCE_DROP) {
+        if is_resource(resource_name) {
+            let ty = types[types.core_type_at(ty).unwrap_sub()].unwrap_func();
+            let expected = FuncType::new([ValType::I32], []);
+            validate_func_sig(func_name, &expected, ty)?;
+            return Ok(Some(resource_name));
+        }
+    }
+    Ok(None)
+}
+
+fn valid_exported_resource_func<'a>(
+    func_name: &'a str,
+    ty: u32,
+    types: &Types,
+    is_resource: impl Fn(&str) -> bool,
+) -> Result<Option<&'a str>> {
+    if let Some(name) = valid_imported_resource_func(func_name, ty, types, &is_resource)? {
+        return Ok(Some(name));
+    }
+    if let Some(resource_name) = func_name
+        .strip_prefix(RESOURCE_REP)
+        .or_else(|| func_name.strip_prefix(RESOURCE_NEW))
+    {
+        if is_resource(resource_name) {
+            let ty = types[types.core_type_at(ty).unwrap_sub()].unwrap_func();
+            let expected = FuncType::new([ValType::I32], [ValType::I32]);
+            validate_func_sig(func_name, &expected, ty)?;
+            return Ok(Some(resource_name));
+        }
+    }
+    Ok(None)
+}
+
 fn find_payloads<'a>(
     resolve: &'a Resolve,
     interface: Option<InterfaceId>,
@@ -1857,56 +2125,9 @@
     let mut required = RequiredImports::default();
     let is_resource = |name: &str| {
         let ty = match resolve.interfaces[interface].types.get(name) {
-=======
-/// This function will validate the `bytes` provided as a wasm adapter module.
-/// Notably this will validate the wasm module itself in addition to ensuring
-/// that it has the "shape" of an adapter module. Current constraints are:
-///
-/// * The adapter module can import only one memory
-/// * The adapter module can only import from the name of `interface` specified,
-///   and all function imports must match the `required` types which correspond
-///   to the lowered types of the functions in `interface`.
-///
-/// The wasm module passed into this function is the output of the GC pass of an
-/// adapter module's original source. This means that the adapter module is
-/// already minimized and this is a double-check that the minimization pass
-/// didn't accidentally break the wasm module.
-///
-/// If `is_library` is true, we waive some of the constraints described above,
-/// allowing the module to import tables and globals, as well as import
-/// functions at the world level, not just at the interface level.
-pub fn validate_adapter_module(
-    encoder: &ComponentEncoder,
-    bytes: &[u8],
-    required_by_import: &IndexMap<String, FuncType>,
-    exports: &IndexSet<WorldKey>,
-    library_info: Option<&LibraryInfo>,
-) -> Result<ValidatedModule> {
-    let ret = ValidatedModule::new(encoder, bytes, exports, library_info)?;
-
-    for (name, required_ty) in required_by_import {
-        let actual = match ret.exports.raw_exports.get(name) {
-            Some(ty) => ty,
-            None => bail!("adapter module did not export `{name}`"),
-        };
-        validate_func_sig(name, required_ty, &actual)?;
-    }
-
-    Ok(ret)
-}
-
-fn resource_test_for_interface<'a>(
-    resolve: &'a Resolve,
-    id: InterfaceId,
-) -> impl Fn(&str) -> Option<TypeId> + 'a {
-    let interface = &resolve.interfaces[id];
-    move |name: &str| {
-        let ty = match interface.types.get(name) {
->>>>>>> 6a76d04f
             Some(ty) => *ty,
             None => return None,
         };
-<<<<<<< HEAD
         matches!(resolve.types[ty].kind, TypeDefKind::Resource)
     };
     for (func_name, ty) in imports {
@@ -1939,12 +2160,6 @@
                     ),
                 },
             }
-=======
-        if matches!(resolve.types[ty].kind, TypeDefKind::Resource) {
-            Some(ty)
-        } else {
-            None
->>>>>>> 6a76d04f
         }
     }
 }
@@ -2019,7 +2234,6 @@
     }
 
     Ok(())
-<<<<<<< HEAD
 }
 
 fn validate_exported_item<'a>(
@@ -2153,6 +2367,4 @@
     }
 
     Ok(())
-=======
->>>>>>> 6a76d04f
 }