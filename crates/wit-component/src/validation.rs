use crate::metadata::{Bindgen, ModuleMetadata};
use anyhow::{bail, Context, Result};
use indexmap::{map::Entry, IndexMap, IndexSet};
use std::mem;
use wasmparser::names::{ComponentName, ComponentNameKind};
use wasmparser::{
    types::Types, Encoding, ExternalKind, FuncType, Parser, Payload, TypeRef, ValType,
    ValidPayload, Validator,
};
use wit_parser::{
    abi::{AbiVariant, WasmSignature, WasmType},
    Function, InterfaceId, PackageName, Resolve, TypeDefKind, TypeId, WorldId, WorldItem, WorldKey,
};

fn is_canonical_function(name: &str) -> bool {
    name.starts_with("cabi_") || name.starts_with("canonical_abi_")
}

fn wasm_sig_to_func_type(signature: WasmSignature) -> FuncType {
    fn from_wasm_type(ty: &WasmType) -> ValType {
        match ty {
            WasmType::I32 => ValType::I32,
            WasmType::I64 => ValType::I64,
            WasmType::F32 => ValType::F32,
            WasmType::F64 => ValType::F64,
            WasmType::Pointer => ValType::I32,
            WasmType::PointerOrI64 => ValType::I64,
            WasmType::Length => ValType::I32,
        }
    }

    FuncType::new(
        signature.params.iter().map(from_wasm_type),
        signature.results.iter().map(from_wasm_type),
    )
}

pub const MAIN_MODULE_IMPORT_NAME: &str = "__main_module__";

/// The module name used when a top-level function in a world is imported into a
/// core wasm module. Note that this is not a valid WIT identifier to avoid
/// clashes with valid WIT interfaces. This is also not empty because LLVM
/// interprets an empty module import string as "not specified" which means it
/// turns into `env`.
pub const BARE_FUNC_MODULE_NAME: &str = "$root";

pub const RESOURCE_DROP: &str = "[resource-drop]";
pub const RESOURCE_REP: &str = "[resource-rep]";
pub const RESOURCE_NEW: &str = "[resource-new]";

pub const ASYNC_START: &str = "[async-start]";
pub const ASYNC_RETURN: &str = "[async-return]";

pub const POST_RETURN_PREFIX: &str = "cabi_post_";
pub const CALLBACK_PREFIX: &str = "[callback][async]";

/// Metadata about a validated module and what was found internally.
///
/// All imports to the module are described by the union of `required_imports`
/// and `adapters_required`.
///
/// This structure is created by the `validate_module` function.
pub struct ValidatedModule<'a> {
    /// The required imports into this module which are to be satisfied by
    /// imported component model instances.
    ///
    /// The key of this map is the name of the interface that the module imports
    /// from and the value is the set of functions required from that interface.
    /// This is used to generate an appropriate instance import in the generated
    /// component which imports only the set of required functions.
    pub required_imports: IndexMap<&'a str, RequiredImports>,

    /// This is the set of imports into the module which were not satisfied by
    /// imported interfaces but are required to be satisfied by adapter modules.
    ///
    /// The key of this map is the name of the adapter that was imported into
    /// the module and the value is a further map from function to function type
    /// as required by this module. This map is used to shrink adapter modules
    /// to the precise size required for this module by ensuring it doesn't
    /// export (and subsequently import) extraneous functions.
    pub adapters_required: IndexMap<&'a str, IndexMap<&'a str, FuncType>>,

    /// Resource-related functions required and imported which work over
    /// exported resources from the final component.
    ///
    /// Note that this is disjoint from `required_imports` which handles
    /// imported resources and this is only for exported resources. Exported
    /// resources still require intrinsics to be imported into the core module
    /// itself.
    pub required_resource_funcs: IndexMap<String, IndexMap<String, ResourceInfo>>,

    pub required_async_funcs: IndexMap<String, IndexMap<String, AsyncExportInfo<'a>>>,

    pub required_payload_funcs:
        IndexMap<(String, bool), IndexMap<(String, usize), PayloadInfo<'a>>>,

    pub needs_error_drop: bool,
    pub needs_task_wait: bool,

    /// Whether or not this module exported a linear memory.
    pub has_memory: bool,

    /// Whether or not this module exported a `cabi_realloc` function.
    pub realloc: Option<&'a str>,

    /// Whether or not this module exported a `cabi_realloc_adapter` function.
    pub adapter_realloc: Option<&'a str>,

    /// The original metadata specified for this module.
    pub metadata: &'a ModuleMetadata,

    /// Post-return functions annotated with `cabi_post_*` in their function
    /// name.
    pub post_returns: IndexSet<String>,

    /// Callback functions annotated with `[callback]*` in their function
    /// name.
    pub callbacks: IndexSet<String>,
}

#[derive(Default)]
pub struct RequiredImports {
    pub funcs: IndexSet<String>,
    pub resources: IndexSet<String>,
}

pub struct ResourceInfo {
    pub drop_import: Option<String>,
    pub new_import: Option<String>,
    pub rep_import: Option<String>,
    pub dtor_export: Option<String>,
    pub id: TypeId,
}

pub struct AsyncExportInfo<'a> {
    pub interface: Option<InterfaceId>,
    pub function: &'a Function,
    pub start_import: Option<String>,
    pub return_import: Option<String>,
}

pub struct PayloadInfo<'a> {
    pub interface: Option<InterfaceId>,
    pub function: &'a Function,
    pub ty: TypeId,
    pub future_new: Option<String>,
    pub future_send: Option<String>,
    pub future_receive: Option<String>,
    pub future_drop_sender: Option<String>,
    pub future_drop_receiver: Option<String>,
    pub stream_new: Option<String>,
    pub stream_send: Option<String>,
    pub stream_receive: Option<String>,
    pub stream_drop_sender: Option<String>,
    pub stream_drop_receiver: Option<String>,
}

/// This function validates the following:
///
/// * The `bytes` represent a valid core WebAssembly module.
/// * The module's imports are all satisfied by the given `imports` interfaces
///   or the `adapters` set.
/// * The given default and exported interfaces are satisfied by the module's
///   exports.
///
/// The `ValidatedModule` return value contains the metadata which describes the
/// input module on success. This is then further used to generate a component
/// for this module.
pub fn validate_module<'a>(
    bytes: &'a [u8],
    metadata: &'a Bindgen,
    exports: &IndexSet<WorldKey>,
    adapters: &IndexSet<&str>,
) -> Result<ValidatedModule<'a>> {
    let mut validator = Validator::new();
    let mut types = None;
    let mut import_funcs = IndexMap::new();
    let mut export_funcs = IndexMap::new();
    let mut ret = ValidatedModule {
        required_imports: Default::default(),
        adapters_required: Default::default(),
        needs_error_drop: false,
        needs_task_wait: false,
        has_memory: false,
        realloc: None,
        adapter_realloc: None,
        metadata: &metadata.metadata,
        required_async_funcs: Default::default(),
        required_resource_funcs: Default::default(),
        required_payload_funcs: Default::default(),
        post_returns: Default::default(),
        callbacks: Default::default(),
    };

    for payload in Parser::new(0).parse_all(bytes) {
        let payload = payload?;
        if let ValidPayload::End(tys) = validator.payload(&payload)? {
            types = Some(tys);
            break;
        }

        match payload {
            Payload::Version { encoding, .. } if encoding != Encoding::Module => {
                bail!("data is not a WebAssembly module");
            }
            Payload::ImportSection(s) => {
                for import in s {
                    let import = import?;
                    match import.ty {
                        TypeRef::Func(ty) => {
                            let map = match import_funcs.entry(import.module) {
                                Entry::Occupied(e) => e.into_mut(),
                                Entry::Vacant(e) => e.insert(IndexMap::new()),
                            };

                            assert!(map.insert(import.name, ty).is_none());
                        }
                        _ => bail!("module is only allowed to import functions"),
                    }
                }
            }
            Payload::ExportSection(s) => {
                for export in s {
                    let export = export?;

                    match export.kind {
                        ExternalKind::Func => {
                            if is_canonical_function(export.name) {
                                // TODO: validate that the cabi_realloc
                                // function is [i32, i32, i32, i32] -> [i32]
                                if export.name == "cabi_realloc"
                                    || export.name == "canonical_abi_realloc"
                                {
                                    ret.realloc = Some(export.name);
                                }
                                if export.name == "cabi_realloc_adapter" {
                                    ret.adapter_realloc = Some(export.name);
                                }
                            }

                            assert!(export_funcs.insert(export.name, export.index).is_none())
                        }
                        ExternalKind::Memory => {
                            if export.name == "memory" {
                                ret.has_memory = true;
                            }
                        }
                        _ => continue,
                    }
                }
            }
            _ => continue,
        }
    }

    let types = types.unwrap();
    let world = &metadata.resolve.worlds[metadata.world];
    let mut exported_resource_and_async_funcs = Vec::new();
    let mut payload_funcs = Vec::new();

    for (name, funcs) in &import_funcs {
        // An empty module name is indicative of the top-level import namespace,
        // so look for top-level functions here.
        if *name == BARE_FUNC_MODULE_NAME {
            let Imports {
                required,
                needs_error_drop,
                needs_task_wait,
            } = validate_imports_top_level(&metadata.resolve, metadata.world, funcs, &types)?;
            ret.needs_error_drop = needs_error_drop;
            ret.needs_task_wait = needs_task_wait;
            if !(required.funcs.is_empty() && required.resources.is_empty()) {
                let prev = ret.required_imports.insert(BARE_FUNC_MODULE_NAME, required);
                assert!(prev.is_none());
            }
            continue;
        }

        if let Some(interface_name) = name.strip_prefix("[export]") {
            exported_resource_and_async_funcs.push((name, interface_name, &import_funcs[name]));
            continue;
        }

        if let Some((interface_name, imported)) = name
            .strip_prefix("[import-payload]")
            .map(|v| (v, true))
            .or_else(|| name.strip_prefix("[export-payload]").map(|v| (v, false)))
        {
            payload_funcs.push((name, imported, interface_name, &import_funcs[name]));
            continue;
        }

        if adapters.contains(name) {
            let map = ret.adapters_required.entry(name).or_default();
            for (func, ty) in funcs {
                let ty = types[types.core_type_at(*ty).unwrap_sub()].unwrap_func();
                map.insert(func, ty.clone());
            }
        } else {
            match world.imports.get(&world_key(&metadata.resolve, name)) {
                Some(WorldItem::Interface { id: interface, .. }) => {
                    let required = validate_imported_interface(
                        &metadata.resolve,
                        *interface,
                        name,
                        funcs,
                        &types,
                        &mut ret.required_payload_funcs,
                    )
                    .with_context(|| format!("failed to validate import interface `{name}`"))?;
                    let prev = ret.required_imports.insert(name, required);
                    assert!(prev.is_none());
                }
                Some(WorldItem::Function(_) | WorldItem::Type(_)) => {
                    bail!("import `{}` is not an interface", name)
                }
                None => bail!("module requires an import interface named `{name}`"),
            }
        }
    }

    for name in exports {
        validate_exported_item(
            &metadata.resolve,
            &world.exports[name],
            &metadata.resolve.name_world_key(name),
            &export_funcs,
            &types,
            &mut ret.post_returns,
            &mut ret.callbacks,
            &mut ret.required_payload_funcs,
            &mut ret.required_async_funcs,
            &mut ret.required_resource_funcs,
        )?;
    }

    for (name, interface_name, funcs) in exported_resource_and_async_funcs {
        let world_key = world_key(&metadata.resolve, interface_name);
        match world.exports.get(&world_key) {
<<<<<<< HEAD
            Some(WorldItem::Interface(i)) => {
                validate_exported_interface_resource_and_async_imports(
=======
            Some(WorldItem::Interface { id, .. }) => {
                validate_exported_interface_resource_imports(
>>>>>>> c811041f
                    &metadata.resolve,
                    *id,
                    name,
                    funcs,
                    &types,
                    &mut ret.required_async_funcs,
                    &mut ret.required_resource_funcs,
                )?;
            }
            _ => bail!("import from `{name}` does not correspond to exported interface"),
        }
    }

    for (name, imported, interface_name, funcs) in payload_funcs {
        let world_key = world_key(&metadata.resolve, interface_name);
        let (item, direction) = if imported {
            (world.imports.get(&world_key), "imported")
        } else {
            (world.exports.get(&world_key), "exported")
        };
        match item {
            Some(WorldItem::Interface(i)) => {
                validate_payload_imports(
                    &metadata.resolve,
                    *i,
                    name,
                    imported,
                    funcs,
                    &types,
                    &mut ret.required_payload_funcs,
                )?;
            }
            _ => bail!("import from `{name}` does not correspond to {direction} interface"),
        }
    }

    Ok(ret)
}

fn validate_exported_interface_resource_and_async_imports<'a, 'b>(
    resolve: &'b Resolve,
    interface: InterfaceId,
    import_module: &str,
    funcs: &IndexMap<&'a str, u32>,
    types: &Types,
    required_async_funcs: &mut IndexMap<String, IndexMap<String, AsyncExportInfo<'b>>>,
    required_resource_funcs: &mut IndexMap<String, IndexMap<String, ResourceInfo>>,
) -> Result<()> {
    let is_resource = |name: &str| match resolve.interfaces[interface].types.get(name) {
        Some(ty) => matches!(resolve.types[*ty].kind, TypeDefKind::Resource),
        None => false,
    };
    let mut async_module = required_async_funcs.get_mut(import_module);
    for (func_name, ty) in funcs {
        if let Some(ref mut info) = async_module {
            if let Some(function_name) = func_name.strip_prefix(ASYNC_START) {
                info[function_name].start_import = Some(func_name.to_string());
                continue;
            }
            if let Some(function_name) = func_name.strip_prefix(ASYNC_RETURN) {
                info[function_name].return_import = Some(func_name.to_string());
                continue;
            }
        }

        if valid_exported_resource_func(func_name, *ty, types, is_resource)?.is_none() {
            bail!("import of `{func_name}` is not a valid resource or async function");
        }
        let info = required_resource_funcs.get_mut(import_module).unwrap();
        if let Some(resource_name) = func_name.strip_prefix(RESOURCE_DROP) {
            info[resource_name].drop_import = Some(func_name.to_string());
            continue;
        }
        if let Some(resource_name) = func_name.strip_prefix(RESOURCE_NEW) {
            info[resource_name].new_import = Some(func_name.to_string());
            continue;
        }
        if let Some(resource_name) = func_name.strip_prefix(RESOURCE_REP) {
            info[resource_name].rep_import = Some(func_name.to_string());
            continue;
        }

        unreachable!();
    }
    Ok(())
}

fn match_payload_prefix(name: &str, prefix: &str) -> Option<(String, usize)> {
    let suffix = name.strip_prefix(prefix)?;
    let index = suffix.find(']')?;
    Some((
        suffix[index + 1..].to_owned(),
        suffix[..index].parse().ok()?,
    ))
}

fn validate_payload_imports<'a, 'b>(
    _resolve: &'b Resolve,
    _interface: InterfaceId,
    module: &str,
    import: bool,
    funcs: &IndexMap<&'a str, u32>,
    _types: &Types,
    required_payload_funcs: &mut IndexMap<
        (String, bool),
        IndexMap<(String, usize), PayloadInfo<'b>>,
    >,
) -> Result<()> {
    // TODO: Verify that the core wasm function signatures match what we expect for each function found below.
    // Presumably any issues will be caught anyway when the final component is validated, but it would be best to
    // catch them early.
    let module = module
        .strip_prefix(if import {
            "[import-payload]"
        } else {
            "[export-payload]"
        })
        .unwrap();
    let info = &mut required_payload_funcs[&(module.to_owned(), import)];
    for (orig_func_name, _ty) in funcs {
        let func_name = orig_func_name
            .strip_prefix("[async]")
            .unwrap_or(orig_func_name);
        if let Some(key) = match_payload_prefix(func_name, "[future-new-") {
            info[&key].future_new = Some(orig_func_name.to_string());
        } else if let Some(key) = match_payload_prefix(func_name, "[future-send-") {
            info[&key].future_send = Some(orig_func_name.to_string());
        } else if let Some(key) = match_payload_prefix(func_name, "[future-receive-") {
            info[&key].future_receive = Some(orig_func_name.to_string());
        } else if let Some(key) = match_payload_prefix(func_name, "[future-drop-sender-") {
            info[&key].future_drop_sender = Some(orig_func_name.to_string());
        } else if let Some(key) = match_payload_prefix(func_name, "[future-drop-receiver-") {
            info[&key].future_drop_receiver = Some(orig_func_name.to_string());
        } else if let Some(key) = match_payload_prefix(func_name, "[stream-new-") {
            info[&key].stream_new = Some(orig_func_name.to_string());
        } else if let Some(key) = match_payload_prefix(func_name, "[stream-send-") {
            info[&key].stream_send = Some(orig_func_name.to_string());
        } else if let Some(key) = match_payload_prefix(func_name, "[stream-receive-") {
            info[&key].stream_receive = Some(orig_func_name.to_string());
        } else if let Some(key) = match_payload_prefix(func_name, "[stream-drop-sender-") {
            info[&key].stream_drop_sender = Some(orig_func_name.to_string());
        } else if let Some(key) = match_payload_prefix(func_name, "[stream-drop-receiver-") {
            info[&key].stream_drop_receiver = Some(orig_func_name.to_string());
        } else {
            bail!("unrecognized payload import: {orig_func_name}");
        }
    }
    Ok(())
}

/// Validation information from an "adapter module" which is distinct from a
/// "main module" validated above.
///
/// This is created by the `validate_adapter_module` function.
pub struct ValidatedAdapter<'a> {
    /// If specified this is the list of required imports from the original set
    /// of possible imports along with the set of functions required from each
    /// imported interface.
    pub required_imports: IndexMap<String, RequiredImports>,

    /// Resource-related functions required and imported which work over
    /// exported resources from the final component.
    ///
    /// Note that this is disjoint from `required_imports` which handles
    /// imported resources and this is only for exported resources. Exported
    /// resources still require intrinsics to be imported into the core module
    /// itself.
    pub required_resource_funcs: IndexMap<String, IndexMap<String, ResourceInfo>>,

    pub required_async_funcs: IndexMap<String, IndexMap<String, AsyncExportInfo<'a>>>,

    pub required_payload_funcs:
        IndexMap<(String, bool), IndexMap<(String, usize), PayloadInfo<'a>>>,

    pub needs_error_drop: bool,
    pub needs_task_wait: bool,

    /// This is the module and field name of the memory import, if one is
    /// specified.
    ///
    /// Due to LLVM codegen this is typically `env::memory` as a totally separate
    /// import from the `required_import` above.
    pub needs_memory: Option<(String, String)>,

    /// Set of names required to be exported from the main module which are
    /// imported by this adapter through the `__main_module__` synthetic export.
    /// This is how the WASI adapter imports `_start`, for example.
    pub needs_core_exports: IndexSet<String>,

    /// Name of the exported function to use for the realloc canonical option
    /// for lowering imports.
    pub import_realloc: Option<String>,

    /// Same as `import_realloc`, but for exported interfaces.
    pub export_realloc: Option<String>,

    /// Metadata about the original adapter module.
    pub metadata: &'a ModuleMetadata,

    /// Post-return functions annotated with `cabi_post_*` in their function
    /// name.
    pub post_returns: IndexSet<String>,

    /// Callback functions annotated with `[callback]*` in their function
    /// name.
    pub callbacks: IndexSet<String>,
}

/// This function will validate the `bytes` provided as a wasm adapter module.
/// Notably this will validate the wasm module itself in addition to ensuring
/// that it has the "shape" of an adapter module. Current constraints are:
///
/// * The adapter module can import only one memory
/// * The adapter module can only import from the name of `interface` specified,
///   and all function imports must match the `required` types which correspond
///   to the lowered types of the functions in `interface`.
///
/// The wasm module passed into this function is the output of the GC pass of an
/// adapter module's original source. This means that the adapter module is
/// already minimized and this is a double-check that the minimization pass
/// didn't accidentally break the wasm module.
///
/// If `is_library` is true, we waive some of the constraints described above,
/// allowing the module to import tables and globals, as well as import
/// functions at the world level, not just at the interface level.
pub fn validate_adapter_module<'a>(
    bytes: &[u8],
    resolve: &'a Resolve,
    world: WorldId,
    metadata: &'a ModuleMetadata,
    required_by_import: Option<&IndexMap<&str, FuncType>>,
    exports: &IndexSet<WorldKey>,
    is_library: bool,
    adapters: &IndexSet<&str>,
) -> Result<ValidatedAdapter<'a>> {
    let mut validator = Validator::new();
    let mut import_funcs = IndexMap::new();
    let mut export_funcs = IndexMap::new();
    let mut types = None;
    let mut funcs = Vec::new();
    let mut ret = ValidatedAdapter {
        required_imports: Default::default(),
        required_resource_funcs: Default::default(),
        required_async_funcs: Default::default(),
        required_payload_funcs: Default::default(),
        needs_error_drop: false,
        needs_task_wait: false,
        needs_memory: None,
        needs_core_exports: Default::default(),
        import_realloc: None,
        export_realloc: None,
        metadata,
        post_returns: Default::default(),
        callbacks: Default::default(),
    };

    let mut cabi_realloc = None;
    for payload in Parser::new(0).parse_all(bytes) {
        let payload = payload?;
        match validator.payload(&payload)? {
            ValidPayload::End(tys) => {
                types = Some(tys);
                break;
            }
            ValidPayload::Func(validator, body) => {
                funcs.push((validator, body));
            }
            _ => {}
        }

        match payload {
            Payload::Version { encoding, .. } if encoding != Encoding::Module => {
                bail!("data is not a WebAssembly module");
            }

            Payload::ImportSection(s) => {
                for import in s {
                    let import = import?;
                    match import.ty {
                        TypeRef::Func(ty) => {
                            let map = match import_funcs.entry(import.module) {
                                Entry::Occupied(e) => e.into_mut(),
                                Entry::Vacant(e) => e.insert(IndexMap::new()),
                            };

                            assert!(map.insert(import.name, ty).is_none());
                        }

                        // A memory is allowed to be imported into the adapter
                        // module so that's skipped here
                        TypeRef::Memory(_) => {
                            ret.needs_memory =
                                Some((import.module.to_string(), import.name.to_string()));
                        }

                        TypeRef::Global(_) | TypeRef::Table(_) if is_library => (),

                        _ => {
                            bail!("adapter module is only allowed to import functions and memories")
                        }
                    }
                }
            }
            Payload::ExportSection(s) => {
                for export in s {
                    let export = export?;

                    match export.kind {
                        ExternalKind::Func => {
                            export_funcs.insert(export.name, export.index);
                            if export.name == "cabi_export_realloc" {
                                ret.export_realloc = Some(export.name.to_string());
                            }
                            if export.name == "cabi_import_realloc" {
                                ret.import_realloc = Some(export.name.to_string());
                            }
                            if export.name == "cabi_realloc" {
                                cabi_realloc = Some(export.name.to_string());
                            }
                        }
                        _ => continue,
                    }
                }
            }
            _ => continue,
        }
    }

    if is_library {
        // If we're looking at a library, it may only export the
        // `wit-bindgen`-generated `cabi_realloc` rather than the
        // `cabi_import_realloc` and `cabi_export_realloc` functions, so we'll
        // use whatever's available.
        ret.export_realloc = ret.export_realloc.or_else(|| cabi_realloc.clone());
        ret.import_realloc = ret.import_realloc.or_else(|| cabi_realloc);
    }

    let mut resources = Default::default();
    for (validator, body) in funcs {
        let mut validator = validator.into_validator(resources);
        validator.validate(&body)?;
        resources = validator.into_allocations();
    }

    let types = types.unwrap();
    let mut exported_resource_and_async_funcs = Vec::new();
    let mut payload_funcs = Vec::new();

    for (name, funcs) in &import_funcs {
        if *name == MAIN_MODULE_IMPORT_NAME {
            ret.needs_core_exports
                .extend(funcs.iter().map(|(name, _ty)| name.to_string()));
            continue;
        }

        // An empty module name is indicative of the top-level import namespace,
        // so look for top-level functions here.
        if *name == BARE_FUNC_MODULE_NAME {
            let Imports {
                required,
                needs_error_drop,
                needs_task_wait,
            } = validate_imports_top_level(resolve, world, funcs, &types)?;
            ret.needs_error_drop = needs_error_drop;
            ret.needs_task_wait = needs_task_wait;
            if !(required.funcs.is_empty() && required.resources.is_empty()) {
                let prev = ret
                    .required_imports
                    .insert(BARE_FUNC_MODULE_NAME.to_string(), required);
                assert!(prev.is_none());
            }
            continue;
        }

        if let Some(interface_name) = name.strip_prefix("[export]") {
            exported_resource_and_async_funcs.push((name, interface_name, &import_funcs[name]));
            continue;
        }

        if let Some((interface_name, imported)) = name
            .strip_prefix("[import-payload]")
            .map(|v| (v, true))
            .or_else(|| name.strip_prefix("[export-payload]").map(|v| (v, false)))
        {
            payload_funcs.push((name, imported, interface_name, &import_funcs[name]));
            continue;
        }

        if !(is_library && adapters.contains(name)) {
            match resolve.worlds[world].imports.get(&world_key(resolve, name)) {
<<<<<<< HEAD
                Some(WorldItem::Interface(interface)) => {
                    let required = validate_imported_interface(
                        resolve,
                        *interface,
                        name,
                        funcs,
                        &types,
                        &mut ret.required_payload_funcs,
                    )
                    .with_context(|| format!("failed to validate import interface `{name}`"))?;
=======
                Some(WorldItem::Interface { id: interface, .. }) => {
                    let required =
                        validate_imported_interface(resolve, *interface, name, funcs, &types)
                            .with_context(|| {
                                format!("failed to validate import interface `{name}`")
                            })?;
>>>>>>> c811041f
                    let prev = ret.required_imports.insert(name.to_string(), required);
                    assert!(prev.is_none());
                }
                None | Some(WorldItem::Function(_) | WorldItem::Type(_)) => {
                    if !is_library {
                        bail!(
                            "adapter module requires an import interface named `{}`",
                            name
                        )
                    }
                }
            }
        }
    }

    if let Some(required) = required_by_import {
        for (name, ty) in required {
            let idx = match export_funcs.get(name) {
                Some(idx) => *idx,
                None => bail!("adapter module did not export `{name}`"),
            };
            let id = types.core_function_at(idx);
            let actual = types[id].unwrap_func();
            validate_func_sig(name, ty, actual)?;
        }
    }

    let world = &resolve.worlds[world];

    for name in exports {
        validate_exported_item(
            resolve,
            &world.exports[name],
            &resolve.name_world_key(name),
            &export_funcs,
            &types,
            &mut ret.post_returns,
            &mut ret.callbacks,
            &mut ret.required_payload_funcs,
            &mut ret.required_async_funcs,
            &mut ret.required_resource_funcs,
        )?;
    }

    for (name, interface_name, funcs) in exported_resource_and_async_funcs {
        let world_key = world_key(resolve, interface_name);
        match world.exports.get(&world_key) {
<<<<<<< HEAD
            Some(WorldItem::Interface(i)) => {
                validate_exported_interface_resource_and_async_imports(
=======
            Some(WorldItem::Interface { id, .. }) => {
                validate_exported_interface_resource_imports(
>>>>>>> c811041f
                    resolve,
                    *id,
                    name,
                    funcs,
                    &types,
                    &mut ret.required_async_funcs,
                    &mut ret.required_resource_funcs,
                )?;
            }
            _ => bail!("import from `{name}` does not correspond to exported interface"),
        }
    }

    for (name, imported, interface_name, funcs) in payload_funcs {
        let world_key = world_key(resolve, interface_name);
        let (item, direction) = if imported {
            (world.imports.get(&world_key), "imported")
        } else {
            (world.exports.get(&world_key), "exported")
        };
        match item {
            Some(WorldItem::Interface(i)) => {
                validate_payload_imports(
                    resolve,
                    *i,
                    name,
                    imported,
                    funcs,
                    &types,
                    &mut ret.required_payload_funcs,
                )?;
            }
            _ => bail!("import from `{name}` does not correspond to {direction} interface"),
        }
    }

    Ok(ret)
}

fn world_key(resolve: &Resolve, name: &str) -> WorldKey {
    let kebab_name = ComponentName::new(name, 0);
    let (pkgname, interface) = match kebab_name.as_ref().map(|k| k.kind()) {
        Ok(ComponentNameKind::Interface(name)) => {
            let pkgname = PackageName {
                namespace: name.namespace().to_string(),
                name: name.package().to_string(),
                version: name.version(),
            };
            (pkgname, name.interface().as_str())
        }
        _ => return WorldKey::Name(name.to_string()),
    };
    match resolve
        .package_names
        .get(&pkgname)
        .and_then(|p| resolve.packages[*p].interfaces.get(interface))
    {
        Some(id) => WorldKey::Interface(*id),
        None => WorldKey::Name(name.to_string()),
    }
}

struct Imports {
    required: RequiredImports,
    needs_error_drop: bool,
    needs_task_wait: bool,
}

fn validate_imports_top_level(
    resolve: &Resolve,
    world: WorldId,
    funcs: &IndexMap<&str, u32>,
    types: &Types,
) -> Result<Imports> {
    // TODO: handle top-level required async, future, and stream built-in imports here
    let is_resource = |name: &str| match resolve.worlds[world]
        .imports
        .get(&WorldKey::Name(name.to_string()))
    {
        Some(WorldItem::Type(r)) => {
            matches!(resolve.types[*r].kind, TypeDefKind::Resource)
        }
        _ => false,
    };
    let mut imports = Imports {
        required: RequiredImports::default(),
        needs_error_drop: false,
        needs_task_wait: false,
    };
    for (name, ty) in funcs {
        {
            if *name == "[error-drop]" {
                imports.needs_error_drop = true;
                continue;
            }

            if *name == "[task-wait]" {
                imports.needs_task_wait = true;
                continue;
            }

            let (abi, name) = if let Some(name) = name.strip_prefix("[async]") {
                (AbiVariant::GuestImportAsync, name)
            } else {
                (AbiVariant::GuestImport, *name)
            };
            match resolve.worlds[world].imports.get(&world_key(resolve, name)) {
                Some(WorldItem::Function(func)) => {
                    let ty = types[types.core_type_at(*ty).unwrap_sub()].unwrap_func();
                    validate_func(resolve, ty, func, abi)?;
                }
                Some(_) => bail!("expected world top-level import `{name}` to be a function"),
                None => match valid_imported_resource_func(name, *ty, types, is_resource)? {
                    Some(name) => {
                        imports.required.resources.insert(name.to_string());
                    }
                    None => bail!("no top-level imported function `{name}` specified"),
                },
            }
        }
        imports.required.funcs.insert(name.to_string());
    }
    Ok(imports)
}

fn valid_imported_resource_func<'a>(
    func_name: &'a str,
    ty: u32,
    types: &Types,
    is_resource: impl Fn(&str) -> bool,
) -> Result<Option<&'a str>> {
    if let Some(resource_name) = func_name.strip_prefix(RESOURCE_DROP) {
        if is_resource(resource_name) {
            let ty = types[types.core_type_at(ty).unwrap_sub()].unwrap_func();
            let expected = FuncType::new([ValType::I32], []);
            validate_func_sig(func_name, &expected, ty)?;
            return Ok(Some(resource_name));
        }
    }
    Ok(None)
}

fn valid_exported_resource_func<'a>(
    func_name: &'a str,
    ty: u32,
    types: &Types,
    is_resource: impl Fn(&str) -> bool,
) -> Result<Option<&'a str>> {
    if let Some(name) = valid_imported_resource_func(func_name, ty, types, &is_resource)? {
        return Ok(Some(name));
    }
    if let Some(resource_name) = func_name
        .strip_prefix(RESOURCE_REP)
        .or_else(|| func_name.strip_prefix(RESOURCE_NEW))
    {
        if is_resource(resource_name) {
            let ty = types[types.core_type_at(ty).unwrap_sub()].unwrap_func();
            let expected = FuncType::new([ValType::I32], [ValType::I32]);
            validate_func_sig(func_name, &expected, ty)?;
            return Ok(Some(resource_name));
        }
    }
    Ok(None)
}

fn find_payloads<'a>(
    resolve: &'a Resolve,
    interface: Option<InterfaceId>,
    function: &'a Function,
    payload_map: &mut IndexMap<(String, usize), PayloadInfo<'a>>,
) {
    let types = function.find_futures_and_streams(resolve);
    for (index, ty) in types.iter().enumerate() {
        payload_map.insert(
            (function.name.clone(), index),
            PayloadInfo {
                interface,
                function,
                ty: *ty,
                future_new: None,
                future_send: None,
                future_receive: None,
                future_drop_sender: None,
                future_drop_receiver: None,
                stream_new: None,
                stream_send: None,
                stream_receive: None,
                stream_drop_sender: None,
                stream_drop_receiver: None,
            },
        );
    }
}

fn validate_imported_interface<'a>(
    resolve: &'a Resolve,
    interface: InterfaceId,
    name: &str,
    imports: &IndexMap<&str, u32>,
    types: &Types,
    required_payload_funcs: &mut IndexMap<
        (String, bool),
        IndexMap<(String, usize), PayloadInfo<'a>>,
    >,
) -> Result<RequiredImports> {
    let mut required = RequiredImports::default();
    let is_resource = |name: &str| {
        let ty = match resolve.interfaces[interface].types.get(name) {
            Some(ty) => *ty,
            None => return false,
        };
        matches!(resolve.types[ty].kind, TypeDefKind::Resource)
    };
    for (func_name, ty) in imports {
        {
            let (abi, func_name) = if let Some(name) = func_name.strip_prefix("[async]") {
                (AbiVariant::GuestImportAsync, name)
            } else {
                (AbiVariant::GuestImport, *func_name)
            };
            match resolve.interfaces[interface].functions.get(func_name) {
                Some(f) => {
                    let ty = types[types.core_type_at(*ty).unwrap_sub()].unwrap_func();
                    validate_func(resolve, ty, f, abi)?;
                    find_payloads(
                        resolve,
                        Some(interface),
                        f,
                        required_payload_funcs
                            .entry((name.to_string(), true))
                            .or_default(),
                    );
                }
                None => match valid_imported_resource_func(func_name, *ty, types, is_resource)? {
                    Some(name) => {
                        required.resources.insert(name.to_string());
                    }
                    None => bail!(
                        "import interface `{name}` is missing function \
                         `{func_name}` that is required by the module",
                    ),
                },
            }
        }
        required.funcs.insert(func_name.to_string());
    }

    Ok(required)
}

fn validate_func(
    resolve: &Resolve,
    ty: &wasmparser::FuncType,
    func: &Function,
    abi: AbiVariant,
) -> Result<()> {
    validate_func_sig(
        &func.name,
        &wasm_sig_to_func_type(resolve.wasm_signature(abi, func)),
        ty,
    )
}

fn validate_post_return(
    resolve: &Resolve,
    ty: &wasmparser::FuncType,
    func: &Function,
) -> Result<()> {
    // The expected signature of a post-return function is to take all the
    // parameters that are returned by the guest function and then return no
    // results. Model this by calculating the signature of `func` and then
    // moving its results into the parameters list while emptying out the
    // results.
    let mut sig = resolve.wasm_signature(AbiVariant::GuestExport, func);
    sig.params = mem::take(&mut sig.results);
    validate_func_sig(
        &format!("{} post-return", func.name),
        &wasm_sig_to_func_type(sig),
        ty,
    )
}

fn validate_callback(ty: &FuncType, func: &Function) -> Result<()> {
    validate_func_sig(
        &format!("{} callback", func.name),
        &FuncType::new([ValType::I32; 4], [ValType::I32]),
        ty,
    )
}

fn validate_func_sig(name: &str, expected: &FuncType, ty: &wasmparser::FuncType) -> Result<()> {
    if ty != expected {
        bail!(
            "type mismatch for function `{}`: expected `{:?} -> {:?}` but found `{:?} -> {:?}`",
            name,
            expected.params(),
            expected.results(),
            ty.params(),
            ty.results()
        );
    }

    Ok(())
}

fn validate_exported_item<'a>(
    resolve: &'a Resolve,
    item: &'a WorldItem,
    export_name: &str,
    exports: &IndexMap<&str, u32>,
    types: &Types,
    post_returns: &mut IndexSet<String>,
    callbacks: &mut IndexSet<String>,
    required_payload_funcs: &mut IndexMap<
        (String, bool),
        IndexMap<(String, usize), PayloadInfo<'a>>,
    >,
    required_async_funcs: &mut IndexMap<String, IndexMap<String, AsyncExportInfo<'a>>>,
    required_resource_funcs: &mut IndexMap<String, IndexMap<String, ResourceInfo>>,
) -> Result<()> {
    let mut validate =
        |func: &'a Function,
         interface: Option<(&str, InterfaceId)>,
         async_map: &mut IndexMap<String, AsyncExportInfo<'a>>,
         payload_map: &mut IndexMap<(String, usize), PayloadInfo<'a>>| {
            let expected_export_name = func.core_export_name(interface.map(|(n, _)| n));
            let (abi, func_index) = match exports.get(expected_export_name.as_ref()) {
                Some(func_index) => (AbiVariant::GuestExport, func_index),
                None => match exports.get(format!("[async]{expected_export_name}").as_str()) {
                    Some(func_index) => {
                        async_map.insert(
                            func.name.clone(),
                            AsyncExportInfo {
                                interface: interface.map(|(_, id)| id),
                                function: func,
                                start_import: None,
                                return_import: None,
                            },
                        );

                        (AbiVariant::GuestExportAsync, func_index)
                    }
                    None => bail!(
                        "module does not export required function `{}`",
                        expected_export_name
                    ),
                },
            };
            let id = types.core_function_at(*func_index);
            let ty = types[id].unwrap_func();
            validate_func(resolve, ty, func, abi)?;
            find_payloads(resolve, interface.map(|(_, id)| id), func, payload_map);

            let post_return = format!("{POST_RETURN_PREFIX}{expected_export_name}");
            if let Some(index) = exports.get(&post_return[..]) {
                let ok = post_returns.insert(post_return);
                assert!(ok);
                let id = types.core_function_at(*index);
                let ty = types[id].unwrap_func();
                validate_post_return(resolve, ty, func)?;
            }

            let callback = format!("{CALLBACK_PREFIX}{expected_export_name}");
            if let Some(index) = exports.get(&callback[..]) {
                let ok = callbacks.insert(callback);
                assert!(ok);
                let id = types.core_function_at(*index);
                let ty = types[id].unwrap_func();
                validate_callback(ty, func)?;
            }

            Ok(())
        };

    match item {
<<<<<<< HEAD
        WorldItem::Function(func) => validate(
            func,
            None,
            required_async_funcs
                .entry(format!("[export]{BARE_FUNC_MODULE_NAME}"))
                .or_default(),
            required_payload_funcs
                .entry((BARE_FUNC_MODULE_NAME.to_string(), false))
                .or_default(),
        )?,
        WorldItem::Interface(interface_id) => {
            let interface = &resolve.interfaces[*interface_id];
            let mut async_map = IndexMap::new();
=======
        WorldItem::Function(func) => validate(func, None)?,
        WorldItem::Interface { id: interface, .. } => {
            let interface = &resolve.interfaces[*interface];
>>>>>>> c811041f
            for (_, f) in interface.functions.iter() {
                validate(
                    f,
                    Some((export_name, *interface_id)),
                    &mut async_map,
                    required_payload_funcs
                        .entry((export_name.to_string(), false))
                        .or_default(),
                )
                .with_context(|| {
                    format!("failed to validate exported interface `{export_name}`")
                })?;
            }
            let prev = required_async_funcs.insert(format!("[export]{export_name}"), async_map);
            assert!(prev.is_none());
            let mut map = IndexMap::new();
            for (name, id) in interface.types.iter() {
                if !matches!(resolve.types[*id].kind, TypeDefKind::Resource) {
                    continue;
                }
                let mut info = ResourceInfo {
                    id: *id,
                    dtor_export: None,
                    drop_import: None,
                    rep_import: None,
                    new_import: None,
                };
                let dtor = format!("{export_name}#[dtor]{name}");
                if let Some((_, name, func_idx)) = exports.get_full(dtor.as_str()) {
                    let id = types.core_function_at(*func_idx);
                    let ty = types[id].unwrap_func();
                    let expected = FuncType::new([ValType::I32], []);
                    validate_func_sig(name, &expected, ty)?;
                    info.dtor_export = Some(name.to_string());
                }
                let prev = map.insert(name.to_string(), info);
                assert!(prev.is_none());
            }
            let prev = required_resource_funcs.insert(format!("[export]{export_name}"), map);
            assert!(prev.is_none());
        }
        // not required to have anything exported in the core wasm module
        WorldItem::Type(_) => {}
    }

    Ok(())
}<|MERGE_RESOLUTION|>--- conflicted
+++ resolved
@@ -337,13 +337,8 @@
     for (name, interface_name, funcs) in exported_resource_and_async_funcs {
         let world_key = world_key(&metadata.resolve, interface_name);
         match world.exports.get(&world_key) {
-<<<<<<< HEAD
-            Some(WorldItem::Interface(i)) => {
+            Some(WorldItem::Interface { id, .. }) => {
                 validate_exported_interface_resource_and_async_imports(
-=======
-            Some(WorldItem::Interface { id, .. }) => {
-                validate_exported_interface_resource_imports(
->>>>>>> c811041f
                     &metadata.resolve,
                     *id,
                     name,
@@ -365,10 +360,10 @@
             (world.exports.get(&world_key), "exported")
         };
         match item {
-            Some(WorldItem::Interface(i)) => {
+            Some(WorldItem::Interface { id, .. }) => {
                 validate_payload_imports(
                     &metadata.resolve,
-                    *i,
+                    *id,
                     name,
                     imported,
                     funcs,
@@ -734,8 +729,7 @@
 
         if !(is_library && adapters.contains(name)) {
             match resolve.worlds[world].imports.get(&world_key(resolve, name)) {
-<<<<<<< HEAD
-                Some(WorldItem::Interface(interface)) => {
+                Some(WorldItem::Interface { id: interface, .. }) => {
                     let required = validate_imported_interface(
                         resolve,
                         *interface,
@@ -745,14 +739,6 @@
                         &mut ret.required_payload_funcs,
                     )
                     .with_context(|| format!("failed to validate import interface `{name}`"))?;
-=======
-                Some(WorldItem::Interface { id: interface, .. }) => {
-                    let required =
-                        validate_imported_interface(resolve, *interface, name, funcs, &types)
-                            .with_context(|| {
-                                format!("failed to validate import interface `{name}`")
-                            })?;
->>>>>>> c811041f
                     let prev = ret.required_imports.insert(name.to_string(), required);
                     assert!(prev.is_none());
                 }
@@ -800,13 +786,8 @@
     for (name, interface_name, funcs) in exported_resource_and_async_funcs {
         let world_key = world_key(resolve, interface_name);
         match world.exports.get(&world_key) {
-<<<<<<< HEAD
-            Some(WorldItem::Interface(i)) => {
+            Some(WorldItem::Interface { id, .. }) => {
                 validate_exported_interface_resource_and_async_imports(
-=======
-            Some(WorldItem::Interface { id, .. }) => {
-                validate_exported_interface_resource_imports(
->>>>>>> c811041f
                     resolve,
                     *id,
                     name,
@@ -828,10 +809,10 @@
             (world.exports.get(&world_key), "exported")
         };
         match item {
-            Some(WorldItem::Interface(i)) => {
+            Some(WorldItem::Interface { id, .. }) => {
                 validate_payload_imports(
                     resolve,
-                    *i,
+                    *id,
                     name,
                     imported,
                     funcs,
@@ -916,7 +897,7 @@
             match resolve.worlds[world].imports.get(&world_key(resolve, name)) {
                 Some(WorldItem::Function(func)) => {
                     let ty = types[types.core_type_at(*ty).unwrap_sub()].unwrap_func();
-                    validate_func(resolve, ty, func, abi)?;
+                    validate_func(resolve, ty, &func, abi)?;
                 }
                 Some(_) => bail!("expected world top-level import `{name}` to be a function"),
                 None => match valid_imported_resource_func(name, *ty, types, is_resource)? {
@@ -1182,7 +1163,6 @@
         };
 
     match item {
-<<<<<<< HEAD
         WorldItem::Function(func) => validate(
             func,
             None,
@@ -1193,14 +1173,11 @@
                 .entry((BARE_FUNC_MODULE_NAME.to_string(), false))
                 .or_default(),
         )?,
-        WorldItem::Interface(interface_id) => {
+        WorldItem::Interface {
+            id: interface_id, ..
+        } => {
             let interface = &resolve.interfaces[*interface_id];
             let mut async_map = IndexMap::new();
-=======
-        WorldItem::Function(func) => validate(func, None)?,
-        WorldItem::Interface { id: interface, .. } => {
-            let interface = &resolve.interfaces[*interface];
->>>>>>> c811041f
             for (_, f) in interface.functions.iter() {
                 validate(
                     f,
