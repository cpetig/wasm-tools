--- conflicted
+++ resolved
@@ -418,7 +418,6 @@
                             | CanonicalFunction::ResourceNew { .. }
                             | CanonicalFunction::ResourceDrop { .. }
                             | CanonicalFunction::ResourceRep { .. }
-<<<<<<< HEAD
                             | CanonicalFunction::AsyncStart { .. }
                             | CanonicalFunction::AsyncReturn { .. }
                             | CanonicalFunction::FutureNew { .. }
@@ -432,13 +431,11 @@
                             | CanonicalFunction::StreamDropSender { .. }
                             | CanonicalFunction::StreamDropReceiver { .. }
                             | CanonicalFunction::TaskWait { .. }
-                            | CanonicalFunction::ErrorDrop => ("core func", &mut i.core_funcs),
-=======
+                            | CanonicalFunction::ErrorDrop
                             | CanonicalFunction::ThreadSpawn { .. }
                             | CanonicalFunction::ThreadHwConcurrency => {
                                 ("core func", &mut i.core_funcs)
                             }
->>>>>>> 6a76d04f
                         };
 
                         write!(me.state, "[{} {}] {:?}", name, inc(col), f)?;
